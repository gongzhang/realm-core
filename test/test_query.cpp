--- conflicted
+++ resolved
@@ -9006,25 +9006,23 @@
     cnt = (first != null{}).count();
     CHECK_EQUAL(cnt, 5);
 
-<<<<<<< HEAD
     cnt = (first != Timestamp(0, 0)).count();
     CHECK_EQUAL(cnt, 5);
-=======
-    match = (first > null{}).count();
-    CHECK_EQUAL(match, 0);
-
-    match = (first < null{}).count();
-    CHECK_EQUAL(match, 0);
-
-    match = (first >= null{}).count();
-    CHECK_EQUAL(match, 1);
-
-    match = (first <= null{}).count();
-    CHECK_EQUAL(match, 1);
-
-    match = (first != Timestamp(0, 0)).count();
-    CHECK_EQUAL(match, 5);
->>>>>>> 1e61b17c
+
+    cnt = (first > null{}).count();
+    CHECK_EQUAL(cnt, 0);
+
+    cnt = (first < null{}).count();
+    CHECK_EQUAL(cnt, 0);
+
+    cnt = (first >= null{}).count();
+    CHECK_EQUAL(cnt, 1);
+
+    cnt = (first <= null{}).count();
+    CHECK_EQUAL(cnt, 1);
+
+    cnt = (first != Timestamp(0, 0)).count();
+    CHECK_EQUAL(cnt, 5);
 
     match = (first < Timestamp(-100, 0)).find();
     CHECK_EQUAL(match, keys[5]);
@@ -9092,10 +9090,9 @@
     Table table;
     auto col_date = table.add_column(type_Timestamp, "date", true);
     for (int i = 0; i < 10; i++) {
-        auto ndx = table.add_empty_row();
-        table.set_timestamp(col_date, ndx, Timestamp(i / 4, i % 4));
-    }
-    table.set_null(col_date, 5);
+        table.create_object().set(col_date, Timestamp(i / 4, i % 4));
+    }
+    table.get_object(5).set_null(col_date);
 
     // Timestamps : {0,0}, {0,1}, {0,2}, {0,3}, {1,0}, {}, {1,2}, {1,3}, {2,0}, {2,1}
 
@@ -10059,30 +10056,30 @@
     Group g;
 
     TableRef child_table = g.add_table("child");
-    size_t col_child_id = child_table->add_column(type_Int, "id");
+    auto col_child_id = child_table->add_column(type_Int, "id");
     child_table->add_search_index(col_child_id);
 
-    child_table->set_int(col_child_id, child_table->add_empty_row(), 3);
-    child_table->set_int(col_child_id, child_table->add_empty_row(), 2);
+    auto k0 = child_table->create_object().set(col_child_id, 3).get_key();
+    auto k1 = child_table->create_object().set(col_child_id, 2).get_key();
 
     TableRef parent_table = g.add_table("parent");
-    size_t col_parent_children = parent_table->add_column_link(type_LinkList, "children", *child_table);
-
-    size_t parent_row = parent_table->add_empty_row();
-    auto children = parent_table->get_linklist(col_parent_children, parent_row);
+    auto col_parent_children = parent_table->add_column_link(type_LinkList, "children", *child_table);
+
+    auto parent_obj = parent_table->create_object();
+    auto children = parent_obj.get_linklist(col_parent_children);
     // Add in reverse order so that the query node sees declining start indices
-    children->add(1);
-    children->add(0);
+    children.add(k1);
+    children.add(k0);
 
     // Query via linkview
     Query q = child_table->where(children).equal(col_child_id, 3);
     // Call find() twice. This caused a memory lead at some point. Must pass a memory leak test.
-    CHECK_EQUAL(0, q.find());
-    CHECK_EQUAL(0, q.find());
-    CHECK_EQUAL(1, child_table->where(children).equal(col_child_id, 2).find());
+    CHECK_EQUAL(k0, q.find());
+    CHECK_EQUAL(k0, q.find());
+    CHECK_EQUAL(k1, child_table->where(children).equal(col_child_id, 2).find());
 
     // Query directly
-    CHECK_EQUAL(0, child_table->where().equal(col_child_id, 3).find());
-    CHECK_EQUAL(1, child_table->where().equal(col_child_id, 2).find());
+    CHECK_EQUAL(k0, child_table->where().equal(col_child_id, 3).find());
+    CHECK_EQUAL(k1, child_table->where().equal(col_child_id, 2).find());
 }
 #endif // TEST_QUERY