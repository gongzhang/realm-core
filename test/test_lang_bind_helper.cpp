// All unit tests here suddenly broke on Windows, maybe after encryption was added

// To make std::mutex work in Windows
#ifdef _WIN32
    #define INTMAX_MAX _I64_MAX
#endif

#include <map>
#include <sstream>
#include <mutex>
#include <atomic>

#include "testsettings.hpp"
#ifdef TEST_LANG_BIND_HELPER

#include <realm/descriptor.hpp>
#include <realm/table_macros.hpp>
#include <realm/lang_bind_helper.hpp>
#include <realm/util/encrypted_file_mapping.hpp>
#include <realm/util/to_string.hpp>
#include <realm/replication.hpp>
#include <realm/commit_log.hpp>
#include <realm/history.hpp>

// Need fork() and waitpid() for Shared_RobustAgainstDeathDuringWrite
#ifndef _WIN32
#  include <unistd.h>
#  include <sys/wait.h>
#  define ENABLE_ROBUST_AGAINST_DEATH_DURING_WRITE
#else
#  define NOMINMAX
#  include <windows.h>
#endif


#include "test.hpp"

using namespace realm;
using namespace realm::util;
using namespace realm::test_util;
using unit_test::TestContext;

// Test independence and thread-safety
// -----------------------------------
//
// All tests must be thread safe and independent of each other. This
// is required because it allows for both shuffling of the execution
// order and for parallelized testing.
//
// In particular, avoid using std::rand() since it is not guaranteed
// to be thread safe. Instead use the API offered in
// `test/util/random.hpp`.
//
// All files created in tests must use the TEST_PATH macro (or one of
// its friends) to obtain a suitable file system path. See
// `test/util/test_path.hpp`.
//
//
// Debugging and the ONLY() macro
// ------------------------------
//
// A simple way of disabling all tests except one called `Foo`, is to
// replace TEST(Foo) with ONLY(Foo) and then recompile and rerun the
// test suite. Note that you can also use filtering by setting the
// environment varible `UNITTEST_FILTER`. See `README.md` for more on
// this.
//
// Another way to debug a particular test, is to copy that test into
// `experiments/testcase.cpp` and then run `sh build.sh
// check-testcase` (or one of its friends) from the command line.


// FIXME: Move this test to test_table.cpp
TEST(LangBindHelper_SetSubtable)
{
    Table t1;
    DescriptorRef s;
    t1.add_column(type_Table, "sub", &s);
    s->add_column(type_Int, "i1");
    s->add_column(type_Int, "i2");
    s.reset();
    t1.add_empty_row();

    Table t2;
    t2.add_column(type_Int, "i1");
    t2.add_column(type_Int, "i2");
    t2.insert_empty_row(0);
    t2.set_int(0, 0, 10);
    t2.set_int(1, 0, 120);
    t2.insert_empty_row(1);
    t2.set_int(0, 1, 12);
    t2.set_int(1, 1, 100);

    t1.set_subtable( 0, 0, &t2);

    TableRef sub = t1.get_subtable(0, 0);

    CHECK_EQUAL(t2.get_column_count(), sub->get_column_count());
    CHECK_EQUAL(t2.size(), sub->size());
    CHECK(t2 == *sub);
}


TEST(LangBindHelper_LinkView)
{
    Group group;
    TableRef origin = group.add_table("origin");
    TableRef target = group.add_table("target");
    origin->add_column_link(type_LinkList, "", *target);
    target->add_column(type_Int, "");
    origin->add_empty_row();
    target->add_empty_row();
    Row row = origin->get(0);
    LinkView* link_view = LangBindHelper::get_linklist_ptr(row, 0);
    link_view->add(0);
    LangBindHelper::unbind_linklist_ptr(link_view);
    CHECK_EQUAL(1, origin->get_link_count(0,0));
}


namespace {

REALM_TABLE_4(TestTableShared,
                first,  Int,
                second, Int,
                third,  Bool,
                fourth, String)

REALM_TABLE_1(TestTableInts,
                first,  Int)


class ShortCircuitHistory: public TrivialReplication, public _impl::History {
public:
    using version_type = _impl::History::version_type;

    ShortCircuitHistory(const std::string& database_file):
        TrivialReplication(database_file)
    {
    }

    void initiate_session(version_type) override
    {
        // No-op
    }

    void terminate_session() noexcept override
    {
        // No-op
    }

    version_type prepare_changeset(const char* data, size_t size,
                                   version_type orig_version) override
    {
        m_incoming_changeset = Buffer<char>(size); // Throws
        std::copy(data, data+size, m_incoming_changeset.data());
        version_type new_version = orig_version + 1;
        m_incoming_version = new_version;
        // Allocate space for the new changeset in m_changesets such that we can
        // be sure no exception will be thrown whan adding the changeset in
        // finalize_changeset().
        m_changesets[new_version]; // Throws
        return new_version;
    }

    void finalize_changeset() noexcept override
    {
        // The following operation will not throw due to the space reservation
        // carried out in prepare_new_changeset().
        m_changesets[m_incoming_version] = std::move(m_incoming_changeset);
    }

    HistoryType get_history_type() const noexcept override
    {
        return hist_OutOfRealm;
    }

    _impl::History* get_history() override
    {
        return this;
    }

    void update_early_from_top_ref(version_type, size_t, ref_type) override
    {
        // No-op
    }

    void update_from_parent(version_type) override
    {
        // No-op
    }

    void get_changesets(version_type begin_version, version_type end_version,
                        BinaryData* buffer) const noexcept override
    {
        size_t n = size_t(end_version - begin_version);
        for (size_t i = 0; i < n; ++i) {
            uint_fast64_t version = begin_version + i + 1;
            auto j = m_changesets.find(version);
            REALM_ASSERT(j != m_changesets.end());
            const Buffer<char>& changeset = j->second;
            REALM_ASSERT(changeset); // Must have been finalized
            buffer[i] = BinaryData(changeset.data(), changeset.size());
        }
    }

    void set_oldest_bound_version(version_type) override
    {
        // No-op
    }

    BinaryData get_uncommitted_changes() noexcept override
    {
        REALM_ASSERT(false);
        return BinaryData(); // FIXME: Not yet implemented
    }

#ifdef REALM_DEBUG
    void verify() const override
    {
        // No-op
    }
#endif

private:
    Buffer<char> m_incoming_changeset;
    version_type m_incoming_version;
    std::map<uint_fast64_t, Buffer<char>> m_changesets;
};

} // anonymous namespace


TEST(LangBindHelper_AdvanceReadTransact_Basics)
{
    SHARED_GROUP_TEST_PATH(path);
    ShortCircuitHistory hist(path);
    SharedGroup sg(hist, SharedGroup::durability_Full, crypt_key());
    SharedGroup sg_w(hist, SharedGroup::durability_Full, crypt_key());

    // Start a read transaction (to be repeatedly advanced)
    ReadTransaction rt(sg);
    const Group& group = rt.get_group();
    CHECK_EQUAL(0, group.size());

    // Try to advance without anything having happened
    LangBindHelper::advance_read(sg);
    group.verify();
    CHECK_EQUAL(0, group.size());

    // Try to advance after an empty write transaction
    {
        WriteTransaction wt(sg_w);
        wt.commit();
    }
    LangBindHelper::advance_read(sg);
    group.verify();
    CHECK_EQUAL(0, group.size());

    // Try to advance after a superfluous rollback
    {
        WriteTransaction wt(sg_w);
        // Implicit rollback
    }
    LangBindHelper::advance_read(sg);
    group.verify();
    CHECK_EQUAL(0, group.size());

    // Try to advance after a propper rollback
    {
        WriteTransaction wt(sg_w);
        TableRef foo_w = wt.add_table("bad");
        // Implicit rollback
    }
    LangBindHelper::advance_read(sg);
    group.verify();
    CHECK_EQUAL(0, group.size());

    // Create a table via the other SharedGroup
    {
        WriteTransaction wt(sg_w);
        TableRef foo_w = wt.add_table("foo");
        foo_w->add_column(type_Int, "i");
        foo_w->add_empty_row();
        wt.commit();
    }

    LangBindHelper::advance_read(sg);
    group.verify();
    CHECK_EQUAL(1, group.size());
    ConstTableRef foo = group.get_table("foo");
    CHECK_EQUAL(1, foo->get_column_count());
    CHECK_EQUAL(type_Int, foo->get_column_type(0));
    CHECK_EQUAL(1, foo->size());
    CHECK_EQUAL(0, foo->get_int(0,0));
    uint_fast64_t version = foo->get_version_counter();

    // Modify the table via the other SharedGroup
    {
        WriteTransaction wt(sg_w);
        TableRef foo_w = wt.get_table("foo");
        foo_w->add_column(type_String, "s");
        foo_w->add_empty_row();
        foo_w->set_int(0, 0, 1);
        foo_w->set_int(0, 1, 2);
        foo_w->set_string(1, 0, "a");
        foo_w->set_string(1, 1, "b");
        wt.commit();
    }
    LangBindHelper::advance_read(sg);
    CHECK(version != foo->get_version_counter());
    group.verify();
    CHECK_EQUAL(2, foo->get_column_count());
    CHECK_EQUAL(type_Int, foo->get_column_type(0));
    CHECK_EQUAL(type_String, foo->get_column_type(1));
    CHECK_EQUAL(2, foo->size());
    CHECK_EQUAL(1, foo->get_int(0,0));
    CHECK_EQUAL(2, foo->get_int(0,1));
    CHECK_EQUAL("a", foo->get_string(1,0));
    CHECK_EQUAL("b", foo->get_string(1,1));
    CHECK_EQUAL(foo, group.get_table("foo"));

    // Again, with no change
    LangBindHelper::advance_read(sg);
    group.verify();
    CHECK_EQUAL(2, foo->get_column_count());
    CHECK_EQUAL(type_Int, foo->get_column_type(0));
    CHECK_EQUAL(type_String, foo->get_column_type(1));
    CHECK_EQUAL(2, foo->size());
    CHECK_EQUAL(1, foo->get_int(0,0));
    CHECK_EQUAL(2, foo->get_int(0,1));
    CHECK_EQUAL("a", foo->get_string(1,0));
    CHECK_EQUAL("b", foo->get_string(1,1));
    CHECK_EQUAL(foo, group.get_table("foo"));

    // Perform several write transactions before advancing the read transaction
    {
        WriteTransaction wt(sg_w);
        TableRef bar_w = wt.add_table("bar");
        bar_w->add_column(type_Int, "a");
        wt.commit();
    }
    {
        WriteTransaction wt(sg_w);
        wt.commit();
    }
    {
        WriteTransaction wt(sg_w);
        TableRef bar_w = wt.get_table("bar");
        bar_w->add_column(type_Float, "b");
        wt.commit();
    }
    {
        WriteTransaction wt(sg_w);
        // Implicit rollback
    }
    {
        WriteTransaction wt(sg_w);
        TableRef bar_w = wt.get_table("bar");
        bar_w->add_column(type_Double, "c");
        wt.commit();
    }

    LangBindHelper::advance_read(sg);
    group.verify();
    CHECK_EQUAL(2, group.size());
    CHECK_EQUAL(2, foo->get_column_count());
    CHECK_EQUAL(type_Int, foo->get_column_type(0));
    CHECK_EQUAL(type_String, foo->get_column_type(1));
    CHECK_EQUAL(2, foo->size());
    CHECK_EQUAL(1, foo->get_int(0,0));
    CHECK_EQUAL(2, foo->get_int(0,1));
    CHECK_EQUAL("a", foo->get_string(1,0));
    CHECK_EQUAL("b", foo->get_string(1,1));
    CHECK_EQUAL(foo, group.get_table("foo"));
    ConstTableRef bar = group.get_table("bar");
    CHECK_EQUAL(3, bar->get_column_count());
    CHECK_EQUAL(type_Int,    bar->get_column_type(0));
    CHECK_EQUAL(type_Float,  bar->get_column_type(1));
    CHECK_EQUAL(type_Double, bar->get_column_type(2));

    // Clear tables
    {
        WriteTransaction wt(sg_w);
        TableRef foo_w = wt.get_table("foo");
        foo_w->clear();
        TableRef bar_w = wt.get_table("bar");
        bar_w->clear();
        wt.commit();
    }
    LangBindHelper::advance_read(sg);
    group.verify();
    CHECK_EQUAL(2, group.size());
    CHECK(foo->is_attached());
    CHECK_EQUAL(2, foo->get_column_count());
    CHECK_EQUAL(type_Int, foo->get_column_type(0));
    CHECK_EQUAL(type_String, foo->get_column_type(1));
    CHECK_EQUAL(0, foo->size());
    CHECK(bar->is_attached());
    CHECK_EQUAL(3, bar->get_column_count());
    CHECK_EQUAL(type_Int,    bar->get_column_type(0));
    CHECK_EQUAL(type_Float,  bar->get_column_type(1));
    CHECK_EQUAL(type_Double, bar->get_column_type(2));
    CHECK_EQUAL(0, bar->size());
    CHECK_EQUAL(foo, group.get_table("foo"));
    CHECK_EQUAL(bar, group.get_table("bar"));
}


TEST(LangBindHelper_AdvanceReadTransact_AddTableWithFreshSharedGroup)
{
    SHARED_GROUP_TEST_PATH(path);

    // Testing that a foreign transaction, that adds a table, can be applied to
    // a freshly created SharedGroup, even when another table existed in the
    // group prior to the one being added in the mentioned transaction. This
    // test is relevant because of the way table accesors are created and
    // managed inside a SharedGroup, in particular because table accessors are
    // created lazily, and will therefore not be present in a freshly created
    // SharedGroup instance.

    // Add the first table
    {
        std::unique_ptr<Replication> hist_w(realm::make_client_history(path, crypt_key()));
        SharedGroup sg_w(*hist_w, SharedGroup::durability_Full, crypt_key());
        WriteTransaction wt(sg_w);
        wt.add_table("table_1");
        wt.commit();
    }

    // Create a SharedGroup to which we can apply a foreign transaction
    std::unique_ptr<Replication> hist(realm::make_client_history(path, crypt_key()));
    SharedGroup sg(*hist, SharedGroup::durability_Full, crypt_key());
    ReadTransaction rt(sg);

    // Add the second table in a "foreign" transaction
    {
        std::unique_ptr<Replication> hist_w(realm::make_client_history(path, crypt_key()));
        SharedGroup sg_w(*hist_w, SharedGroup::durability_Full, crypt_key());
        WriteTransaction wt(sg_w);
        wt.add_table("table_2");
        wt.commit();
    }

    LangBindHelper::advance_read(sg);
}


TEST(LangBindHelper_AdvanceReadTransact_RemoveTableWithFreshSharedGroup)
{
    SHARED_GROUP_TEST_PATH(path);

    // Testing that a foreign transaction, that removes a table, can be applied
    // to a freshly created SharedGroup. This test is relevant because of the
    // way table accesors are created and managed inside a SharedGroup, in
    // particular because table accessors are created lazily, and will therefore
    // not be present in a freshly created SharedGroup instance.

    // Add the table
    {
        std::unique_ptr<Replication> hist_w(realm::make_client_history(path, crypt_key()));
        SharedGroup sg_w(*hist_w, SharedGroup::durability_Full, crypt_key());
        WriteTransaction wt(sg_w);
        wt.add_table("table");
        wt.commit();
    }

    // Create a SharedGroup to which we can apply a foreign transaction
    std::unique_ptr<Replication> hist(realm::make_client_history(path, crypt_key()));
    SharedGroup sg(*hist, SharedGroup::durability_Full, crypt_key());
    ReadTransaction rt(sg);

    // remove the table in a "foreign" transaction
    {
        std::unique_ptr<Replication> hist_w(realm::make_client_history(path, crypt_key()));
        SharedGroup sg_w(*hist_w, SharedGroup::durability_Full, crypt_key());
        WriteTransaction wt(sg_w);
        wt.get_group().remove_table("table");
        wt.commit();
    }

    LangBindHelper::advance_read(sg);
}


TEST(LangBindHelper_AdvanceReadTransact_CreateManyTables)
{
    SHARED_GROUP_TEST_PATH(path);

    {
        std::unique_ptr<Replication> hist_w(realm::make_client_history(path, crypt_key()));
        SharedGroup sg_w(*hist_w, SharedGroup::durability_Full, crypt_key());
        WriteTransaction wt(sg_w);
        wt.add_table("table");
        wt.commit();
    }

    std::unique_ptr<Replication> hist(realm::make_client_history(path, crypt_key()));
    SharedGroup sg(*hist, SharedGroup::durability_Full, crypt_key());
    ReadTransaction rt(sg);

    {
        std::unique_ptr<Replication> hist_w(realm::make_client_history(path, crypt_key()));
        SharedGroup sg_w(*hist_w, SharedGroup::durability_Full, crypt_key());

        WriteTransaction wt(sg_w);
        for (int i = 0; i < 16; ++i) {
            std::stringstream ss;
            ss << "table_" << i;
            wt.add_table(ss.str());
        }
        wt.commit();
    }

    LangBindHelper::advance_read(sg);
}


TEST(LangBindHelper_AdvanceReadTransact_InsertTable)
{
    SHARED_GROUP_TEST_PATH(path);

    {
        std::unique_ptr<Replication> hist_w(realm::make_client_history(path, crypt_key()));
        SharedGroup sg_w(*hist_w, SharedGroup::durability_Full, crypt_key());
        WriteTransaction wt(sg_w);

        TableRef table = wt.add_table("table1");
        table->add_column(type_Int, "col");

        table = wt.add_table("table2");
        table->add_column(type_Float, "col1");
        table->add_column(type_Float, "col2");

        wt.commit();
    }

    std::unique_ptr<Replication> hist(realm::make_client_history(path, crypt_key()));
    SharedGroup sg(*hist, SharedGroup::durability_Full, crypt_key());
    ReadTransaction rt(sg);

    ConstTableRef table1 = rt.get_table("table1");
    ConstTableRef table2 = rt.get_table("table2");

    {
        std::unique_ptr<Replication> hist_w(realm::make_client_history(path, crypt_key()));
        SharedGroup sg_w(*hist_w, SharedGroup::durability_Full, crypt_key());

        WriteTransaction wt(sg_w);
        wt.get_group().insert_table(0, "new table");

        wt.get_table("table1")->add_empty_row();
        wt.get_table("table2")->add_empty_row(2);

        wt.commit();
    }

    LangBindHelper::advance_read(sg);

    CHECK_EQUAL(table1->size(), 1);
    CHECK_EQUAL(table2->size(), 2);
    CHECK_EQUAL(rt.get_table("new table")->size(), 0);
}


TEST(LangBindHelper_AdvanceReadTransact_InsertTableOrdered)
{
    SHARED_GROUP_TEST_PATH(path);

    {
        std::unique_ptr<Replication> hist_w(realm::make_client_history(path, crypt_key()));
        SharedGroup sg_w(*hist_w, SharedGroup::durability_Full, crypt_key());
        WriteTransaction wt(sg_w);

        wt.add_table("table1");
        wt.add_table("table2");
        CHECK_EQUAL(wt.get_table(0), wt.get_table("table1"));
        CHECK_EQUAL(wt.get_table(1), wt.get_table("table2"));
        wt.commit();
    }

    std::unique_ptr<Replication> hist(realm::make_client_history(path, crypt_key()));
    SharedGroup sg(*hist, SharedGroup::durability_Full, crypt_key());
    ReadTransaction rt(sg);

    {
        std::unique_ptr<Replication> hist_w(realm::make_client_history(path, crypt_key()));
        SharedGroup sg_w(*hist_w, SharedGroup::durability_Full, crypt_key());
        WriteTransaction wt(sg_w);
        CHECK_EQUAL(wt.get_group().size(), 2);
        wt.get_group().insert_table(0, "table0");
        CHECK_EQUAL(wt.get_group().size(), 3);
        CHECK_EQUAL(wt.get_table(0), wt.get_table("table0"));
        CHECK_EQUAL(wt.get_table(1), wt.get_table("table1"));
        CHECK_EQUAL(wt.get_table(2), wt.get_table("table2"));
        wt.commit();
    }

    LangBindHelper::advance_read(sg);

    CHECK_EQUAL(rt.get_table(0), rt.get_table("table0"));
    CHECK_EQUAL(rt.get_table(1), rt.get_table("table1"));
    CHECK_EQUAL(rt.get_table(2), rt.get_table("table2"));
    CHECK_EQUAL(rt.get_group().size(), 3);
}


TEST(LangBindHelper_AdvanceReadTransact_RemoveTableOrdered)
{
    SHARED_GROUP_TEST_PATH(path);

    {
        std::unique_ptr<Replication> hist_w(realm::make_client_history(path, crypt_key()));
        SharedGroup sg_w(*hist_w, SharedGroup::durability_Full, crypt_key());
        WriteTransaction wt(sg_w);

        wt.add_table("table0");
        wt.add_table("table1");
        wt.add_table("table2");
        CHECK_EQUAL(wt.get_table(0), wt.get_table("table0"));
        CHECK_EQUAL(wt.get_table(1), wt.get_table("table1"));
        CHECK_EQUAL(wt.get_table(2), wt.get_table("table2"));
        wt.commit();
    }

    std::unique_ptr<Replication> hist(realm::make_client_history(path, crypt_key()));
    SharedGroup sg(*hist, SharedGroup::durability_Full, crypt_key());
    ReadTransaction rt(sg);

    {
        std::unique_ptr<Replication> hist_w(realm::make_client_history(path, crypt_key()));
        SharedGroup sg_w(*hist_w, SharedGroup::durability_Full, crypt_key());
        WriteTransaction wt(sg_w);
        CHECK_EQUAL(wt.get_group().size(), 3);
        wt.get_group().remove_table(0);
        CHECK_EQUAL(wt.get_group().size(), 2);
        CHECK_EQUAL(wt.get_table(0), wt.get_table("table1"));
        CHECK_EQUAL(wt.get_table(1), wt.get_table("table2"));
        wt.commit();
    }

    LangBindHelper::advance_read(sg);

    CHECK_EQUAL(rt.get_table(0), rt.get_table("table1"));
    CHECK_EQUAL(rt.get_table(1), rt.get_table("table2"));
    CHECK_EQUAL(rt.get_group().size(), 2);
}


TEST(LangBindHelper_AdvanceReadTransact_LinkColumnInNewTable)
{
    // Verify that the table accessor of a link-opposite table is refreshed even
    // when the origin table is created in the same transaction as the link
    // column is added to it. This case is slightly involved, as there is a rule
    // that requires the two opposite table accessors of a link column (origin
    // and target sides) to either both exist or both not exist. On the other
    // hand, tables accessors are normally not created during
    // Group::advance_transact() for newly created tables.

    SHARED_GROUP_TEST_PATH(path);
    ShortCircuitHistory hist(path);
    SharedGroup sg(hist, SharedGroup::durability_Full, crypt_key());
    SharedGroup sg_w(hist, SharedGroup::durability_Full, crypt_key());
    {
        WriteTransaction wt(sg_w);
        TableRef a = wt.get_or_add_table("a");
        wt.commit();
    }

    ReadTransaction rt(sg);
    const Group& group = rt.get_group();
    ConstTableRef a = rt.get_table("a");

    {
        WriteTransaction wt(sg_w);
        TableRef a = wt.get_table("a");
        TableRef b = wt.get_or_add_table("b");
        b->add_column_link(type_Link, "foo", *a);
        wt.commit();
    }
    LangBindHelper::advance_read(sg);
    group.verify();
}


TEST(LangBindHelper_AdvanceReadTransact_LinkListSort)
{
    SHARED_GROUP_TEST_PATH(path);
    ShortCircuitHistory hist(path);
    SharedGroup sg(hist, SharedGroup::durability_Full, crypt_key());
    SharedGroup sg_w(hist, SharedGroup::durability_Full, crypt_key());

    // Start a read transaction (to be repeatedly advanced)
    ReadTransaction rt(sg);
    const Group& group = rt.get_group();
    CHECK_EQUAL(0, group.size());

    // Create a table via the other SharedGroup
    {
        WriteTransaction wt(sg_w);
        TableRef foo_w = wt.add_table("foo");
        foo_w->add_column(type_Int, "i");
        foo_w->add_empty_row();
        wt.commit();
    }

    // Verify that sorting a LinkList works
    size_t link_col;
    {
        WriteTransaction wt(sg_w);
        TableRef foo_w = wt.add_table("links");
        link_col = foo_w->add_column_link(type_LinkList, "links", *foo_w); // just link to self
        size_t val_col = foo_w->add_column(type_Int, "vals"); // just link to self
        foo_w->add_empty_row(4);
        foo_w->set_int(val_col, 0, 40);
        foo_w->set_int(val_col, 1, 20);
        foo_w->set_int(val_col, 2, 10);
        foo_w->set_int(val_col, 3, 30);
        LinkViewRef lvr = foo_w->get_linklist(link_col, 0);
        lvr->add(0);
        lvr->add(1);
        lvr->add(2);
        lvr->add(3);
        lvr->sort(val_col); // sort such that they links become 2, 1, 3, 0
        wt.commit();
    }

    LangBindHelper::advance_read(sg);

    // Verify sorted LinkList (see above)
    ConstTableRef linktable = group.get_table("links");
    ConstLinkViewRef lvr = linktable->get_linklist(link_col, 0);
    CHECK_EQUAL(2, lvr->get(0).get_index());
    CHECK_EQUAL(1, lvr->get(1).get_index());
    CHECK_EQUAL(3, lvr->get(2).get_index());
    CHECK_EQUAL(0, lvr->get(3).get_index());
}


TEST(LangBindHelper_AdvanceReadTransact_ColumnRootTypeChange)
{
    SHARED_GROUP_TEST_PATH(path);
    ShortCircuitHistory hist(path);
    SharedGroup sg(hist, SharedGroup::durability_Full, crypt_key());
    SharedGroup sg_w(hist, SharedGroup::durability_Full, crypt_key());

    // Start a read transaction (to be repeatedly advanced)
    ReadTransaction rt(sg);
    const Group& group = rt.get_group();
    CHECK_EQUAL(0, group.size());

    // Create a table for strings and one for other types
    {
        WriteTransaction wt(sg_w);
        TableRef strings_w = wt.add_table("strings");
        strings_w->add_column(type_String, "a");
        strings_w->add_column(type_Binary, "b", true);
        strings_w->add_column(type_Mixed,  "c"); // Strings
        strings_w->add_column(type_Mixed,  "d"); // Binary data
        strings_w->add_empty_row();
        TableRef other_w = wt.add_table("other");
        other_w->add_column(type_Int,   "A");
        other_w->add_column(type_Float, "B");
        other_w->add_column(type_Table, "C");
        other_w->add_empty_row();
        wt.commit();
    }
    LangBindHelper::advance_read(sg);
    group.verify();
    CHECK_EQUAL(2, group.size());
    ConstTableRef strings = group.get_table("strings");
    CHECK(strings->is_attached());
    CHECK_EQUAL(4, strings->get_column_count());
    CHECK_EQUAL(type_String, strings->get_column_type(0));
    CHECK_EQUAL(type_Binary, strings->get_column_type(1));
    CHECK_EQUAL(type_Mixed,  strings->get_column_type(2));
    CHECK_EQUAL(type_Mixed,  strings->get_column_type(3));
    CHECK_EQUAL(1, strings->size());
    ConstTableRef other = group.get_table("other");
    CHECK(other->is_attached());
    CHECK_EQUAL(3, other->get_column_count());
    CHECK_EQUAL(type_Int,   other->get_column_type(0));
    CHECK_EQUAL(type_Float, other->get_column_type(1));
    CHECK_EQUAL(type_Table, other->get_column_type(2));
    CHECK_EQUAL(1, other->size());

    size_t leaf_x4    = 4 * REALM_MAX_BPNODE_SIZE;
    size_t leaf_x4p16 = leaf_x4 + 16;

    // Change root type in various string columns (including mixed)
    struct Step { size_t m_str_size, m_num_rows; };
    Step steps[] = {
        // 1->max->1
        { 1,    1 }, { 8191, 1 }, { 1,    1 },
        // rising, falling
        { 3,    1 }, { 7,    1 }, { 11,   1 }, { 15,   1 }, { 23,   1 }, { 31,   1 }, { 47,   1 },
        { 63,   1 }, { 95,   1 }, { 127,  1 }, { 191,  1 }, { 255,  1 }, { 383,  1 }, { 511,  1 },
        { 767,  1 }, { 1023, 1 }, { 1535, 1 }, { 2047, 1 }, { 3071, 1 }, { 4095, 1 }, { 6143, 1 },
        { 8191, 1 }, { 6143, 1 }, { 4095, 1 }, { 3071, 1 }, { 2047, 1 }, { 1535, 1 }, { 1023, 1 },
        { 767,  1 }, { 511,  1 }, { 383,  1 }, { 255,  1 }, { 191,  1 }, { 127,  1 }, { 95,   1 },
        { 63,   1 }, { 47,   1 }, { 31,   1 }, { 23,   1 }, { 15,   1 }, { 11,   1 }, { 7,    1 },
        { 3,    1 }, { 1,    1 },
        // rising -> inner node -> rising
        { 0, leaf_x4 }, { 3,    1 }, { 0, leaf_x4 }, { 7,    1 }, { 0, leaf_x4 }, { 11,   1 },
        { 0, leaf_x4 }, { 15,   1 }, { 0, leaf_x4 }, { 23,   1 }, { 0, leaf_x4 }, { 31,   1 },
        { 0, leaf_x4 }, { 47,   1 }, { 0, leaf_x4 }, { 63,   1 }, { 0, leaf_x4 }, { 95,   1 },
        { 0, leaf_x4 }, { 127,  1 }, { 0, leaf_x4 }, { 191,  1 }, { 0, leaf_x4 }, { 255,  1 },
        { 0, leaf_x4 }, { 383,  1 }, { 0, leaf_x4 }, { 511,  1 }, { 0, leaf_x4 }, { 767,  1 },
        { 0, leaf_x4 }, { 1023, 1 }, { 0, leaf_x4 }, { 1535, 1 }, { 0, leaf_x4 }, { 2047, 1 },
        { 0, leaf_x4 }, { 3071, 1 }, { 0, leaf_x4 }, { 4095, 1 }, { 0, leaf_x4 }, { 6143, 1 },
        { 0, leaf_x4 }, { 8191, 1 }
    };
    std::ostringstream out;
    out << std::left;

    for (size_t i = 0; i < sizeof steps / sizeof *steps; ++i) {
        Step step = steps[i];
        out.str("");
        out << std::setfill('x') << std::setw(int(step.m_str_size)) << "A";
        std::string str_1 = out.str();
        StringData str(str_1);
        out.str("");
        out << std::setfill('x') << std::setw(int(step.m_str_size)) << "B";
        std::string str_2 = out.str();
        BinaryData bin(str_2);
        out.str("");
        out << std::setfill('x') << std::setw(int(step.m_str_size)) << "C";
        std::string str_3 = out.str();
        StringData str_mix(str_3);
        out.str("");
        out << std::setfill('x') << std::setw(int(step.m_str_size)) << "D";
        std::string str_4 = out.str();
        BinaryData bin_mix(str_4);
        {
            WriteTransaction wt(sg_w);
            TableRef strings_w = wt.get_table("strings");
            if (step.m_num_rows > strings_w->size()) {
                strings_w->add_empty_row(step.m_num_rows - strings_w->size());
            }
            else if (step.m_num_rows < strings_w->size()) {
                strings_w->clear();
                strings_w->add_empty_row(step.m_num_rows);
            }
            strings_w->set_string (0, 0, str);
            strings_w->set_binary (1, 0, bin);
            strings_w->set_mixed  (2, 0, str_mix);
            strings_w->set_mixed  (3, 0, bin_mix);
            wt.commit();
        }
        LangBindHelper::advance_read(sg);
        group.verify();
        CHECK_EQUAL(2, group.size());
        CHECK(strings->is_attached());
        CHECK_EQUAL(4, strings->get_column_count());
        CHECK_EQUAL(type_String, strings->get_column_type(0));
        CHECK_EQUAL(type_Binary, strings->get_column_type(1));
        CHECK_EQUAL(type_Mixed,  strings->get_column_type(2));
        CHECK_EQUAL(type_Mixed,  strings->get_column_type(3));
        CHECK_EQUAL(step.m_num_rows, strings->size());
        CHECK_EQUAL(str,     strings->get_string (0,0));
        CHECK_EQUAL(bin,     strings->get_binary (1,0));
        CHECK_EQUAL(str_mix, strings->get_mixed  (2,0));
        CHECK_EQUAL(bin_mix, strings->get_mixed  (3,0));
        if (step.m_num_rows >= 2) {
            CHECK_EQUAL(StringData(""), strings->get_string (0,1));
            CHECK_EQUAL(BinaryData(), strings->get_binary (1,1));
            CHECK_EQUAL(int64_t(),    strings->get_mixed  (2,1));
            CHECK_EQUAL(int64_t(),    strings->get_mixed  (3,1));
        }
    }

    // Change root type from leaf to inner node in non-string columns
    CHECK_EQUAL(2, group.size());
    CHECK(other->is_attached());
    CHECK_EQUAL(3, other->get_column_count());
    CHECK_EQUAL(type_Int,   other->get_column_type(0));
    CHECK_EQUAL(type_Float, other->get_column_type(1));
    CHECK_EQUAL(type_Table, other->get_column_type(2));
    CHECK_EQUAL(1, other->size());
    {
        WriteTransaction wt(sg_w);
        TableRef other_w = wt.get_table("other");
        other_w->add_empty_row(leaf_x4p16 - 1);
        other_w->set_int      (0, (leaf_x4p16-16)/3+1, 7);
        other_w->set_float    (1, (leaf_x4p16-16)/3+2, 13.0f);
        other_w->set_subtable (2, (leaf_x4p16-16)/3+3, 0); // FIXME: Set something
        wt.commit();
    }
    LangBindHelper::advance_read(sg);
    group.verify();
    CHECK_EQUAL(2, group.size());
    CHECK(other->is_attached());
    CHECK_EQUAL(3, other->get_column_count());
    CHECK_EQUAL(type_Int,   other->get_column_type(0));
    CHECK_EQUAL(type_Float, other->get_column_type(1));
    CHECK_EQUAL(type_Table, other->get_column_type(2));
    CHECK_EQUAL(leaf_x4p16, other->size());
    CHECK_EQUAL(0,     other->get_int      (0, (leaf_x4p16-16)/3+0));
    CHECK_EQUAL(0.0f,  other->get_float    (1, (leaf_x4p16-16)/3+1));
//    CHECK_EQUAL(???,   other->get_subtable (2, (leaf_x4p16-16)/3+2));
    CHECK_EQUAL(7,     other->get_int      (0, (leaf_x4p16-16)/3+1));
    CHECK_EQUAL(13.0f, other->get_float    (1, (leaf_x4p16-16)/3+2));
//    CHECK_EQUAL(???,   other->get_subtable (2, (leaf_x4p16-16)/3+3));
    CHECK_EQUAL(0,     other->get_int      (0, (leaf_x4p16-16)/3+2));
    CHECK_EQUAL(0.0f,  other->get_float    (1, (leaf_x4p16-16)/3+3));
//    CHECK_EQUAL(???,   other->get_subtable (2, (leaf_x4p16-16)/3+4));

    // Change root type from inner node to leaf in non-string columns
    {
        WriteTransaction wt(sg_w);
        TableRef other_w = wt.get_table("other");
        other_w->clear();
        other_w->add_empty_row(1);
        other_w->set_int      (0, 0, 9);
        other_w->set_float    (1, 0, 17.0f);
        other_w->set_subtable (2, 0, 0); // FIXME: Set something
        wt.commit();
    }
    LangBindHelper::advance_read(sg);
    group.verify();
    CHECK_EQUAL(2, group.size());
    CHECK(other->is_attached());
    CHECK_EQUAL(3, other->get_column_count());
    CHECK_EQUAL(type_Int,   other->get_column_type(0));
    CHECK_EQUAL(type_Float, other->get_column_type(1));
    CHECK_EQUAL(type_Table, other->get_column_type(2));
    CHECK_EQUAL(1, other->size());
    CHECK_EQUAL(9,     other->get_int      (0,0));
    CHECK_EQUAL(17.0f, other->get_float    (1,0));
//    CHECK_EQUAL(???,   other->get_subtable (2,0));
}


TEST(LangBindHelper_AdvanceReadTransact_MixedColumn)
{
    SHARED_GROUP_TEST_PATH(path);
    ShortCircuitHistory hist(path);
    SharedGroup sg(hist, SharedGroup::durability_Full, crypt_key());
    SharedGroup sg_w(hist, SharedGroup::durability_Full, crypt_key());

    // Start a read transaction (to be repeatedly advanced)
    ReadTransaction rt(sg);
    const Group& group = rt.get_group();
    CHECK_EQUAL(0, group.size());

    // Create 3 mixed columns and 3 rows
    {
        WriteTransaction wt(sg_w);
        TableRef table_w = wt.add_table("t");
        table_w->add_column(type_Mixed, "a");
        table_w->add_column(type_Mixed, "b");
        table_w->add_column(type_Mixed, "c");
        table_w->add_empty_row(3);
        wt.commit();
    }
    LangBindHelper::advance_read(sg);
    group.verify();
    // Every cell must have integer type and be zero by default
    ConstTableRef table = group.get_table("t");
    for (size_t row_ndx = 0; row_ndx < 3; ++row_ndx) {
        for (size_t col_ndx = 0; col_ndx < 3; ++col_ndx) {
            CHECK_EQUAL(type_Int, table->get_mixed_type(col_ndx, row_ndx)) &&
                CHECK_EQUAL(0, table->get_mixed(col_ndx, row_ndx).get_int());
        }
    }

    using int_type = decltype (Mixed().get_int());

    auto set_subtab = [this](TableRef table_w, size_t col_ndx, size_t row_ndx, int_type value) {
        table_w->set_mixed(col_ndx, row_ndx, Mixed(Mixed::subtable_tag()));
        TableRef subtab_w = table_w->get_subtable(col_ndx, row_ndx);
        subtab_w->add_column(type_Int, "");
        subtab_w->add_empty_row();
        subtab_w->set_int(0, 0, value);
    };

    auto check_subtab = [this](ConstTableRef table, size_t col_ndx, size_t row_ndx, int_type value) {
        ConstTableRef subtab = table->get_subtable(col_ndx, row_ndx);
        return CHECK_EQUAL(1, subtab->get_column_count()) &&
            CHECK_EQUAL(type_Int, subtab->get_column_type(0)) &&
            CHECK_EQUAL(1, subtab->size()) &&
            CHECK_EQUAL(value, subtab->get_int(0, 0));
    };

    // Change value types (round 1 of 2)
    char bin_1[] = { 'M', 'i', 'n', 'k', 'o', 'w', 's', 'k', 'i' };
    {
        WriteTransaction wt(sg_w);
        TableRef table_w = wt.get_table("t");
        table_w->set_mixed(0, 0, Mixed(int_type(2)));
        table_w->set_mixed(0, 1, Mixed(true));
        table_w->set_mixed(0, 2, Mixed(DateTime(3)));
        table_w->set_mixed(1, 0, Mixed(4.0f));
        table_w->set_mixed(1, 1, Mixed(5.0));
        wt.get_group().verify();
        table_w->set_mixed(1, 2, Mixed(StringData("Hadamard")));
        table_w->set_mixed(2, 0, Mixed(BinaryData(bin_1)));
        set_subtab(table_w, 2, 1, 6);
        wt.commit();
    }
    LangBindHelper::advance_read(sg);
    group.verify();
    CHECK_EQUAL(type_Int, table->get_mixed_type(0, 0)) &&
        CHECK_EQUAL(2, table->get_mixed(0, 0).get_int());
    CHECK_EQUAL(type_Bool, table->get_mixed_type(0, 1)) &&
        CHECK_EQUAL(true, table->get_mixed(0, 1).get_bool());
    CHECK_EQUAL(type_DateTime, table->get_mixed_type(0, 2)) &&
        CHECK_EQUAL(DateTime(3), table->get_mixed(0, 2).get_datetime());
    CHECK_EQUAL(type_Float, table->get_mixed_type(1, 0)) &&
        CHECK_EQUAL(4.0f, table->get_mixed(1, 0).get_float());
    CHECK_EQUAL(type_Double, table->get_mixed_type(1, 1)) &&
        CHECK_EQUAL(5.0, table->get_mixed(1, 1).get_double());
    CHECK_EQUAL(type_String, table->get_mixed_type(1, 2)) &&
        CHECK_EQUAL("Hadamard", table->get_mixed(1, 2).get_string());
    CHECK_EQUAL(type_Binary, table->get_mixed_type(2, 0)) &&
        CHECK_EQUAL(BinaryData(bin_1), table->get_mixed(2, 0).get_binary());
    CHECK_EQUAL(type_Table, table->get_mixed_type(2, 1)) &&
        check_subtab(table, 2, 1, 6);
    CHECK_EQUAL(type_Int, table->get_mixed_type(2, 2)) &&
        CHECK_EQUAL(0, table->get_mixed(2, 2).get_int());

    // Change value types (round 2 of 2)
    char bin_2[] = { 'M', 'i', 'n', 'k', 'o', 'w', 's', 'k', 'i' };
    {
        WriteTransaction wt(sg_w);
        TableRef table_w = wt.get_table("t");
        table_w->set_mixed(0, 1, Mixed(20.0f));
        table_w->set_mixed(0, 2, Mixed(false));
        set_subtab(table_w, 1, 0, 30);
        table_w->set_mixed(1, 1, Mixed(BinaryData(bin_2)));
        table_w->set_mixed(1, 2, Mixed(int_type(40)));
        table_w->set_mixed(2, 0, Mixed(50.0));
        table_w->set_mixed(2, 1, Mixed(StringData("Banach")));
        table_w->set_mixed(2, 2, Mixed(DateTime(60)));
        wt.commit();
    }
    LangBindHelper::advance_read(sg);
    group.verify();
    CHECK_EQUAL(type_Int, table->get_mixed_type(0, 0)) &&
        CHECK_EQUAL(2, table->get_mixed(0, 0).get_int());
    CHECK_EQUAL(type_Float, table->get_mixed_type(0, 1)) &&
        CHECK_EQUAL(20.0f, table->get_mixed(0, 1).get_float());
    CHECK_EQUAL(type_Bool, table->get_mixed_type(0, 2)) &&
        CHECK_EQUAL(false, table->get_mixed(0, 2).get_bool());
    CHECK_EQUAL(type_Table, table->get_mixed_type(1, 0)) &&
        check_subtab(table, 1, 0, 30);
    CHECK_EQUAL(type_Binary, table->get_mixed_type(1, 1)) &&
        CHECK_EQUAL(BinaryData(bin_2), table->get_mixed(1, 1).get_binary());
    CHECK_EQUAL(type_Int, table->get_mixed_type(1, 2)) &&
        CHECK_EQUAL(40, table->get_mixed(1, 2).get_int());
    CHECK_EQUAL(type_Double, table->get_mixed_type(2, 0)) &&
        CHECK_EQUAL(50.0, table->get_mixed(2, 0).get_double());
    CHECK_EQUAL(type_String, table->get_mixed_type(2, 1)) &&
        CHECK_EQUAL("Banach", table->get_mixed(2, 1).get_string());
    CHECK_EQUAL(type_DateTime, table->get_mixed_type(2, 2)) &&
        CHECK_EQUAL(DateTime(60), table->get_mixed(2, 2).get_datetime());

    // Insert rows before
    {
        WriteTransaction wt(sg_w);
        TableRef table_w = wt.get_table("t");
        table_w->insert_empty_row(0, 8);
        wt.commit();
    }
    LangBindHelper::advance_read(sg);
    group.verify();
    CHECK_EQUAL(type_Int, table->get_mixed_type(0, 8+0)) &&
        CHECK_EQUAL(2, table->get_mixed(0, 8+0).get_int());
    CHECK_EQUAL(type_Float, table->get_mixed_type(0, 8+1)) &&
        CHECK_EQUAL(20.0f, table->get_mixed(0, 8+1).get_float());
    CHECK_EQUAL(type_Bool, table->get_mixed_type(0, 8+2)) &&
        CHECK_EQUAL(false, table->get_mixed(0, 8+2).get_bool());
    CHECK_EQUAL(type_Table, table->get_mixed_type(1, 8+0)) &&
        check_subtab(table, 1, 8+0, 30);
    CHECK_EQUAL(type_Binary, table->get_mixed_type(1, 8+1)) &&
        CHECK_EQUAL(BinaryData(bin_2), table->get_mixed(1, 8+1).get_binary());
    CHECK_EQUAL(type_Int, table->get_mixed_type(1, 8+2)) &&
        CHECK_EQUAL(40, table->get_mixed(1, 8+2).get_int());
    CHECK_EQUAL(type_Double, table->get_mixed_type(2, 8+0)) &&
        CHECK_EQUAL(50.0, table->get_mixed(2, 8+0).get_double());
    CHECK_EQUAL(type_String, table->get_mixed_type(2, 8+1)) &&
        CHECK_EQUAL("Banach", table->get_mixed(2, 8+1).get_string());
    CHECK_EQUAL(type_DateTime, table->get_mixed_type(2, 8+2)) &&
        CHECK_EQUAL(DateTime(60), table->get_mixed(2, 8+2).get_datetime());

    // Move rows by remove() (ordered removal)
    {
        WriteTransaction wt(sg_w);
        TableRef table_w = wt.get_table("t");
        table_w->remove(4);
        table_w->remove(2);
        wt.commit();
    }
    LangBindHelper::advance_read(sg);
    group.verify();
    CHECK_EQUAL(type_Int, table->get_mixed_type(0, 6+0)) &&
        CHECK_EQUAL(2, table->get_mixed(0, 6+0).get_int());
    CHECK_EQUAL(type_Float, table->get_mixed_type(0, 6+1)) &&
        CHECK_EQUAL(20.0f, table->get_mixed(0, 6+1).get_float());
    CHECK_EQUAL(type_Bool, table->get_mixed_type(0, 6+2)) &&
        CHECK_EQUAL(false, table->get_mixed(0, 6+2).get_bool());
    CHECK_EQUAL(type_Table, table->get_mixed_type(1, 6+0)) &&
        check_subtab(table, 1, 6+0, 30);
    CHECK_EQUAL(type_Binary, table->get_mixed_type(1, 6+1)) &&
        CHECK_EQUAL(BinaryData(bin_2), table->get_mixed(1, 6+1).get_binary());
    CHECK_EQUAL(type_Int, table->get_mixed_type(1, 6+2)) &&
        CHECK_EQUAL(40, table->get_mixed(1, 6+2).get_int());
    CHECK_EQUAL(type_Double, table->get_mixed_type(2, 6+0)) &&
        CHECK_EQUAL(50.0, table->get_mixed(2, 6+0).get_double());
    CHECK_EQUAL(type_String, table->get_mixed_type(2, 6+1)) &&
        CHECK_EQUAL("Banach", table->get_mixed(2, 6+1).get_string());
    CHECK_EQUAL(type_DateTime, table->get_mixed_type(2, 6+2)) &&
        CHECK_EQUAL(DateTime(60), table->get_mixed(2, 6+2).get_datetime());

    // Move rows by move_last_over() (unordered removal)
    {
        WriteTransaction wt(sg_w);
        TableRef table_w = wt.get_table("t");
        table_w->move_last_over(2); // 8 -> 2
        table_w->move_last_over(4); // 7 -> 4
        table_w->move_last_over(0); // 6 -> 0
        wt.commit();
    }
    LangBindHelper::advance_read(sg);
    group.verify();
    CHECK_EQUAL(type_Int, table->get_mixed_type(0, 0)) &&
        CHECK_EQUAL(2, table->get_mixed(0, 0).get_int());
    CHECK_EQUAL(type_Float, table->get_mixed_type(0, 4)) &&
        CHECK_EQUAL(20.0f, table->get_mixed(0, 4).get_float());
    CHECK_EQUAL(type_Bool, table->get_mixed_type(0, 2)) &&
        CHECK_EQUAL(false, table->get_mixed(0, 2).get_bool());
    CHECK_EQUAL(type_Table, table->get_mixed_type(1, 0)) &&
        check_subtab(table, 1, 0, 30);
    CHECK_EQUAL(type_Binary, table->get_mixed_type(1, 4)) &&
        CHECK_EQUAL(BinaryData(bin_2), table->get_mixed(1, 4).get_binary());
    CHECK_EQUAL(type_Int, table->get_mixed_type(1, 2)) &&
        CHECK_EQUAL(40, table->get_mixed(1, 2).get_int());
    CHECK_EQUAL(type_Double, table->get_mixed_type(2, 0)) &&
        CHECK_EQUAL(50.0, table->get_mixed(2, 0).get_double());
    CHECK_EQUAL(type_String, table->get_mixed_type(2, 4)) &&
        CHECK_EQUAL("Banach", table->get_mixed(2, 4).get_string());
    CHECK_EQUAL(type_DateTime, table->get_mixed_type(2, 2)) &&
        CHECK_EQUAL(DateTime(60), table->get_mixed(2, 2).get_datetime());

    // Swap rows
    {
        WriteTransaction wt(sg_w);
        TableRef table_w = wt.get_table("t");
        table_w->swap_rows(4, 0);
        table_w->swap_rows(2, 5);
        wt.commit();
    }
    LangBindHelper::advance_read(sg);
    group.verify();
    CHECK_EQUAL(type_Int, table->get_mixed_type(0, 4)) &&
        CHECK_EQUAL(2, table->get_mixed(0, 4).get_int());
    CHECK_EQUAL(type_Float, table->get_mixed_type(0, 0)) &&
        CHECK_EQUAL(20.0f, table->get_mixed(0, 0).get_float());
    CHECK_EQUAL(type_Bool, table->get_mixed_type(0, 5)) &&
        CHECK_EQUAL(false, table->get_mixed(0, 5).get_bool());
    CHECK_EQUAL(type_Table, table->get_mixed_type(1, 4)) &&
        check_subtab(table, 1, 4, 30);
    CHECK_EQUAL(type_Binary, table->get_mixed_type(1, 0)) &&
        CHECK_EQUAL(BinaryData(bin_2), table->get_mixed(1, 0).get_binary());
    CHECK_EQUAL(type_Int, table->get_mixed_type(1, 5)) &&
        CHECK_EQUAL(40, table->get_mixed(1, 5).get_int());
    CHECK_EQUAL(type_Double, table->get_mixed_type(2, 4)) &&
        CHECK_EQUAL(50.0, table->get_mixed(2, 4).get_double());
    CHECK_EQUAL(type_String, table->get_mixed_type(2, 0)) &&
        CHECK_EQUAL("Banach", table->get_mixed(2, 0).get_string());
    CHECK_EQUAL(type_DateTime, table->get_mixed_type(2, 5)) &&
        CHECK_EQUAL(DateTime(60), table->get_mixed(2, 5).get_datetime());

    // Insert columns before
    {
        WriteTransaction wt(sg_w);
        TableRef table_w = wt.get_table("t");
        table_w->insert_column(0, type_Int,      "x1");
        table_w->insert_column(0, type_DateTime, "x2");
        table_w->insert_column(1, type_Float,    "x3");
        table_w->insert_column(0, type_Double,   "x4");
        table_w->insert_column(2, type_String,   "x5");
        table_w->insert_column(1, type_Binary,   "x6");
        table_w->insert_column(3, type_Table,    "x7");
        table_w->insert_column(2, type_Mixed,    "x8");
        wt.commit();
    }
    LangBindHelper::advance_read(sg);
    group.verify();
    CHECK_EQUAL(type_Int, table->get_mixed_type(0+8, 4)) &&
        CHECK_EQUAL(2, table->get_mixed(0+8, 4).get_int());
    CHECK_EQUAL(type_Float, table->get_mixed_type(0+8, 0)) &&
        CHECK_EQUAL(20.0f, table->get_mixed(0+8, 0).get_float());
    CHECK_EQUAL(type_Bool, table->get_mixed_type(0+8, 5)) &&
        CHECK_EQUAL(false, table->get_mixed(0+8, 5).get_bool());
    CHECK_EQUAL(type_Table, table->get_mixed_type(1+8, 4)) &&
        check_subtab(table, 1+8, 4, 30);
    CHECK_EQUAL(type_Binary, table->get_mixed_type(1+8, 0)) &&
        CHECK_EQUAL(BinaryData(bin_2), table->get_mixed(1+8, 0).get_binary());
    CHECK_EQUAL(type_Int, table->get_mixed_type(1+8, 5)) &&
        CHECK_EQUAL(40, table->get_mixed(1+8, 5).get_int());
    CHECK_EQUAL(type_Double, table->get_mixed_type(2+8, 4)) &&
        CHECK_EQUAL(50.0, table->get_mixed(2+8, 4).get_double());
    CHECK_EQUAL(type_String, table->get_mixed_type(2+8, 0)) &&
        CHECK_EQUAL("Banach", table->get_mixed(2+8, 0).get_string());
    CHECK_EQUAL(type_DateTime, table->get_mixed_type(2+8, 5)) &&
        CHECK_EQUAL(DateTime(60), table->get_mixed(2+8, 5).get_datetime());

    // Remove columns before
    {
        WriteTransaction wt(sg_w);
        TableRef table_w = wt.get_table("t");
        table_w->remove_column(4);
        table_w->remove_column(2);
        wt.commit();
    }
    LangBindHelper::advance_read(sg);
    group.verify();
    CHECK_EQUAL(type_Int, table->get_mixed_type(0+6, 4)) &&
        CHECK_EQUAL(2, table->get_mixed(0+6, 4).get_int());
    CHECK_EQUAL(type_Float, table->get_mixed_type(0+6, 0)) &&
        CHECK_EQUAL(20.0f, table->get_mixed(0+6, 0).get_float());
    CHECK_EQUAL(type_Bool, table->get_mixed_type(0+6, 5)) &&
        CHECK_EQUAL(false, table->get_mixed(0+6, 5).get_bool());
    CHECK_EQUAL(type_Table, table->get_mixed_type(1+6, 4)) &&
        check_subtab(table, 1+6, 4, 30);
    CHECK_EQUAL(type_Binary, table->get_mixed_type(1+6, 0)) &&
        CHECK_EQUAL(BinaryData(bin_2), table->get_mixed(1+6, 0).get_binary());
    CHECK_EQUAL(type_Int, table->get_mixed_type(1+6, 5)) &&
        CHECK_EQUAL(40, table->get_mixed(1+6, 5).get_int());
    CHECK_EQUAL(type_Double, table->get_mixed_type(2+6, 4)) &&
        CHECK_EQUAL(50.0, table->get_mixed(2+6, 4).get_double());
    CHECK_EQUAL(type_String, table->get_mixed_type(2+6, 0)) &&
        CHECK_EQUAL("Banach", table->get_mixed(2+6, 0).get_string());
    CHECK_EQUAL(type_DateTime, table->get_mixed_type(2+6, 5)) &&
        CHECK_EQUAL(DateTime(60), table->get_mixed(2+6, 5).get_datetime());

    // Move columns around
    {
        WriteTransaction wt(sg_w);
        TableRef table_w = wt.get_table("t");
        DescriptorRef desc_w = table_w->get_descriptor();
        using tf = _impl::TableFriend;
        tf::move_column(*desc_w, 7, 2); // FIXME: Not yet publicly exposed
        tf::move_column(*desc_w, 8, 4);
        tf::move_column(*desc_w, 2, 7);
        wt.commit();
    }
    LangBindHelper::advance_read(sg);
    group.verify();
    CHECK_EQUAL(type_Int, table->get_mixed_type(8, 4)) &&
        CHECK_EQUAL(2, table->get_mixed(8, 4).get_int());
    CHECK_EQUAL(type_Float, table->get_mixed_type(8, 0)) &&
        CHECK_EQUAL(20.0f, table->get_mixed(8, 0).get_float());
    CHECK_EQUAL(type_Bool, table->get_mixed_type(8, 5)) &&
        CHECK_EQUAL(false, table->get_mixed(8, 5).get_bool());
    CHECK_EQUAL(type_Table, table->get_mixed_type(7, 4)) &&
        check_subtab(table, 7, 4, 30);
    CHECK_EQUAL(type_Binary, table->get_mixed_type(7, 0)) &&
        CHECK_EQUAL(BinaryData(bin_2), table->get_mixed(7, 0).get_binary());
    CHECK_EQUAL(type_Int, table->get_mixed_type(7, 5)) &&
        CHECK_EQUAL(40, table->get_mixed(7, 5).get_int());
    CHECK_EQUAL(type_Double, table->get_mixed_type(3, 4)) &&
        CHECK_EQUAL(50.0, table->get_mixed(3, 4).get_double());
    CHECK_EQUAL(type_String, table->get_mixed_type(3, 0)) &&
        CHECK_EQUAL("Banach", table->get_mixed(3, 0).get_string());
    CHECK_EQUAL(type_DateTime, table->get_mixed_type(3, 5)) &&
        CHECK_EQUAL(DateTime(60), table->get_mixed(3, 5).get_datetime());
}


TEST(LangBindHelper_AdvanceReadTransact_EnumeratedStrings)
{
    SHARED_GROUP_TEST_PATH(path);
    ShortCircuitHistory hist(path);
    SharedGroup sg(hist, SharedGroup::durability_Full, crypt_key());
    SharedGroup sg_w(hist, SharedGroup::durability_Full, crypt_key());

    // Start a read transaction (to be repeatedly advanced)
    ReadTransaction rt(sg);
    const Group& group = rt.get_group();
    CHECK_EQUAL(0, group.size());

    // Create 3 string columns, one primed for conversion to "unique string
    // enumeration" representation
    {
        WriteTransaction wt(sg_w);
        TableRef table_w = wt.add_table("t");
        table_w->add_column(type_String, "a");
        table_w->add_column(type_String, "b");
        table_w->add_column(type_String, "c");
        table_w->add_empty_row(1000);
        for (int i = 0; i < 1000; ++i) {
            std::ostringstream out;
            out << i;
            std::string str = out.str();
            table_w->set_string(0, i, str);
            table_w->set_string(1, i, "foo"); // Same value in all rows
            table_w->set_string(2, i, str);
        }
        wt.commit();
    }
    LangBindHelper::advance_read(sg);
    group.verify();
    ConstTableRef table = group.get_table("t");
    ConstDescriptorRef desc = table->get_descriptor();
    CHECK_EQUAL(0, desc->get_num_unique_values(0));
    CHECK_EQUAL(0, desc->get_num_unique_values(1)); // Not yet "optimized"
    CHECK_EQUAL(0, desc->get_num_unique_values(2));

    // Optimize
    {
        WriteTransaction wt(sg_w);
        TableRef table_w = wt.get_table("t");
        table_w->optimize();
        wt.commit();
    }
    LangBindHelper::advance_read(sg);
    group.verify();
    CHECK_EQUAL(0, desc->get_num_unique_values(0));
    CHECK_NOT_EQUAL(0, desc->get_num_unique_values(1)); // Must be "optimized" now
    CHECK_EQUAL(0, desc->get_num_unique_values(2));
}


TEST(LangBindHelper_AdvanceReadTransact_SearchIndex)
{
    SHARED_GROUP_TEST_PATH(path);
    ShortCircuitHistory hist(path);
    SharedGroup sg(hist, SharedGroup::durability_Full, crypt_key());
    SharedGroup sg_w(hist, SharedGroup::durability_Full, crypt_key());

    // Start a read transaction (to be repeatedly advanced)
    ReadTransaction rt(sg);
    const Group& group = rt.get_group();
    CHECK_EQUAL(0, group.size());

    // Create 5 columns, and make 3 of them indexed
    {
        WriteTransaction wt(sg_w);
        TableRef table_w = wt.add_table("t");
        table_w->add_column(type_Int,    "i0");
        table_w->add_column(type_String, "s1");
        table_w->add_column(type_String, "s2");
        table_w->add_column(type_Int,    "i3");
        table_w->add_column(type_Int,    "i4");
        table_w->add_search_index(0);
        table_w->add_search_index(2);
        table_w->add_search_index(4);
        table_w->add_empty_row(8);
        wt.commit();
    }
    LangBindHelper::advance_read(sg);
    group.verify();
    ConstTableRef table = group.get_table("t");
    CHECK(table->has_search_index(0));
    CHECK_NOT(table->has_search_index(1));
    CHECK(table->has_search_index(2));
    CHECK_NOT(table->has_search_index(3));
    CHECK(table->has_search_index(4));

    // Remove the previous search indexes and add 2 new ones
    {
        WriteTransaction wt(sg_w);
        TableRef table_w = wt.get_table("t");
        table_w->add_empty_row(8);
        table_w->remove_search_index(2);
        table_w->add_search_index(3);
        table_w->remove_search_index(0);
        table_w->add_search_index(1);
        table_w->remove_search_index(4);
        wt.commit();
    }
    LangBindHelper::advance_read(sg);
    group.verify();
    CHECK_NOT(table->has_search_index(0));
    CHECK(table->has_search_index(1));
    CHECK_NOT(table->has_search_index(2));
    CHECK(table->has_search_index(3));
    CHECK_NOT(table->has_search_index(4));

    // Add some searchable contents
    {
        WriteTransaction wt(sg_w);
        TableRef table_w = wt.get_table("t");
        int_fast64_t v = 7;
        size_t n = table_w->size();
        for (size_t i = 0; i < n; ++i) {
//            std::cerr << i << " " << v << "\n";
            std::ostringstream out;
            out << v;
            table_w->set_string(1, i, out.str());
            table_w->set_int(3, i, v);
            v = (v + 1581757577LL) % 1000;
        }
        wt.commit();
    }
    LangBindHelper::advance_read(sg);
    group.verify();

    // Move the indexed columns by insertion
    {
        WriteTransaction wt(sg_w);
        TableRef table_w = wt.get_table("t");
        table_w->insert_column(2, type_Int, "x1");
        table_w->insert_column(0, type_Int, "x2");
        table_w->insert_column(3, type_Int, "x3");
        table_w->insert_column(0, type_Int, "x4");
        wt.commit();
    }
    LangBindHelper::advance_read(sg);
    group.verify();
    CHECK_NOT(table->has_search_index(2));
    CHECK(table->has_search_index(3));
    CHECK_NOT(table->has_search_index(6));
    CHECK(table->has_search_index(7));
    CHECK_NOT(table->has_search_index(8));
    CHECK_EQUAL(12, table->find_first_string(3, "931"));
    CHECK_EQUAL(4,  table->find_first_int(7, 315));

    // Move the indexed columns by removal
    {
        WriteTransaction wt(sg_w);
        TableRef table_w = wt.get_table("t");
        table_w->remove_column(1);
        table_w->remove_column(4);
        wt.commit();
    }
    LangBindHelper::advance_read(sg);
    group.verify();
    CHECK_NOT(table->has_search_index(1));
    CHECK(table->has_search_index(2));
    CHECK_NOT(table->has_search_index(4));
    CHECK(table->has_search_index(5));
    CHECK_NOT(table->has_search_index(6));
    CHECK_EQUAL(3,  table->find_first_string(2, "738"));
    CHECK_EQUAL(13, table->find_first_int(5, 508));

    // Move the indexed columns directly
    {
        WriteTransaction wt(sg_w);
        TableRef table_w = wt.get_table("t");
        DescriptorRef desc_w = table_w->get_descriptor();
        using tf = _impl::TableFriend;
        tf::move_column(*desc_w, 2, 5); // FIXME: Not yet publicly exposed
        tf::move_column(*desc_w, 1, 6);
        wt.commit();
    }
    LangBindHelper::advance_read(sg);
    group.verify();
    CHECK_NOT(table->has_search_index(6));
    CHECK(table->has_search_index(4));
    CHECK_NOT(table->has_search_index(2));
    CHECK(table->has_search_index(3));
    CHECK_NOT(table->has_search_index(5));
    CHECK_EQUAL(12, table->find_first_string(4, "931"));
    CHECK_EQUAL(4,  table->find_first_int(3, 315));
}


TEST(LangBindHelper_AdvanceReadTransact_RegularSubtables)
{
    SHARED_GROUP_TEST_PATH(path);
    ShortCircuitHistory hist(path);
    SharedGroup sg(hist, SharedGroup::durability_Full, crypt_key());
    SharedGroup sg_w(hist, SharedGroup::durability_Full, crypt_key());

    // Start a read transaction (to be repeatedly advanced)
    ReadTransaction rt(sg);
    const Group& group = rt.get_group();
    CHECK_EQUAL(0, group.size());

    // Create one degenerate subtable
    {
        WriteTransaction wt(sg_w);
        TableRef parent_w = wt.add_table("parent");
        DescriptorRef subdesc;
        parent_w->add_column(type_Table, "a", &subdesc);
        subdesc->add_column(type_Int, "x");
        parent_w->add_empty_row();
        wt.commit();
    }
    LangBindHelper::advance_read(sg);
    group.verify();
    CHECK_EQUAL(1, group.size());
    ConstTableRef parent = group.get_table("parent");
    CHECK_EQUAL(1, parent->get_column_count());
    CHECK_EQUAL(type_Table, parent->get_column_type(0));
    CHECK_EQUAL(1, parent->size());
    ConstTableRef subtab_0_0 = parent->get_subtable(0,0);
    CHECK_EQUAL(1, subtab_0_0->get_column_count());
    CHECK_EQUAL(type_Int, subtab_0_0->get_column_type(0));
    CHECK_EQUAL(0, subtab_0_0->size());

    // Expand to 4 subtables in a 2-by-2 parent.
    {
        WriteTransaction wt(sg_w);
        TableRef parent_w = wt.get_table("parent");
        DescriptorRef subdesc;
        parent_w->add_column(type_Table, "b", &subdesc);
        subdesc->add_column(type_Int, "x");
        parent_w->add_empty_row();
        TableRef subtab_0_0_w = parent_w->get_subtable(0,0);
        subtab_0_0_w->add_empty_row();
        wt.commit();
    }
    LangBindHelper::advance_read(sg);
    group.verify();
    CHECK_EQUAL(2, parent->get_column_count());
    CHECK_EQUAL(type_Table, parent->get_column_type(0));
    CHECK_EQUAL(type_Table, parent->get_column_type(1));
    CHECK_EQUAL(2, parent->size());
    CHECK(subtab_0_0->is_attached());
    CHECK_EQUAL(1, subtab_0_0->get_column_count());
    CHECK_EQUAL(type_Int, subtab_0_0->get_column_type(0));
    CHECK_EQUAL(1, subtab_0_0->size());
    ConstTableRef subtab_0_1 = parent->get_subtable(0,1);
    CHECK_EQUAL(1, subtab_0_1->get_column_count());
    CHECK_EQUAL(type_Int, subtab_0_1->get_column_type(0));
    CHECK_EQUAL(0, subtab_0_1->size());
    ConstTableRef subtab_1_0 = parent->get_subtable(1,0);
    CHECK_EQUAL(1, subtab_1_0->get_column_count());
    CHECK_EQUAL(type_Int, subtab_1_0->get_column_type(0));
    CHECK_EQUAL(0, subtab_1_0->size());
    ConstTableRef subtab_1_1 = parent->get_subtable(1,1);
    CHECK_EQUAL(1, subtab_1_1->get_column_count());
    CHECK_EQUAL(type_Int, subtab_1_1->get_column_type(0));
    CHECK_EQUAL(0, subtab_1_1->size());

    // Check that subtables get their specs correctly updated
    {
        WriteTransaction wt(sg_w);
        TableRef parent_w = wt.get_table("parent");
        DescriptorRef subdesc;
        subdesc = parent_w->get_subdescriptor(0);
        subdesc->add_column(type_Float, "f");
        subdesc = parent_w->get_subdescriptor(1);
        subdesc->add_column(type_Double, "d");
        wt.commit();
    }
    LangBindHelper::advance_read(sg);
    group.verify();
    CHECK_EQUAL(2, subtab_0_0->get_column_count());
    CHECK_EQUAL(type_Int,   subtab_0_0->get_column_type(0));
    CHECK_EQUAL(type_Float, subtab_0_0->get_column_type(1));
    CHECK_EQUAL("x", subtab_0_0->get_column_name(0));
    CHECK_EQUAL("f", subtab_0_0->get_column_name(1));
    CHECK_EQUAL(2, subtab_0_1->get_column_count());
    CHECK_EQUAL(type_Int,   subtab_0_1->get_column_type(0));
    CHECK_EQUAL(type_Float, subtab_0_1->get_column_type(1));
    CHECK_EQUAL("x", subtab_0_1->get_column_name(0));
    CHECK_EQUAL("f", subtab_0_1->get_column_name(1));
    CHECK_EQUAL(2, subtab_1_0->get_column_count());
    CHECK_EQUAL(type_Int,    subtab_1_0->get_column_type(0));
    CHECK_EQUAL(type_Double, subtab_1_0->get_column_type(1));
    CHECK_EQUAL("x", subtab_1_0->get_column_name(0));
    CHECK_EQUAL("d", subtab_1_0->get_column_name(1));
    CHECK_EQUAL(2, subtab_1_1->get_column_count());
    CHECK_EQUAL(type_Int,    subtab_1_1->get_column_type(0));
    CHECK_EQUAL(type_Double, subtab_1_1->get_column_type(1));
    CHECK_EQUAL("x", subtab_1_1->get_column_name(0));
    CHECK_EQUAL("d", subtab_1_1->get_column_name(1));

    // Check that cell changes in subtables are visible
    {
        WriteTransaction wt(sg_w);
        TableRef parent_w = wt.get_table("parent");
        TableRef subtab_0_0_w = parent_w->get_subtable(0,0);
        TableRef subtab_1_1_w = parent_w->get_subtable(1,1);
        subtab_1_1_w->add_empty_row();
        subtab_0_0_w->set_int    (0, 0, 10000);
        subtab_0_0_w->set_float  (1, 0, 10010.0f);
        subtab_1_1_w->set_int    (0, 0, 11100);
        subtab_1_1_w->set_double (1, 0, 11110.0);
        parent_w->add_empty_row();
        wt.commit();
    }
    LangBindHelper::advance_read(sg);
    group.verify();
    CHECK_EQUAL(3, parent->size());
    CHECK(subtab_0_0->is_attached());
    CHECK(subtab_0_1->is_attached());
    CHECK(subtab_1_0->is_attached());
    CHECK(subtab_1_1->is_attached());
    CHECK_EQUAL(1, subtab_0_0->size());
    CHECK_EQUAL(0, subtab_0_1->size());
    CHECK_EQUAL(0, subtab_1_0->size());
    CHECK_EQUAL(1, subtab_1_1->size());
    CHECK_EQUAL(10000,    subtab_0_0->get_int    (0,0));
    CHECK_EQUAL(10010.0f, subtab_0_0->get_float  (1,0));
    CHECK_EQUAL(11100,    subtab_1_1->get_int    (0,0));
    CHECK_EQUAL(11110.0,  subtab_1_1->get_double (1,0));

    // Insert a row and a column before all the subtables
    {
        WriteTransaction wt(sg_w);
        TableRef parent_w = wt.get_table("parent");
        parent_w->insert_column(0, type_Table, "dummy_1");
        parent_w->insert_empty_row(0);
        TableRef subtab_0_0_w = parent_w->get_subtable(1,1);
        TableRef subtab_1_1_w = parent_w->get_subtable(2,2);
        subtab_0_0_w->set_int    (0, 0, 10001);
        subtab_0_0_w->set_float  (1, 0, 10011.0f);
        subtab_1_1_w->set_int    (0, 0, 11101);
        subtab_1_1_w->set_double (1, 0, 11111.0);
        wt.commit();
    }
    LangBindHelper::advance_read(sg);
    group.verify();
    CHECK_EQUAL(3, parent->get_column_count());
    CHECK_EQUAL(type_Table, parent->get_column_type(0));
    CHECK_EQUAL(type_Table, parent->get_column_type(1));
    CHECK_EQUAL(type_Table, parent->get_column_type(2));
    CHECK_EQUAL(4, parent->size());
    CHECK(subtab_0_0->is_attached());
    CHECK(subtab_0_1->is_attached());
    CHECK(subtab_1_0->is_attached());
    CHECK(subtab_1_1->is_attached());
    CHECK_EQUAL(1, subtab_0_0->size());
    CHECK_EQUAL(0, subtab_0_1->size());
    CHECK_EQUAL(0, subtab_1_0->size());
    CHECK_EQUAL(1, subtab_1_1->size());
    CHECK_EQUAL(10001,    subtab_0_0->get_int    (0,0));
    CHECK_EQUAL(10011.0f, subtab_0_0->get_float  (1,0));
    CHECK_EQUAL(11101,    subtab_1_1->get_int    (0,0));
    CHECK_EQUAL(11111.0,  subtab_1_1->get_double (1,0));
    CHECK_EQUAL(subtab_0_0, parent->get_subtable(1,1));
    CHECK_EQUAL(subtab_0_1, parent->get_subtable(1,2));
    CHECK_EQUAL(subtab_1_0, parent->get_subtable(2,1));
    CHECK_EQUAL(subtab_1_1, parent->get_subtable(2,2));

    // Insert a row and a column between the subtables
    {
        WriteTransaction wt(sg_w);
        TableRef parent_w = wt.get_table("parent");
        parent_w->insert_column(2, type_Int, "dummy_2");
        parent_w->insert_empty_row(2);
        TableRef subtab_0_0_w = parent_w->get_subtable(1,1);
        TableRef subtab_1_1_w = parent_w->get_subtable(3,3);
        subtab_0_0_w->set_int    (0, 0, 10002);
        subtab_0_0_w->set_float  (1, 0, 10012.0f);
        subtab_1_1_w->set_int    (0, 0, 11102);
        subtab_1_1_w->set_double (1, 0, 11112.0);
        wt.commit();
    }
    LangBindHelper::advance_read(sg);
    group.verify();
    CHECK_EQUAL(4, parent->get_column_count());
    CHECK_EQUAL(type_Table, parent->get_column_type(0));
    CHECK_EQUAL(type_Table, parent->get_column_type(1));
    CHECK_EQUAL(type_Int,   parent->get_column_type(2));
    CHECK_EQUAL(type_Table, parent->get_column_type(3));
    CHECK_EQUAL(5, parent->size());
    CHECK(subtab_0_0->is_attached());
    CHECK(subtab_0_1->is_attached());
    CHECK(subtab_1_0->is_attached());
    CHECK(subtab_1_1->is_attached());
    CHECK_EQUAL(1, subtab_0_0->size());
    CHECK_EQUAL(0, subtab_0_1->size());
    CHECK_EQUAL(0, subtab_1_0->size());
    CHECK_EQUAL(1, subtab_1_1->size());
    CHECK_EQUAL(10002,    subtab_0_0->get_int    (0,0));
    CHECK_EQUAL(10012.0f, subtab_0_0->get_float  (1,0));
    CHECK_EQUAL(11102,    subtab_1_1->get_int    (0,0));
    CHECK_EQUAL(11112.0,  subtab_1_1->get_double (1,0));
    CHECK_EQUAL(subtab_0_0, parent->get_subtable(1,1));
    CHECK_EQUAL(subtab_0_1, parent->get_subtable(1,3));
    CHECK_EQUAL(subtab_1_0, parent->get_subtable(3,1));
    CHECK_EQUAL(subtab_1_1, parent->get_subtable(3,3));

    // Insert a column after the subtables
    {
        WriteTransaction wt(sg_w);
        TableRef parent_w = wt.get_table("parent");
        parent_w->insert_column(4, type_Table, "dummy_3");
        TableRef subtab_0_0_w = parent_w->get_subtable(1,1);
        TableRef subtab_1_1_w = parent_w->get_subtable(3,3);
        subtab_0_0_w->set_int    (0, 0, 10003);
        subtab_0_0_w->set_float  (1, 0, 10013.0f);
        subtab_1_1_w->set_int    (0, 0, 11103);
        subtab_1_1_w->set_double (1, 0, 11113.0);
        wt.commit();
    }
    LangBindHelper::advance_read(sg);
    group.verify();
    CHECK_EQUAL(5, parent->get_column_count());
    CHECK_EQUAL(type_Table, parent->get_column_type(0));
    CHECK_EQUAL(type_Table, parent->get_column_type(1));
    CHECK_EQUAL(type_Int,   parent->get_column_type(2));
    CHECK_EQUAL(type_Table, parent->get_column_type(3));
    CHECK_EQUAL(type_Table, parent->get_column_type(4));
    CHECK_EQUAL(5, parent->size());
    CHECK(subtab_0_0->is_attached());
    CHECK(subtab_0_1->is_attached());
    CHECK(subtab_1_0->is_attached());
    CHECK(subtab_1_1->is_attached());
    CHECK_EQUAL(1, subtab_0_0->size());
    CHECK_EQUAL(0, subtab_0_1->size());
    CHECK_EQUAL(0, subtab_1_0->size());
    CHECK_EQUAL(1, subtab_1_1->size());
    CHECK_EQUAL(10003,    subtab_0_0->get_int    (0,0));
    CHECK_EQUAL(10013.0f, subtab_0_0->get_float  (1,0));
    CHECK_EQUAL(11103,    subtab_1_1->get_int    (0,0));
    CHECK_EQUAL(11113.0,  subtab_1_1->get_double (1,0));
    CHECK_EQUAL(subtab_0_0, parent->get_subtable(1,1));
    CHECK_EQUAL(subtab_0_1, parent->get_subtable(1,3));
    CHECK_EQUAL(subtab_1_0, parent->get_subtable(3,1));
    CHECK_EQUAL(subtab_1_1, parent->get_subtable(3,3));

    // Remove the row and the column between the subtables
    {
        WriteTransaction wt(sg_w);
        TableRef parent_w = wt.get_table("parent");
        parent_w->remove_column(2);
        parent_w->remove(2);
        TableRef subtab_0_0_w = parent_w->get_subtable(1,1);
        TableRef subtab_1_1_w = parent_w->get_subtable(2,2);
        subtab_0_0_w->set_int    (0, 0, 10004);
        subtab_0_0_w->set_float  (1, 0, 10014.0f);
        subtab_1_1_w->set_int    (0, 0, 11104);
        subtab_1_1_w->set_double (1, 0, 11114.0);
        wt.commit();
    }
    LangBindHelper::advance_read(sg);
    group.verify();
    CHECK_EQUAL(4, parent->get_column_count());
    CHECK_EQUAL(type_Table, parent->get_column_type(0));
    CHECK_EQUAL(type_Table, parent->get_column_type(1));
    CHECK_EQUAL(type_Table, parent->get_column_type(2));
    CHECK_EQUAL(type_Table, parent->get_column_type(3));
    CHECK_EQUAL(4, parent->size());
    CHECK_EQUAL(1, subtab_0_0->size());
    CHECK_EQUAL(0, subtab_0_1->size());
    CHECK_EQUAL(0, subtab_1_0->size());
    CHECK_EQUAL(1, subtab_1_1->size());
    CHECK_EQUAL(10004,    subtab_0_0->get_int    (0,0));
    CHECK_EQUAL(10014.0f, subtab_0_0->get_float  (1,0));
    CHECK_EQUAL(11104,    subtab_1_1->get_int    (0,0));
    CHECK_EQUAL(11114.0,  subtab_1_1->get_double (1,0));
    CHECK_EQUAL(subtab_0_0, parent->get_subtable(1,1));
    CHECK_EQUAL(subtab_0_1, parent->get_subtable(1,2));
    CHECK_EQUAL(subtab_1_0, parent->get_subtable(2,1));
    CHECK_EQUAL(subtab_1_1, parent->get_subtable(2,2));

    // Remove the row and the column before the subtables
    {
        WriteTransaction wt(sg_w);
        TableRef parent_w = wt.get_table("parent");
        parent_w->remove_column(0);
        parent_w->remove(0);
        TableRef subtab_0_0_w = parent_w->get_subtable(0,0);
        TableRef subtab_1_1_w = parent_w->get_subtable(1,1);
        subtab_0_0_w->set_int    (0, 0, 10005);
        subtab_0_0_w->set_float  (1, 0, 10015.0f);
        subtab_1_1_w->set_int    (0, 0, 11105);
        subtab_1_1_w->set_double (1, 0, 11115.0);
        wt.commit();
    }
    LangBindHelper::advance_read(sg);
    group.verify();
    CHECK_EQUAL(3, parent->get_column_count());
    CHECK_EQUAL(type_Table, parent->get_column_type(0));
    CHECK_EQUAL(type_Table, parent->get_column_type(1));
    CHECK_EQUAL(type_Table, parent->get_column_type(2));
    CHECK_EQUAL(3, parent->size());
    CHECK_EQUAL(10005,    subtab_0_0->get_int    (0,0));
    CHECK_EQUAL(10015.0f, subtab_0_0->get_float  (1,0));
    CHECK_EQUAL(11105,    subtab_1_1->get_int    (0,0));
    CHECK_EQUAL(11115.0,  subtab_1_1->get_double (1,0));
    CHECK_EQUAL(subtab_0_0, parent->get_subtable(0,0));
    CHECK_EQUAL(subtab_0_1, parent->get_subtable(0,1));
    CHECK_EQUAL(subtab_1_0, parent->get_subtable(1,0));
    CHECK_EQUAL(subtab_1_1, parent->get_subtable(1,1));

    // Remove the row and the column after the subtables
    {
        WriteTransaction wt(sg_w);
        TableRef parent_w = wt.get_table("parent");
        parent_w->remove_column(2);
        parent_w->remove(2);
        TableRef subtab_0_0_w = parent_w->get_subtable(0,0);
        TableRef subtab_1_1_w = parent_w->get_subtable(1,1);
        subtab_0_0_w->set_int    (0, 0, 10006);
        subtab_0_0_w->set_float  (1, 0, 10016.0f);
        subtab_1_1_w->set_int    (0, 0, 11106);
        subtab_1_1_w->set_double (1, 0, 11116.0);
        wt.commit();
    }
    LangBindHelper::advance_read(sg);
    group.verify();
    CHECK_EQUAL(2, parent->get_column_count());
    CHECK_EQUAL(type_Table, parent->get_column_type(0));
    CHECK_EQUAL(type_Table, parent->get_column_type(1));
    CHECK_EQUAL(2, parent->size());
    CHECK_EQUAL(10006,    subtab_0_0->get_int    (0,0));
    CHECK_EQUAL(10016.0f, subtab_0_0->get_float  (1,0));
    CHECK_EQUAL(11106,    subtab_1_1->get_int    (0,0));
    CHECK_EQUAL(11116.0,  subtab_1_1->get_double (1,0));
    CHECK_EQUAL(subtab_0_0, parent->get_subtable(0,0));
    CHECK_EQUAL(subtab_0_1, parent->get_subtable(0,1));
    CHECK_EQUAL(subtab_1_0, parent->get_subtable(1,0));
    CHECK_EQUAL(subtab_1_1, parent->get_subtable(1,1));

    // Check that subtable accessors are detached when the subtables are removed
    {
        WriteTransaction wt(sg_w);
        TableRef parent_w = wt.get_table("parent");
        parent_w->remove(1);
        TableRef subtab_0_0_w = parent_w->get_subtable(0,0);
        subtab_0_0_w->set_int   (0, 0, 10007);
        subtab_0_0_w->set_float (1, 0, 10017.0f);
        wt.commit();
    }
    LangBindHelper::advance_read(sg);
    group.verify();
    CHECK_EQUAL(2, parent->get_column_count());
    CHECK_EQUAL(1, parent->size());
    CHECK( subtab_0_0->is_attached());
    CHECK(!subtab_0_1->is_attached());
    CHECK( subtab_1_0->is_attached());
    CHECK(!subtab_1_1->is_attached());
    CHECK_EQUAL(10007,    subtab_0_0->get_int   (0,0));
    CHECK_EQUAL(10017.0f, subtab_0_0->get_float (1,0));
    CHECK_EQUAL(subtab_0_0, parent->get_subtable(0,0));
    CHECK_EQUAL(subtab_1_0, parent->get_subtable(1,0));
    {
        WriteTransaction wt(sg_w);
        TableRef parent_w = wt.get_table("parent");
        parent_w->remove_column(1);
        TableRef subtab_0_0_w = parent_w->get_subtable(0,0);
        subtab_0_0_w->set_int   (0, 0, 10008);
        subtab_0_0_w->set_float (1, 0, 10018.0f);
        wt.commit();
    }
    LangBindHelper::advance_read(sg);
    group.verify();
    CHECK_EQUAL(1, parent->get_column_count());
    CHECK_EQUAL(1, parent->size());
    CHECK( subtab_0_0->is_attached());
    CHECK(!subtab_0_1->is_attached());
    CHECK(!subtab_1_0->is_attached());
    CHECK(!subtab_1_1->is_attached());
    CHECK_EQUAL(10008,    subtab_0_0->get_int   (0,0));
    CHECK_EQUAL(10018.0f, subtab_0_0->get_float (1,0));
    CHECK_EQUAL(subtab_0_0, parent->get_subtable(0,0));

    // Clear subtable
    {
        WriteTransaction wt(sg_w);
        TableRef parent_w = wt.get_table("parent");
        parent_w->clear_subtable(0,0);
        wt.commit();
    }
    LangBindHelper::advance_read(sg);
    group.verify();
    CHECK_EQUAL(1, parent->get_column_count());
    CHECK_EQUAL(1, parent->size());
    CHECK(subtab_0_0->is_attached());
    CHECK_EQUAL(2, subtab_0_0->get_column_count());
    CHECK_EQUAL(0, subtab_0_0->size());
    CHECK_EQUAL(subtab_0_0, parent->get_subtable(0,0));

    // Clear parent table
    {
        WriteTransaction wt(sg_w);
        TableRef parent_w = wt.get_table("parent");
        parent_w->clear();
        wt.commit();
    }
    LangBindHelper::advance_read(sg);
    group.verify();
    CHECK_EQUAL(1, parent->get_column_count());
    CHECK_EQUAL(0, parent->size());
    CHECK(!subtab_0_0->is_attached());
    CHECK(!subtab_0_1->is_attached());
    CHECK(!subtab_1_0->is_attached());
    CHECK(!subtab_1_1->is_attached());

    // Insert 4 new subtables, then remove some of them in a different way
    {
        WriteTransaction wt(sg_w);
        TableRef parent_w = wt.get_table("parent");
        DescriptorRef subdesc;
        parent_w->add_column(type_Table, "c", &subdesc);
        subdesc->add_column(type_String, "x");
        parent_w->add_empty_row(2);
        TableRef subtab_1_1_w = parent_w->get_subtable(1,1);
        subtab_1_1_w->add_empty_row();
        subtab_1_1_w->set_string(0, 0, "pneumonoultramicroscopicsilicovolcanoconiosis");
        wt.commit();
    }
    LangBindHelper::advance_read(sg);
    group.verify();
    CHECK_EQUAL(2, parent->get_column_count());
    CHECK_EQUAL(2, parent->size());
    subtab_0_0 = parent->get_subtable(0,0);
    subtab_0_1 = parent->get_subtable(0,1);
    subtab_1_0 = parent->get_subtable(1,0);
    subtab_1_1 = parent->get_subtable(1,1);
    CHECK(subtab_0_0->is_attached());
    CHECK(subtab_0_1->is_attached());
    CHECK(subtab_1_0->is_attached());
    CHECK(subtab_1_1->is_attached());
    CHECK_EQUAL(0, subtab_0_0->size());
    CHECK_EQUAL(0, subtab_0_1->size());
    CHECK_EQUAL(0, subtab_1_0->size());
    CHECK_EQUAL(1, subtab_1_1->size());
    CHECK_EQUAL("pneumonoultramicroscopicsilicovolcanoconiosis", subtab_1_1->get_string(0,0));
    {
        WriteTransaction wt(sg_w);
        TableRef parent_w = wt.get_table("parent");
        parent_w->remove(0);
        parent_w->remove_column(0);
        wt.commit();
    }
    LangBindHelper::advance_read(sg);
    group.verify();
    CHECK_EQUAL(1, parent->get_column_count());
    CHECK_EQUAL(1, parent->size());
    subtab_1_1 = parent->get_subtable(0,0);
    CHECK(!subtab_0_0->is_attached());
    CHECK(!subtab_0_1->is_attached());
    CHECK(!subtab_1_0->is_attached());
    CHECK( subtab_1_1->is_attached());
    CHECK_EQUAL(1, subtab_1_1->size());
    CHECK_EQUAL("pneumonoultramicroscopicsilicovolcanoconiosis", subtab_1_1->get_string(0,0));

    // Insert 2x2 new subtables, then remove them all together
    {
        WriteTransaction wt(sg_w);
        TableRef parent_w = wt.get_table("parent");
        DescriptorRef subdesc;
        parent_w->add_column(type_Table, "d", &subdesc);
        subdesc->add_column(type_String, "x");
        parent_w->add_empty_row(2);
        TableRef subtab_1_1_w = parent_w->get_subtable(1,1);
        subtab_1_1_w->add_empty_row();
        subtab_1_1_w->set_string(0, 0, "supercalifragilisticexpialidocious");
        wt.commit();
    }
    LangBindHelper::advance_read(sg);
    group.verify();
    subtab_0_0 = parent->get_subtable(0,0);
    subtab_0_1 = parent->get_subtable(0,1);
    subtab_1_0 = parent->get_subtable(1,0);
    subtab_1_1 = parent->get_subtable(1,1);
    {
        WriteTransaction wt(sg_w);
        TableRef parent_w = wt.get_table("parent");
        parent_w->clear();
        wt.commit();
    }
    LangBindHelper::advance_read(sg);
    group.verify();
    CHECK_EQUAL(2, parent->get_column_count());
    CHECK_EQUAL(0, parent->size());
    CHECK(!subtab_0_0->is_attached());
    CHECK(!subtab_0_1->is_attached());
    CHECK(!subtab_1_0->is_attached());
    CHECK(!subtab_1_1->is_attached());

    // Insert 1x1 new subtable, then remove it by removing the last row
    {
        WriteTransaction wt(sg_w);
        TableRef parent_w = wt.get_table("parent");
        parent_w->add_empty_row(1);
        parent_w->remove_column(0);
        TableRef subtab_0_0_w = parent_w->get_subtable(0,0);
        subtab_0_0_w->add_empty_row(1);
        subtab_0_0_w->set_string(0, 0, "brahmaputra");
        wt.commit();
    }
    LangBindHelper::advance_read(sg);
    group.verify();
    CHECK_EQUAL(1, parent->get_column_count());
    CHECK_EQUAL(type_Table, parent->get_column_type(0));
    CHECK_EQUAL("d", parent->get_column_name(0));
    CHECK_EQUAL(1, parent->size());
    subtab_0_0 = parent->get_subtable(0,0);
    CHECK(subtab_0_0->is_attached());
    CHECK_EQUAL(1, subtab_0_0->get_column_count());
    CHECK_EQUAL(type_String, subtab_0_0->get_column_type(0));
    CHECK_EQUAL("x", subtab_0_0->get_column_name(0));
    CHECK_EQUAL(1, subtab_0_0->size());
    CHECK_EQUAL("brahmaputra", subtab_0_0->get_string(0,0));
    {
        WriteTransaction wt(sg_w);
        TableRef parent_w = wt.get_table("parent");
        parent_w->remove(0);
        wt.commit();
    }
    LangBindHelper::advance_read(sg);
    group.verify();
    CHECK_EQUAL(1, parent->get_column_count());
    CHECK_EQUAL(0, parent->size());
    CHECK(!subtab_0_0->is_attached());

    // Insert 1x1 new subtable, then remove it by removing the last column
    {
        WriteTransaction wt(sg_w);
        TableRef parent_w = wt.get_table("parent");
        parent_w->add_empty_row(1);
        TableRef subtab_0_0_w = parent_w->get_subtable(0,0);
        subtab_0_0_w->add_empty_row(1);
        subtab_0_0_w->set_string(0, 0, "baikonur");
        wt.commit();
    }
    LangBindHelper::advance_read(sg);
    group.verify();
    CHECK_EQUAL(1, parent->get_column_count());
    CHECK_EQUAL(type_Table, parent->get_column_type(0));
    CHECK_EQUAL("d", parent->get_column_name(0));
    CHECK_EQUAL(1, parent->size());
    subtab_0_0 = parent->get_subtable(0,0);
    CHECK(subtab_0_0->is_attached());
    CHECK_EQUAL(1, subtab_0_0->get_column_count());
    CHECK_EQUAL(type_String, subtab_0_0->get_column_type(0));
    CHECK_EQUAL("x", subtab_0_0->get_column_name(0));
    CHECK_EQUAL(1, subtab_0_0->size());
    CHECK_EQUAL("baikonur", subtab_0_0->get_string(0,0));
    {
        WriteTransaction wt(sg_w);
        TableRef parent_w = wt.get_table("parent");
        parent_w->remove_column(0);
        wt.commit();
    }
    LangBindHelper::advance_read(sg);
    group.verify();
    CHECK_EQUAL(0, parent->get_column_count());
    CHECK_EQUAL(0, parent->size());
    CHECK(!subtab_0_0->is_attached());
}


TEST(LangBindHelper_AdvanceReadTransact_MixedSubtables)
{
    SHARED_GROUP_TEST_PATH(path);
    ShortCircuitHistory hist(path);
    SharedGroup sg(hist, SharedGroup::durability_Full, crypt_key());
    SharedGroup sg_w(hist, SharedGroup::durability_Full, crypt_key());

    // Start a read transaction (to be repeatedly advanced)
    ReadTransaction rt(sg);
    const Group& group = rt.get_group();
    CHECK_EQUAL(0, group.size());

    // Create one degenerate subtable
    {
        WriteTransaction wt(sg_w);
        TableRef parent_w = wt.add_table("parent");
        parent_w->add_column(type_Mixed, "a");
        parent_w->add_empty_row();
        parent_w->set_mixed(0, 0, Mixed::subtable_tag());
        TableRef subtab_0_0_w = parent_w->get_subtable(0,0);
        subtab_0_0_w->add_column(type_Int, "x");
        wt.commit();
    }
    LangBindHelper::advance_read(sg);
    group.verify();
    CHECK_EQUAL(1, group.size());
    ConstTableRef parent = group.get_table("parent");
    CHECK_EQUAL(1, parent->get_column_count());
    CHECK_EQUAL(type_Mixed, parent->get_column_type(0));
    CHECK_EQUAL(1, parent->size());
    ConstTableRef subtab_0_0 = parent->get_subtable(0,0);
    CHECK_EQUAL(1, subtab_0_0->get_column_count());
    CHECK_EQUAL(type_Int, subtab_0_0->get_column_type(0));
    CHECK_EQUAL(0, subtab_0_0->size());

    // Expand to 4 subtables in a 2-by-2 parent.
    {
        WriteTransaction wt(sg_w);
        TableRef parent_w = wt.get_table("parent");
        TableRef subtab_0_0_w = parent_w->get_subtable(0,0);
        subtab_0_0_w->add_empty_row();
        parent_w->add_column(type_Mixed, "b");
        parent_w->set_mixed(1, 0, Mixed::subtable_tag());
        TableRef subtab_1_0_w = parent_w->get_subtable(1,0);
        subtab_1_0_w->add_column(type_Int, "x");
        parent_w->add_empty_row();
        parent_w->set_mixed(0, 1, Mixed::subtable_tag());
        TableRef subtab_0_1_w = parent_w->get_subtable(0,1);
        subtab_0_1_w->add_column(type_Int, "x");
        parent_w->set_mixed(1, 1, Mixed::subtable_tag());
        TableRef subtab_1_1_w = parent_w->get_subtable(1,1);
        subtab_1_1_w->add_column(type_Int, "x");
        wt.commit();
    }
    LangBindHelper::advance_read(sg);
    group.verify();
    CHECK_EQUAL(2, parent->get_column_count());
    CHECK_EQUAL(type_Mixed, parent->get_column_type(0));
    CHECK_EQUAL(type_Mixed, parent->get_column_type(1));
    CHECK_EQUAL(2, parent->size());
    CHECK(subtab_0_0->is_attached());
    CHECK_EQUAL(1, subtab_0_0->get_column_count());
    CHECK_EQUAL(type_Int, subtab_0_0->get_column_type(0));
    CHECK_EQUAL(1, subtab_0_0->size());
    ConstTableRef subtab_0_1 = parent->get_subtable(0,1);
    CHECK_EQUAL(1, subtab_0_1->get_column_count());
    CHECK_EQUAL(type_Int, subtab_0_1->get_column_type(0));
    CHECK_EQUAL(0, subtab_0_1->size());
    ConstTableRef subtab_1_0 = parent->get_subtable(1,0);
    CHECK_EQUAL(1, subtab_1_0->get_column_count());
    CHECK_EQUAL(type_Int, subtab_1_0->get_column_type(0));
    CHECK_EQUAL(0, subtab_1_0->size());
    ConstTableRef subtab_1_1 = parent->get_subtable(1,1);
    CHECK_EQUAL(1, subtab_1_1->get_column_count());
    CHECK_EQUAL(type_Int, subtab_1_1->get_column_type(0));
    CHECK_EQUAL(0, subtab_1_1->size());

    // Check that subtables get their specs correctly updated
    {
        WriteTransaction wt(sg_w);
        TableRef parent_w = wt.get_table("parent");
        TableRef subtab_0_0_w = parent_w->get_subtable(0,0);
        subtab_0_0_w->add_column(type_Float, "f");
        TableRef subtab_0_1_w = parent_w->get_subtable(0,1);
        subtab_0_1_w->add_column(type_Float, "f");
        TableRef subtab_1_0_w = parent_w->get_subtable(1,0);
        subtab_1_0_w->add_column(type_Double, "d");
        TableRef subtab_1_1_w = parent_w->get_subtable(1,1);
        subtab_1_1_w->add_column(type_Double, "d");
        wt.commit();
    }
    LangBindHelper::advance_read(sg);
    group.verify();
    CHECK_EQUAL(2, subtab_0_0->get_column_count());
    CHECK_EQUAL(type_Int,   subtab_0_0->get_column_type(0));
    CHECK_EQUAL(type_Float, subtab_0_0->get_column_type(1));
    CHECK_EQUAL("x", subtab_0_0->get_column_name(0));
    CHECK_EQUAL("f", subtab_0_0->get_column_name(1));
    CHECK_EQUAL(2, subtab_0_1->get_column_count());
    CHECK_EQUAL(type_Int,   subtab_0_1->get_column_type(0));
    CHECK_EQUAL(type_Float, subtab_0_1->get_column_type(1));
    CHECK_EQUAL("x", subtab_0_1->get_column_name(0));
    CHECK_EQUAL("f", subtab_0_1->get_column_name(1));
    CHECK_EQUAL(2, subtab_1_0->get_column_count());
    CHECK_EQUAL(type_Int,    subtab_1_0->get_column_type(0));
    CHECK_EQUAL(type_Double, subtab_1_0->get_column_type(1));
    CHECK_EQUAL("x", subtab_1_0->get_column_name(0));
    CHECK_EQUAL("d", subtab_1_0->get_column_name(1));
    CHECK_EQUAL(2, subtab_1_1->get_column_count());
    CHECK_EQUAL(type_Int,    subtab_1_1->get_column_type(0));
    CHECK_EQUAL(type_Double, subtab_1_1->get_column_type(1));
    CHECK_EQUAL("x", subtab_1_1->get_column_name(0));
    CHECK_EQUAL("d", subtab_1_1->get_column_name(1));

    // Check that cell changes in subtables are visible
    {
        WriteTransaction wt(sg_w);
        TableRef parent_w = wt.get_table("parent");
        TableRef subtab_0_0_w = parent_w->get_subtable(0,0);
        TableRef subtab_1_1_w = parent_w->get_subtable(1,1);
        subtab_1_1_w->add_empty_row();
        subtab_0_0_w->set_int    (0, 0, 10000);
        subtab_0_0_w->set_float  (1, 0, 10010.0f);
        subtab_1_1_w->set_int    (0, 0, 11100);
        subtab_1_1_w->set_double (1, 0, 11110.0);
        parent_w->add_empty_row();
        wt.commit();
    }
    LangBindHelper::advance_read(sg);
    group.verify();
    CHECK_EQUAL(3, parent->size());
    CHECK(subtab_0_0->is_attached());
    CHECK(subtab_0_1->is_attached());
    CHECK(subtab_1_0->is_attached());
    CHECK(subtab_1_1->is_attached());
    CHECK_EQUAL(1, subtab_0_0->size());
    CHECK_EQUAL(0, subtab_0_1->size());
    CHECK_EQUAL(0, subtab_1_0->size());
    CHECK_EQUAL(1, subtab_1_1->size());
    CHECK_EQUAL(10000,    subtab_0_0->get_int    (0,0));
    CHECK_EQUAL(10010.0f, subtab_0_0->get_float  (1,0));
    CHECK_EQUAL(11100,    subtab_1_1->get_int    (0,0));
    CHECK_EQUAL(11110.0,  subtab_1_1->get_double (1,0));

    // Insert a row and a column before all the subtables
    {
        WriteTransaction wt(sg_w);
        TableRef parent_w = wt.get_table("parent");
        parent_w->insert_column(0, type_Table, "dummy_1");
        parent_w->insert_empty_row(0);
        TableRef subtab_0_0_w = parent_w->get_subtable(1,1);
        TableRef subtab_1_1_w = parent_w->get_subtable(2,2);
        subtab_0_0_w->set_int    (0, 0, 10001);
        subtab_0_0_w->set_float  (1, 0, 10011.0f);
        subtab_1_1_w->set_int    (0, 0, 11101);
        subtab_1_1_w->set_double (1, 0, 11111.0);
        wt.commit();
    }
    LangBindHelper::advance_read(sg);
    group.verify();
    CHECK_EQUAL(3, parent->get_column_count());
    CHECK_EQUAL(type_Table, parent->get_column_type(0));
    CHECK_EQUAL(type_Mixed, parent->get_column_type(1));
    CHECK_EQUAL(type_Mixed, parent->get_column_type(2));
    CHECK_EQUAL(4, parent->size());
    CHECK(subtab_0_0->is_attached());
    CHECK(subtab_0_1->is_attached());
    CHECK(subtab_1_0->is_attached());
    CHECK(subtab_1_1->is_attached());
    CHECK_EQUAL(1, subtab_0_0->size());
    CHECK_EQUAL(0, subtab_0_1->size());
    CHECK_EQUAL(0, subtab_1_0->size());
    CHECK_EQUAL(1, subtab_1_1->size());
    CHECK_EQUAL(10001,    subtab_0_0->get_int    (0,0));
    CHECK_EQUAL(10011.0f, subtab_0_0->get_float  (1,0));
    CHECK_EQUAL(11101,    subtab_1_1->get_int    (0,0));
    CHECK_EQUAL(11111.0,  subtab_1_1->get_double (1,0));
    CHECK_EQUAL(subtab_0_0, parent->get_subtable(1,1));
    CHECK_EQUAL(subtab_0_1, parent->get_subtable(1,2));
    CHECK_EQUAL(subtab_1_0, parent->get_subtable(2,1));
    CHECK_EQUAL(subtab_1_1, parent->get_subtable(2,2));

    // Insert a row and a column between the subtables
    {
        WriteTransaction wt(sg_w);
        TableRef parent_w = wt.get_table("parent");
        parent_w->insert_column(2, type_Int, "dummy_2");
        parent_w->insert_empty_row(2);
        parent_w->set_mixed(3, 2, "Lopadotemachoselachogaleokranioleipsanodrimhypotrimmatosilphio"
                            "paraomelitokatakechy­menokichlepikossyphophattoperisteralektryonopte"
                            "kephalliokigklopeleiolagoiosiraiobaphetraganopterygon");
        TableRef subtab_0_0_w = parent_w->get_subtable(1,1);
        TableRef subtab_1_1_w = parent_w->get_subtable(3,3);
        subtab_0_0_w->set_int    (0, 0, 10002);
        subtab_0_0_w->set_float  (1, 0, 10012.0f);
        subtab_1_1_w->set_int    (0, 0, 11102);
        subtab_1_1_w->set_double (1, 0, 11112.0);
        wt.commit();
    }
    LangBindHelper::advance_read(sg);
    group.verify();
    CHECK_EQUAL(4, parent->get_column_count());
    CHECK_EQUAL(type_Table, parent->get_column_type(0));
    CHECK_EQUAL(type_Mixed, parent->get_column_type(1));
    CHECK_EQUAL(type_Int,   parent->get_column_type(2));
    CHECK_EQUAL(type_Mixed, parent->get_column_type(3));
    CHECK_EQUAL(5, parent->size());
    CHECK(subtab_0_0->is_attached());
    CHECK(subtab_0_1->is_attached());
    CHECK(subtab_1_0->is_attached());
    CHECK(subtab_1_1->is_attached());
    CHECK_EQUAL(1, subtab_0_0->size());
    CHECK_EQUAL(0, subtab_0_1->size());
    CHECK_EQUAL(0, subtab_1_0->size());
    CHECK_EQUAL(1, subtab_1_1->size());
    CHECK_EQUAL(10002,    subtab_0_0->get_int    (0,0));
    CHECK_EQUAL(10012.0f, subtab_0_0->get_float  (1,0));
    CHECK_EQUAL(11102,    subtab_1_1->get_int    (0,0));
    CHECK_EQUAL(11112.0,  subtab_1_1->get_double (1,0));
    CHECK_EQUAL(subtab_0_0, parent->get_subtable(1,1));
    CHECK_EQUAL(subtab_0_1, parent->get_subtable(1,3));
    CHECK_EQUAL(subtab_1_0, parent->get_subtable(3,1));
    CHECK_EQUAL(subtab_1_1, parent->get_subtable(3,3));

    // Insert a column after the subtables
    {
        WriteTransaction wt(sg_w);
        TableRef parent_w = wt.get_table("parent");
        parent_w->insert_column(4, type_Table, "dummy_3");
        TableRef subtab_0_0_w = parent_w->get_subtable(1,1);
        TableRef subtab_1_1_w = parent_w->get_subtable(3,3);
        subtab_0_0_w->set_int    (0, 0, 10003);
        subtab_0_0_w->set_float  (1, 0, 10013.0f);
        subtab_1_1_w->set_int    (0, 0, 11103);
        subtab_1_1_w->set_double (1, 0, 11113.0);
        wt.commit();
    }
    LangBindHelper::advance_read(sg);
    group.verify();
    CHECK_EQUAL(5, parent->get_column_count());
    CHECK_EQUAL(type_Table, parent->get_column_type(0));
    CHECK_EQUAL(type_Mixed, parent->get_column_type(1));
    CHECK_EQUAL(type_Int,   parent->get_column_type(2));
    CHECK_EQUAL(type_Mixed, parent->get_column_type(3));
    CHECK_EQUAL(type_Table, parent->get_column_type(4));
    CHECK_EQUAL(5, parent->size());
    CHECK(subtab_0_0->is_attached());
    CHECK(subtab_0_1->is_attached());
    CHECK(subtab_1_0->is_attached());
    CHECK(subtab_1_1->is_attached());
    CHECK_EQUAL(1, subtab_0_0->size());
    CHECK_EQUAL(0, subtab_0_1->size());
    CHECK_EQUAL(0, subtab_1_0->size());
    CHECK_EQUAL(1, subtab_1_1->size());
    CHECK_EQUAL(10003,    subtab_0_0->get_int    (0,0));
    CHECK_EQUAL(10013.0f, subtab_0_0->get_float  (1,0));
    CHECK_EQUAL(11103,    subtab_1_1->get_int    (0,0));
    CHECK_EQUAL(11113.0,  subtab_1_1->get_double (1,0));
    CHECK_EQUAL(subtab_0_0, parent->get_subtable(1,1));
    CHECK_EQUAL(subtab_0_1, parent->get_subtable(1,3));
    CHECK_EQUAL(subtab_1_0, parent->get_subtable(3,1));
    CHECK_EQUAL(subtab_1_1, parent->get_subtable(3,3));

    // Remove the row and the column between the subtables
    {
        WriteTransaction wt(sg_w);
        TableRef parent_w = wt.get_table("parent");
        parent_w->remove_column(2);
        parent_w->remove(2);
        TableRef subtab_0_0_w = parent_w->get_subtable(1,1);
        TableRef subtab_1_1_w = parent_w->get_subtable(2,2);
        subtab_0_0_w->set_int    (0, 0, 10004);
        subtab_0_0_w->set_float  (1, 0, 10014.0f);
        subtab_1_1_w->set_int    (0, 0, 11104);
        subtab_1_1_w->set_double (1, 0, 11114.0);
        wt.commit();
    }
    LangBindHelper::advance_read(sg);
    group.verify();
    CHECK_EQUAL(4, parent->get_column_count());
    CHECK_EQUAL(type_Table, parent->get_column_type(0));
    CHECK_EQUAL(type_Mixed, parent->get_column_type(1));
    CHECK_EQUAL(type_Mixed, parent->get_column_type(2));
    CHECK_EQUAL(type_Table, parent->get_column_type(3));
    CHECK_EQUAL(4, parent->size());
    CHECK_EQUAL(1, subtab_0_0->size());
    CHECK_EQUAL(0, subtab_0_1->size());
    CHECK_EQUAL(0, subtab_1_0->size());
    CHECK_EQUAL(1, subtab_1_1->size());
    CHECK_EQUAL(10004,    subtab_0_0->get_int    (0,0));
    CHECK_EQUAL(10014.0f, subtab_0_0->get_float  (1,0));
    CHECK_EQUAL(11104,    subtab_1_1->get_int    (0,0));
    CHECK_EQUAL(11114.0,  subtab_1_1->get_double (1,0));
    CHECK_EQUAL(subtab_0_0, parent->get_subtable(1,1));
    CHECK_EQUAL(subtab_0_1, parent->get_subtable(1,2));
    CHECK_EQUAL(subtab_1_0, parent->get_subtable(2,1));
    CHECK_EQUAL(subtab_1_1, parent->get_subtable(2,2));

    // Remove the row and the column before the subtables
    {
        WriteTransaction wt(sg_w);
        TableRef parent_w = wt.get_table("parent");
        parent_w->remove_column(0);
        parent_w->remove(0);
        TableRef subtab_0_0_w = parent_w->get_subtable(0,0);
        TableRef subtab_1_1_w = parent_w->get_subtable(1,1);
        subtab_0_0_w->set_int    (0, 0, 10005);
        subtab_0_0_w->set_float  (1, 0, 10015.0f);
        subtab_1_1_w->set_int    (0, 0, 11105);
        subtab_1_1_w->set_double (1, 0, 11115.0);
        wt.commit();
    }
    LangBindHelper::advance_read(sg);
    group.verify();
    CHECK_EQUAL(3, parent->get_column_count());
    CHECK_EQUAL(type_Mixed, parent->get_column_type(0));
    CHECK_EQUAL(type_Mixed, parent->get_column_type(1));
    CHECK_EQUAL(type_Table, parent->get_column_type(2));
    CHECK_EQUAL(3, parent->size());
    CHECK_EQUAL(10005,    subtab_0_0->get_int    (0,0));
    CHECK_EQUAL(10015.0f, subtab_0_0->get_float  (1,0));
    CHECK_EQUAL(11105,    subtab_1_1->get_int    (0,0));
    CHECK_EQUAL(11115.0,  subtab_1_1->get_double (1,0));
    CHECK_EQUAL(subtab_0_0, parent->get_subtable(0,0));
    CHECK_EQUAL(subtab_0_1, parent->get_subtable(0,1));
    CHECK_EQUAL(subtab_1_0, parent->get_subtable(1,0));
    CHECK_EQUAL(subtab_1_1, parent->get_subtable(1,1));

    // Remove the row and the column after the subtables
    {
        WriteTransaction wt(sg_w);
        TableRef parent_w = wt.get_table("parent");
        parent_w->remove_column(2);
        parent_w->remove(2);
        TableRef subtab_0_0_w = parent_w->get_subtable(0,0);
        TableRef subtab_1_1_w = parent_w->get_subtable(1,1);
        subtab_0_0_w->set_int    (0, 0, 10006);
        subtab_0_0_w->set_float  (1, 0, 10016.0f);
        subtab_1_1_w->set_int    (0, 0, 11106);
        subtab_1_1_w->set_double (1, 0, 11116.0);
        wt.commit();
    }
    LangBindHelper::advance_read(sg);
    group.verify();
    CHECK_EQUAL(2, parent->get_column_count());
    CHECK_EQUAL(type_Mixed, parent->get_column_type(0));
    CHECK_EQUAL(type_Mixed, parent->get_column_type(1));
    CHECK_EQUAL(2, parent->size());
    CHECK_EQUAL(10006,    subtab_0_0->get_int    (0,0));
    CHECK_EQUAL(10016.0f, subtab_0_0->get_float  (1,0));
    CHECK_EQUAL(11106,    subtab_1_1->get_int    (0,0));
    CHECK_EQUAL(11116.0,  subtab_1_1->get_double (1,0));
    CHECK_EQUAL(subtab_0_0, parent->get_subtable(0,0));
    CHECK_EQUAL(subtab_0_1, parent->get_subtable(0,1));
    CHECK_EQUAL(subtab_1_0, parent->get_subtable(1,0));
    CHECK_EQUAL(subtab_1_1, parent->get_subtable(1,1));

    // Check that subtable accessors are detached when the subtables are removed
    {
        WriteTransaction wt(sg_w);
        TableRef parent_w = wt.get_table("parent");
        parent_w->remove(1);
        TableRef subtab_0_0_w = parent_w->get_subtable(0,0);
        subtab_0_0_w->set_int   (0, 0, 10007);
        subtab_0_0_w->set_float (1, 0, 10017.0f);
        wt.commit();
    }
    LangBindHelper::advance_read(sg);
    group.verify();
    CHECK_EQUAL(2, parent->get_column_count());
    CHECK_EQUAL(1, parent->size());
    CHECK( subtab_0_0->is_attached());
    CHECK(!subtab_0_1->is_attached());
    CHECK( subtab_1_0->is_attached());
    CHECK(!subtab_1_1->is_attached());
    CHECK_EQUAL(10007,    subtab_0_0->get_int   (0,0));
    CHECK_EQUAL(10017.0f, subtab_0_0->get_float (1,0));
    CHECK_EQUAL(subtab_0_0, parent->get_subtable(0,0));
    CHECK_EQUAL(subtab_1_0, parent->get_subtable(1,0));
    {
        WriteTransaction wt(sg_w);
        TableRef parent_w = wt.get_table("parent");
        parent_w->remove_column(1);
        TableRef subtab_0_0_w = parent_w->get_subtable(0,0);
        subtab_0_0_w->set_int   (0, 0, 10008);
        subtab_0_0_w->set_float (1, 0, 10018.0f);
        wt.commit();
    }
    LangBindHelper::advance_read(sg);
    group.verify();
    CHECK_EQUAL(1, parent->get_column_count());
    CHECK_EQUAL(1, parent->size());
    CHECK( subtab_0_0->is_attached());
    CHECK(!subtab_0_1->is_attached());
    CHECK(!subtab_1_0->is_attached());
    CHECK(!subtab_1_1->is_attached());
    CHECK_EQUAL(10008,    subtab_0_0->get_int   (0,0));
    CHECK_EQUAL(10018.0f, subtab_0_0->get_float (1,0));
    CHECK_EQUAL(subtab_0_0, parent->get_subtable(0,0));

    // Remove subtable
    {
        WriteTransaction wt(sg_w);
        TableRef parent_w = wt.get_table("parent");
        parent_w->clear_subtable(0,0);
        wt.commit();
    }
    LangBindHelper::advance_read(sg);
    group.verify();
    CHECK_EQUAL(1, parent->get_column_count());
    CHECK_EQUAL(1, parent->size());
    CHECK(!subtab_0_0->is_attached());

    // Clear parent table
    {
        WriteTransaction wt(sg_w);
        TableRef parent_w = wt.get_table("parent");
        parent_w->clear();
        wt.commit();
    }
    LangBindHelper::advance_read(sg);
    group.verify();
    CHECK_EQUAL(1, parent->get_column_count());
    CHECK_EQUAL(0, parent->size());
    CHECK(!subtab_0_0->is_attached());

    // Insert 4 new subtables, then remove some of them in a different way
    {
        WriteTransaction wt(sg_w);
        TableRef parent_w = wt.get_table("parent");
        parent_w->add_column(type_Mixed, "c");
        parent_w->add_empty_row(2);
        parent_w->set_mixed(0, 0, Mixed::subtable_tag());
        parent_w->set_mixed(0, 1, Mixed::subtable_tag());
        parent_w->set_mixed(1, 0, Mixed::subtable_tag());
        parent_w->set_mixed(1, 1, Mixed::subtable_tag());
        TableRef subtab_1_1_w = parent_w->get_subtable(1,1);
        subtab_1_1_w->add_column(type_String, "x");
        subtab_1_1_w->add_empty_row();
        subtab_1_1_w->set_string(0, 0, "pneumonoultramicroscopicsilicovolcanoconiosis");
        wt.commit();
    }
    LangBindHelper::advance_read(sg);
    group.verify();
    CHECK_EQUAL(2, parent->get_column_count());
    CHECK_EQUAL(2, parent->size());
    subtab_0_0 = parent->get_subtable(0,0);
    subtab_0_1 = parent->get_subtable(0,1);
    subtab_1_0 = parent->get_subtable(1,0);
    subtab_1_1 = parent->get_subtable(1,1);
    CHECK(subtab_0_0 && subtab_0_0->is_attached());
    CHECK(subtab_0_1 && subtab_0_1->is_attached());
    CHECK(subtab_1_0 && subtab_1_0->is_attached());
    CHECK(subtab_1_1 && subtab_1_1->is_attached());
    CHECK_EQUAL(0, subtab_0_0->size());
    CHECK_EQUAL(0, subtab_0_1->size());
    CHECK_EQUAL(0, subtab_1_0->size());
    CHECK_EQUAL(1, subtab_1_1->size());
    CHECK_EQUAL("pneumonoultramicroscopicsilicovolcanoconiosis", subtab_1_1->get_string(0,0));
    {
        WriteTransaction wt(sg_w);
        TableRef parent_w = wt.get_table("parent");
        parent_w->remove(0);
        parent_w->remove_column(0);
        wt.commit();
    }
    LangBindHelper::advance_read(sg);
    group.verify();
    CHECK_EQUAL(1, parent->get_column_count());
    CHECK_EQUAL(1, parent->size());
    subtab_1_1 = parent->get_subtable(0,0);
    CHECK(!subtab_0_0->is_attached());
    CHECK(!subtab_0_1->is_attached());
    CHECK(!subtab_1_0->is_attached());
    CHECK( subtab_1_1->is_attached());
    CHECK_EQUAL(1, subtab_1_1->size());
    CHECK_EQUAL("pneumonoultramicroscopicsilicovolcanoconiosis", subtab_1_1->get_string(0,0));

    // Insert 2x2 new subtables, then remove them all together
    {
        WriteTransaction wt(sg_w);
        TableRef parent_w = wt.get_table("parent");
        parent_w->add_column(type_Mixed, "d");
        parent_w->add_empty_row(2);
        parent_w->set_mixed(0, 0, Mixed::subtable_tag());
        parent_w->set_mixed(0, 1, Mixed::subtable_tag());
        parent_w->set_mixed(1, 0, Mixed::subtable_tag());
        parent_w->set_mixed(1, 1, Mixed::subtable_tag());
        TableRef subtab_1_1_w = parent_w->get_subtable(1,1);
        subtab_1_1_w->add_column(type_String, "x");
        subtab_1_1_w->add_empty_row();
        subtab_1_1_w->set_string(0, 0, "supercalifragilisticexpialidocious");
        wt.commit();
    }
    LangBindHelper::advance_read(sg);
    group.verify();
    subtab_0_0 = parent->get_subtable(0,0);
    subtab_0_1 = parent->get_subtable(0,1);
    subtab_1_0 = parent->get_subtable(1,0);
    subtab_1_1 = parent->get_subtable(1,1);
    {
        WriteTransaction wt(sg_w);
        TableRef parent_w = wt.get_table("parent");
        parent_w->clear();
        wt.commit();
    }
    LangBindHelper::advance_read(sg);
    group.verify();
    CHECK_EQUAL(2, parent->get_column_count());
    CHECK_EQUAL(0, parent->size());
    CHECK(!subtab_0_0->is_attached());
    CHECK(!subtab_0_1->is_attached());
    CHECK(!subtab_1_0->is_attached());
    CHECK(!subtab_1_1->is_attached());

    // Insert 1x1 new subtable, then remove it by removing the last row
    {
        WriteTransaction wt(sg_w);
        TableRef parent_w = wt.get_table("parent");
        parent_w->add_empty_row(1);
        parent_w->remove_column(0);
        parent_w->set_mixed(0, 0, Mixed::subtable_tag());
        TableRef subtab_0_0_w = parent_w->get_subtable(0,0);
        subtab_0_0_w->add_column(type_String, "x");
        subtab_0_0_w->add_empty_row(1);
        subtab_0_0_w->set_string(0, 0, "brahmaputra");
        wt.commit();
    }
    LangBindHelper::advance_read(sg);
    group.verify();
    CHECK_EQUAL(1, parent->get_column_count());
    CHECK_EQUAL(type_Mixed, parent->get_column_type(0));
    CHECK_EQUAL("d", parent->get_column_name(0));
    CHECK_EQUAL(1, parent->size());
    subtab_0_0 = parent->get_subtable(0,0);
    CHECK(subtab_0_0->is_attached());
    CHECK_EQUAL(1, subtab_0_0->get_column_count());
    CHECK_EQUAL(type_String, subtab_0_0->get_column_type(0));
    CHECK_EQUAL("x", subtab_0_0->get_column_name(0));
    CHECK_EQUAL(1, subtab_0_0->size());
    CHECK_EQUAL("brahmaputra", subtab_0_0->get_string(0,0));
    {
        WriteTransaction wt(sg_w);
        TableRef parent_w = wt.get_table("parent");
        parent_w->remove(0);
        wt.commit();
    }
    LangBindHelper::advance_read(sg);
    group.verify();
    CHECK_EQUAL(1, parent->get_column_count());
    CHECK_EQUAL(0, parent->size());
    CHECK(!subtab_0_0->is_attached());

    // Insert 1x1 new subtable, then remove it by removing the last column
    {
        WriteTransaction wt(sg_w);
        TableRef parent_w = wt.get_table("parent");
        parent_w->add_empty_row(1);
        parent_w->set_mixed(0, 0, Mixed::subtable_tag());
        TableRef subtab_0_0_w = parent_w->get_subtable(0,0);
        subtab_0_0_w->add_column(type_String, "x");
        subtab_0_0_w->add_empty_row(1);
        subtab_0_0_w->set_string(0, 0, "baikonur");
        wt.commit();
    }
    LangBindHelper::advance_read(sg);
    group.verify();
    CHECK_EQUAL(1, parent->get_column_count());
    CHECK_EQUAL(type_Mixed, parent->get_column_type(0));
    CHECK_EQUAL("d", parent->get_column_name(0));
    CHECK_EQUAL(1, parent->size());
    subtab_0_0 = parent->get_subtable(0,0);
    CHECK(subtab_0_0->is_attached());
    CHECK_EQUAL(1, subtab_0_0->get_column_count());
    CHECK_EQUAL(type_String, subtab_0_0->get_column_type(0));
    CHECK_EQUAL("x", subtab_0_0->get_column_name(0));
    CHECK_EQUAL(1, subtab_0_0->size());
    CHECK_EQUAL("baikonur", subtab_0_0->get_string(0,0));
    {
        WriteTransaction wt(sg_w);
        TableRef parent_w = wt.get_table("parent");
        parent_w->remove_column(0);
        wt.commit();
    }
    LangBindHelper::advance_read(sg);
    group.verify();
    CHECK_EQUAL(0, parent->get_column_count());
    CHECK_EQUAL(0, parent->size());
    CHECK(!subtab_0_0->is_attached());
}


TEST(LangBindHelper_AdvanceReadTransact_MultilevelSubtables)
{
    // FIXME: Regular in regular, mixed in mixed, mixed in regular, and regular in mixed
}


TEST(LangBindHelper_AdvanceReadTransact_Descriptor)
{
    // FIXME: Insert and remove columns before and after a subdescriptor accessor
}


TEST(LangBindHelper_AdvanceReadTransact_RowAccessors)
{
    SHARED_GROUP_TEST_PATH(path);
    ShortCircuitHistory hist(path);
    SharedGroup sg(hist, SharedGroup::durability_Full, crypt_key());
    SharedGroup sg_w(hist, SharedGroup::durability_Full, crypt_key());

    // Start a read transaction (to be repeatedly advanced)
    ReadTransaction rt(sg);
    const Group& group = rt.get_group();
    CHECK_EQUAL(0, group.size());

    // Create a table with two rows
    {
        WriteTransaction wt(sg_w);
        TableRef parent_w = wt.add_table("parent");
        parent_w->add_column(type_Int, "a");
        parent_w->add_search_index(0);
        parent_w->add_empty_row(2);
        parent_w->set_int(0, 0, 27);
        parent_w->set_int(0, 1, 227);
        parent_w->set_int_unique(0, 1, 227);
        wt.commit();
    }
    LangBindHelper::advance_read(sg);
    group.verify();
    ConstTableRef parent = rt.get_table("parent");
    CHECK_EQUAL(2, parent->size());
    ConstRow row_1 = (*parent)[0];
    ConstRow row_2 = (*parent)[1];
    CHECK(row_1.is_attached());
    CHECK(row_2.is_attached());
    CHECK_EQUAL(parent.get(), row_1.get_table());
    CHECK_EQUAL(parent.get(), row_2.get_table());
    CHECK_EQUAL(0, row_1.get_index());
    CHECK_EQUAL(1, row_2.get_index());

    // Check that row insertion does not detach the row accessors, and that the
    // row indexes is properly adjusted
    {
        WriteTransaction wt(sg_w);
        TableRef parent_w = wt.get_table("parent");
        parent_w->insert_empty_row(1); // Between
        parent_w->add_empty_row();     // After
        parent_w->insert_empty_row(0); // Before
        wt.commit();
    }
    LangBindHelper::advance_read(sg);
    group.verify();
    CHECK_EQUAL(5, parent->size());
    CHECK(row_1.is_attached());
    CHECK(row_2.is_attached());
    CHECK_EQUAL(parent.get(), row_1.get_table());
    CHECK_EQUAL(parent.get(), row_2.get_table());
    CHECK_EQUAL(1, row_1.get_index());
    CHECK_EQUAL(3, row_2.get_index());
    CHECK_EQUAL(27,  row_1.get_int(0));
    CHECK_EQUAL(227, row_2.get_int(0));
    {
        WriteTransaction wt(sg_w);
        TableRef parent_w = wt.get_table("parent");
        parent_w->insert_empty_row(1); // Immediately before row_1
        parent_w->insert_empty_row(5); // Immediately after  row_2
        parent_w->insert_empty_row(3); // Immediately after  row_1
        parent_w->insert_empty_row(5); // Immediately before row_2
        wt.commit();
    }
    LangBindHelper::advance_read(sg);
    group.verify();
    CHECK_EQUAL(9, parent->size());
    CHECK(row_1.is_attached());
    CHECK(row_2.is_attached());
    CHECK_EQUAL(parent.get(), row_1.get_table());
    CHECK_EQUAL(parent.get(), row_2.get_table());
    CHECK_EQUAL(2, row_1.get_index());
    CHECK_EQUAL(6, row_2.get_index());
    CHECK_EQUAL(27,  row_1.get_int(0));
    CHECK_EQUAL(227, row_2.get_int(0));

    // Check that removal of rows (other than row_1 and row_2) does not detach
    // the row accessors, and that the row indexes is properly adjusted
    {
        WriteTransaction wt(sg_w);
        TableRef parent_w = wt.get_table("parent");
        parent_w->remove(3); // Immediately after  row_1
        parent_w->remove(1); // Immediately before row_1
        parent_w->remove(3); // Immediately before row_2
        parent_w->remove(4); // Immediately after  row_2
        wt.commit();
    }
    LangBindHelper::advance_read(sg);
    group.verify();
    CHECK_EQUAL(5, parent->size());
    CHECK(row_1.is_attached());
    CHECK(row_2.is_attached());
    CHECK_EQUAL(parent.get(), row_1.get_table());
    CHECK_EQUAL(parent.get(), row_2.get_table());
    CHECK_EQUAL(1, row_1.get_index());
    CHECK_EQUAL(3, row_2.get_index());
    CHECK_EQUAL(27,  row_1.get_int(0));
    CHECK_EQUAL(227, row_2.get_int(0));
    {
        WriteTransaction wt(sg_w);
        TableRef parent_w = wt.get_table("parent");
        parent_w->remove(4); // After
        parent_w->remove(0); // Before
        parent_w->remove(1); // Between
        wt.commit();
    }
    LangBindHelper::advance_read(sg);
    group.verify();
    CHECK_EQUAL(2, parent->size());
    CHECK(row_1.is_attached());
    CHECK(row_2.is_attached());
    CHECK_EQUAL(parent.get(), row_1.get_table());
    CHECK_EQUAL(parent.get(), row_2.get_table());
    CHECK_EQUAL(0, row_1.get_index());
    CHECK_EQUAL(1, row_2.get_index());
    CHECK_EQUAL(27,  row_1.get_int(0));
    CHECK_EQUAL(227, row_2.get_int(0));

    // Check that removal of first row detaches row_1
    {
        WriteTransaction wt(sg_w);
        TableRef parent_w = wt.get_table("parent");
        parent_w->remove(0);
        wt.commit();
    }
    LangBindHelper::advance_read(sg);
    group.verify();
    CHECK_EQUAL(1, parent->size());
    CHECK(!row_1.is_attached());
    CHECK(row_2.is_attached());
    CHECK_EQUAL(parent.get(), row_2.get_table());
    CHECK_EQUAL(0, row_2.get_index());
    CHECK_EQUAL(227, row_2.get_int(0));
    // Restore first row and recover row_1
    {
        WriteTransaction wt(sg_w);
        TableRef parent_w = wt.get_table("parent");
        parent_w->insert_empty_row(0);
        parent_w->set_int(0, 0, 27);
        wt.commit();
    }
    LangBindHelper::advance_read(sg);
    group.verify();
    CHECK_EQUAL(2, parent->size());
    row_1 = (*parent)[0];
    CHECK(row_1.is_attached());
    CHECK(row_2.is_attached());
    CHECK_EQUAL(parent.get(), row_1.get_table());
    CHECK_EQUAL(parent.get(), row_2.get_table());
    CHECK_EQUAL(0, row_1.get_index());
    CHECK_EQUAL(1, row_2.get_index());
    CHECK_EQUAL(27,  row_1.get_int(0));
    CHECK_EQUAL(227, row_2.get_int(0));

    // Check that removal of second row detaches row_2
    {
        WriteTransaction wt(sg_w);
        TableRef parent_w = wt.get_table("parent");
        parent_w->remove(1);
        wt.commit();
    }
    LangBindHelper::advance_read(sg);
    group.verify();
    CHECK_EQUAL(1, parent->size());
    CHECK(row_1.is_attached());
    CHECK(!row_2.is_attached());
    CHECK_EQUAL(parent.get(), row_1.get_table());
    CHECK_EQUAL(0, row_1.get_index());
    CHECK_EQUAL(27, row_1.get_int(0));
    // Restore second row and recover row_2
    {
        WriteTransaction wt(sg_w);
        TableRef parent_w = wt.get_table("parent");
        parent_w->add_empty_row();
        parent_w->set_int(0, 1, 227);
        wt.commit();
    }
    LangBindHelper::advance_read(sg);
    group.verify();
    CHECK_EQUAL(2, parent->size());
    row_2 = (*parent)[1];
    CHECK(row_1.is_attached());
    CHECK(row_2.is_attached());
    CHECK_EQUAL(parent.get(), row_1.get_table());
    CHECK_EQUAL(parent.get(), row_2.get_table());
    CHECK_EQUAL(0, row_1.get_index());
    CHECK_EQUAL(1, row_2.get_index());
    CHECK_EQUAL(27,  row_1.get_int(0));
    CHECK_EQUAL(227, row_2.get_int(0));

    // Check that descriptor modifications do not affect the row accessors (as
    // long as we do not remove the last column)
    {
        WriteTransaction wt(sg_w);
        TableRef parent_w = wt.get_table("parent");
        parent_w->add_column(type_String, "x");
        parent_w->insert_column(0, type_Float, "y");
        wt.commit();
    }
    LangBindHelper::advance_read(sg);
    group.verify();
    CHECK_EQUAL(2, parent->size());
    CHECK(row_1.is_attached());
    CHECK(row_2.is_attached());
    CHECK_EQUAL(parent.get(), row_1.get_table());
    CHECK_EQUAL(parent.get(), row_2.get_table());
    CHECK_EQUAL(0, row_1.get_index());
    CHECK_EQUAL(1, row_2.get_index());
    CHECK_EQUAL(27,  row_1.get_int(1));
    CHECK_EQUAL(227, row_2.get_int(1));
    {
        WriteTransaction wt(sg_w);
        TableRef parent_w = wt.get_table("parent");
        parent_w->remove_column(0);
        parent_w->remove_column(1);
        wt.commit();
    }
    LangBindHelper::advance_read(sg);
    group.verify();
    CHECK_EQUAL(2, parent->size());
    CHECK(row_1.is_attached());
    CHECK(row_2.is_attached());
    CHECK_EQUAL(parent.get(), row_1.get_table());
    CHECK_EQUAL(parent.get(), row_2.get_table());
    CHECK_EQUAL(0, row_1.get_index());
    CHECK_EQUAL(1, row_2.get_index());
    CHECK_EQUAL(27,  row_1.get_int(0));
    CHECK_EQUAL(227, row_2.get_int(0));

    // Check that removal of the last column detaches all row accessors
    {
        WriteTransaction wt(sg_w);
        TableRef parent_w = wt.get_table("parent");
        parent_w->remove_column(0);
        wt.commit();
    }
    LangBindHelper::advance_read(sg);
    group.verify();
    CHECK_EQUAL(0, parent->get_column_count());
    CHECK_EQUAL(0, parent->size());
    CHECK(!row_1.is_attached());
    CHECK(!row_2.is_attached());
    // Restore rows and recover row accessors
    {
        WriteTransaction wt(sg_w);
        TableRef parent_w = wt.get_table("parent");
        parent_w->add_column(type_Int, "a");
        parent_w->add_empty_row(2);
        parent_w->set_int(0, 0, 27);
        parent_w->set_int(0, 1, 227);
        wt.commit();
    }
    LangBindHelper::advance_read(sg);
    group.verify();
    CHECK_EQUAL(2, parent->size());
    row_1 = (*parent)[0];
    row_2 = (*parent)[1];
    CHECK(row_1.is_attached());
    CHECK(row_2.is_attached());
    CHECK_EQUAL(parent.get(), row_1.get_table());
    CHECK_EQUAL(parent.get(), row_2.get_table());
    CHECK_EQUAL(0, row_1.get_index());
    CHECK_EQUAL(1, row_2.get_index());

    // Check that clearing of the table detaches all row accessors
    {
        WriteTransaction wt(sg_w);
        TableRef parent_w = wt.get_table("parent");
        parent_w->clear();
        wt.commit();
    }
    LangBindHelper::advance_read(sg);
    group.verify();
    CHECK_EQUAL(0, parent->size());
    CHECK(!row_1.is_attached());
    CHECK(!row_2.is_attached());
}


TEST(LangBindHelper_AdvanceReadTransact_SubtableRowAccessors)
{
    SHARED_GROUP_TEST_PATH(path);
    ShortCircuitHistory hist(path);
    SharedGroup sg(hist, SharedGroup::durability_Full, crypt_key());
    SharedGroup sg_w(hist, SharedGroup::durability_Full, crypt_key());

    // Start a read transaction (to be repeatedly advanced)
    ReadTransaction rt(sg);
    const Group& group = rt.get_group();
    CHECK_EQUAL(0, group.size());

    // Create a mixed and a regular subtable each with one row
    {
        WriteTransaction wt(sg_w);
        TableRef parent_w = wt.add_table("parent");
        parent_w->add_column(type_Mixed, "a");
        parent_w->add_column(type_Table, "b");
        DescriptorRef subdesc = parent_w->get_subdescriptor(1);
        subdesc->add_column(type_Int, "regular");
        parent_w->add_empty_row();
        parent_w->set_mixed(0, 0, Mixed::subtable_tag());
        TableRef mixed_w = parent_w->get_subtable(0,0);
        mixed_w->add_column(type_Int, "mixed");
        mixed_w->add_empty_row();
        mixed_w->set_int(0, 0, 19);
        TableRef regular_w = parent_w->get_subtable(1,0);
        regular_w->add_empty_row();
        regular_w->set_int(0, 0, 29);
        wt.commit();
    }
    LangBindHelper::advance_read(sg);
    group.verify();
    ConstTableRef parent = rt.get_table("parent");
    ConstTableRef mixed   = parent->get_subtable(0,0);
    ConstTableRef regular = parent->get_subtable(1,0);
    CHECK(mixed   && mixed->is_attached()   && mixed->size()   == 1);
    CHECK(regular && regular->is_attached() && regular->size() == 1);
    ConstRow row_m = (*mixed)[0];
    ConstRow row_r = (*regular)[0];
    CHECK_EQUAL(19, row_m.get_int(0));
    CHECK_EQUAL(29, row_r.get_int(0));

    // Check that all row accessors in a mixed subtable are detached if the
    // subtable is overridden
    {
        WriteTransaction wt(sg_w);
        TableRef parent_w = wt.get_table("parent");
        parent_w->set_mixed(0, 0, Mixed("foo"));
        wt.commit();
    }
    LangBindHelper::advance_read(sg);
    group.verify();
    CHECK(!mixed->is_attached());
    CHECK(regular->is_attached());
    CHECK(!row_m.is_attached());
    CHECK(row_r.is_attached());
    // Restore mixed
    {
        WriteTransaction wt(sg_w);
        TableRef parent_w = wt.get_table("parent");
        parent_w->set_mixed(0, 0, Mixed::subtable_tag());
        TableRef mixed_w = parent_w->get_subtable(0,0);
        mixed_w->add_column(type_Int, "mixed_2");
        mixed_w->add_empty_row();
        mixed_w->set_int(0, 0, 19);
        wt.commit();
    }
    LangBindHelper::advance_read(sg);
    group.verify();
    mixed = parent->get_subtable(0,0);
    CHECK(mixed);
    CHECK(mixed->is_attached());
    CHECK(regular->is_attached());
    CHECK_EQUAL(1, mixed->size());
    CHECK_EQUAL(1, regular->size());
    row_m = (*mixed)[0];
    CHECK_EQUAL(19, row_m.get_int(0));
    CHECK_EQUAL(29, row_r.get_int(0));

    // Check that all row accessors in a regular subtable are detached if the
    // subtable is overridden
    {
        WriteTransaction wt(sg_w);
        TableRef parent_w = wt.get_table("parent");
        parent_w->set_subtable(1, 0, 0); // Clear
        wt.commit();
    }
    LangBindHelper::advance_read(sg);
    group.verify();
    CHECK(mixed->is_attached());
    CHECK(regular->is_attached());
    CHECK(row_m.is_attached());
    CHECK(!row_r.is_attached());
}


TEST(LangBindHelper_AdvanceReadTransact_MoveLastOver)
{
    SHARED_GROUP_TEST_PATH(path);
    ShortCircuitHistory hist(path);
    SharedGroup sg(hist, SharedGroup::durability_Full, crypt_key());
    SharedGroup sg_w(hist, SharedGroup::durability_Full, crypt_key());

    // Start a read transaction (to be repeatedly advanced)
    ReadTransaction rt(sg);
    const Group& group = rt.get_group();
    CHECK_EQUAL(0, group.size());

    // Create three parent tables, each with with 5 rows, and each row
    // containing one regular and one mixed subtable
    {
        WriteTransaction wt(sg_w);
        for (int i = 0; i < 3; ++i) {
            const char* table_name = i == 0 ? "parent_1" : i == 1 ? "parent_2" : "parent_3";
            TableRef parent_w = wt.add_table(table_name);
            parent_w->add_column(type_Table, "a");
            parent_w->add_column(type_Mixed, "b");
            DescriptorRef subdesc = parent_w->get_subdescriptor(0);
            subdesc->add_column(type_Int, "regular");
            parent_w->add_empty_row(5);
            for (int row_ndx = 0; row_ndx < 5; ++row_ndx) {
                TableRef regular_w = parent_w->get_subtable(0, row_ndx);
                regular_w->add_empty_row();
                regular_w->set_int(0, 0, 10 + row_ndx);
                parent_w->set_mixed(1, row_ndx, Mixed::subtable_tag());
                TableRef mixed_w = parent_w->get_subtable(1, row_ndx);
                mixed_w->add_column(type_Int, "mixed");
                mixed_w->add_empty_row();
                mixed_w->set_int(0, 0, 20 + row_ndx);
            }
        }
        wt.commit();
    }
    LangBindHelper::advance_read(sg);
    group.verify();

    // Use first table to check with accessors on row indexes 0, 1, and 4, but
    // none at index 2 and 3.
    {
        ConstTableRef parent = rt.get_table("parent_1");
        ConstRow row_0 = (*parent)[0];
        ConstRow row_1 = (*parent)[1];
        ConstRow row_4 = (*parent)[4];
        ConstTableRef regular_0 = parent->get_subtable(0,0);
        ConstTableRef regular_1 = parent->get_subtable(0,1);
        ConstTableRef regular_4 = parent->get_subtable(0,4);
        ConstTableRef   mixed_0 = parent->get_subtable(1,0);
        ConstTableRef   mixed_1 = parent->get_subtable(1,1);
        ConstTableRef   mixed_4 = parent->get_subtable(1,4);
        CHECK(row_0.is_attached());
        CHECK(row_1.is_attached());
        CHECK(row_4.is_attached());
        CHECK_EQUAL(0, row_0.get_index());
        CHECK_EQUAL(1, row_1.get_index());
        CHECK_EQUAL(4, row_4.get_index());
        CHECK(regular_0->is_attached());
        CHECK(regular_1->is_attached());
        CHECK(regular_4->is_attached());
        CHECK_EQUAL(10, regular_0->get_int(0,0));
        CHECK_EQUAL(11, regular_1->get_int(0,0));
        CHECK_EQUAL(14, regular_4->get_int(0,0));
        CHECK(mixed_0 && mixed_0->is_attached());
        CHECK(mixed_1 && mixed_1->is_attached());
        CHECK(mixed_4 && mixed_4->is_attached());
        CHECK_EQUAL(20, mixed_0->get_int(0,0));
        CHECK_EQUAL(21, mixed_1->get_int(0,0));
        CHECK_EQUAL(24, mixed_4->get_int(0,0));

        // Perform two 'move last over' operations which brings the number of
        // rows down from 5 to 3
        {
            WriteTransaction wt(sg_w);
            TableRef parent_w = wt.get_table("parent_1");
            parent_w->move_last_over(2); // Move row at index 4 to index 2
            parent_w->move_last_over(0); // Move row at index 3 to index 0
            wt.commit();
        }
        LangBindHelper::advance_read(sg);
        group.verify();
        CHECK(!row_0.is_attached());
        CHECK(row_1.is_attached());
        CHECK(row_4.is_attached());
        CHECK_EQUAL(1, row_1.get_index());
        CHECK_EQUAL(2, row_4.get_index());
        CHECK(!regular_0->is_attached());
        CHECK(regular_1->is_attached());
        CHECK(regular_4->is_attached());
        CHECK_EQUAL(11, regular_1->get_int(0,0));
        CHECK_EQUAL(14, regular_4->get_int(0,0));
        CHECK_EQUAL(regular_1, parent->get_subtable(0,1));
        CHECK_EQUAL(regular_4, parent->get_subtable(0,2));
        CHECK(!mixed_0->is_attached());
        CHECK(mixed_1->is_attached());
        CHECK(mixed_4->is_attached());
        CHECK_EQUAL(21, mixed_1->get_int(0,0));
        CHECK_EQUAL(24, mixed_4->get_int(0,0));
        CHECK_EQUAL(mixed_1, parent->get_subtable(1,1));
        CHECK_EQUAL(mixed_4, parent->get_subtable(1,2));

        // Perform two more 'move last over' operations which brings the number
        // of rows down from 3 to 1
        {
            WriteTransaction wt(sg_w);
            TableRef parent_w = wt.get_table("parent_1");
            parent_w->move_last_over(1); // Move row at index 2 to index 1
            parent_w->move_last_over(0); // Move row at index 1 to index 0
            wt.commit();
        }
        LangBindHelper::advance_read(sg);
        group.verify();
        CHECK(!row_0.is_attached());
        CHECK(!row_1.is_attached());
        CHECK(row_4.is_attached());
        CHECK_EQUAL(0, row_4.get_index());
        CHECK(!regular_0->is_attached());
        CHECK(!regular_1->is_attached());
        CHECK(regular_4->is_attached());
        CHECK_EQUAL(14, regular_4->get_int(0,0));
        CHECK_EQUAL(regular_4, parent->get_subtable(0,0));
        CHECK(!mixed_0->is_attached());
        CHECK(!mixed_1->is_attached());
        CHECK(mixed_4->is_attached());
        CHECK_EQUAL(24, mixed_4->get_int(0,0));
        CHECK_EQUAL(mixed_4, parent->get_subtable(1,0));
    }

    // Use second table to check with accessors on row indexes 0, 2, and 3, but
    // none at index 1 and 4.
    {
        ConstTableRef parent = rt.get_table("parent_2");
        ConstRow row_0 = (*parent)[0];
        ConstRow row_2 = (*parent)[2];
        ConstRow row_3 = (*parent)[3];
        ConstTableRef regular_0 = parent->get_subtable(0,0);
        ConstTableRef regular_2 = parent->get_subtable(0,2);
        ConstTableRef regular_3 = parent->get_subtable(0,3);
        ConstTableRef   mixed_0 = parent->get_subtable(1,0);
        ConstTableRef   mixed_2 = parent->get_subtable(1,2);
        ConstTableRef   mixed_3 = parent->get_subtable(1,3);
        CHECK(row_0.is_attached());
        CHECK(row_2.is_attached());
        CHECK(row_3.is_attached());
        CHECK_EQUAL(0, row_0.get_index());
        CHECK_EQUAL(2, row_2.get_index());
        CHECK_EQUAL(3, row_3.get_index());
        CHECK(regular_0->is_attached());
        CHECK(regular_2->is_attached());
        CHECK(regular_3->is_attached());
        CHECK_EQUAL(10, regular_0->get_int(0,0));
        CHECK_EQUAL(12, regular_2->get_int(0,0));
        CHECK_EQUAL(13, regular_3->get_int(0,0));
        CHECK(mixed_0 && mixed_0->is_attached());
        CHECK(mixed_2 && mixed_2->is_attached());
        CHECK(mixed_3 && mixed_3->is_attached());
        CHECK_EQUAL(20, mixed_0->get_int(0,0));
        CHECK_EQUAL(22, mixed_2->get_int(0,0));
        CHECK_EQUAL(23, mixed_3->get_int(0,0));

        // Perform two 'move last over' operations which brings the number of
        // rows down from 5 to 3
        {
            WriteTransaction wt(sg_w);
            TableRef parent_w = wt.get_table("parent_2");
            parent_w->move_last_over(2); // Move row at index 4 to index 2
            parent_w->move_last_over(0); // Move row at index 3 to index 0
            wt.commit();
        }
        LangBindHelper::advance_read(sg);
        group.verify();
        CHECK(!row_0.is_attached());
        CHECK(!row_2.is_attached());
        CHECK(row_3.is_attached());
        CHECK_EQUAL(0, row_3.get_index());
        CHECK(!regular_0->is_attached());
        CHECK(!regular_2->is_attached());
        CHECK(regular_3->is_attached());
        CHECK_EQUAL(13, regular_3->get_int(0,0));
        CHECK_EQUAL(regular_3, parent->get_subtable(0,0));
        CHECK(!mixed_0->is_attached());
        CHECK(!mixed_2->is_attached());
        CHECK(mixed_3->is_attached());
        CHECK_EQUAL(23, mixed_3->get_int(0,0));
        CHECK_EQUAL(mixed_3, parent->get_subtable(1,0));

        // Perform one more 'move last over' operation which brings the number
        // of rows down from 3 to 2
        {
            WriteTransaction wt(sg_w);
            TableRef parent_w = wt.get_table("parent_2");
            parent_w->move_last_over(1); // Move row at index 2 to index 1
            wt.commit();
        }
        LangBindHelper::advance_read(sg);
        group.verify();
        CHECK(!row_0.is_attached());
        CHECK(!row_2.is_attached());
        CHECK(row_3.is_attached());
        CHECK_EQUAL(0, row_3.get_index());
        CHECK(!regular_0->is_attached());
        CHECK(!regular_2->is_attached());
        CHECK(regular_3->is_attached());
        CHECK_EQUAL(13, regular_3->get_int(0,0));
        CHECK_EQUAL(regular_3, parent->get_subtable(0,0));
        CHECK(!mixed_0->is_attached());
        CHECK(!mixed_2->is_attached());
        CHECK(mixed_3->is_attached());
        CHECK_EQUAL(23, mixed_3->get_int(0,0));
        CHECK_EQUAL(mixed_3, parent->get_subtable(1,0));

        // Perform one final 'move last over' operation which brings the number
        // of rows down from 2 to 1
        {
            WriteTransaction wt(sg_w);
            TableRef parent_w = wt.get_table("parent_2");
            parent_w->move_last_over(0); // Move row at index 1 to index 0
            wt.commit();
        }
        LangBindHelper::advance_read(sg);
        group.verify();
        CHECK(!row_0.is_attached());
        CHECK(!row_2.is_attached());
        CHECK(!row_3.is_attached());
        CHECK(!regular_0->is_attached());
        CHECK(!regular_2->is_attached());
        CHECK(!regular_3->is_attached());
        CHECK(!mixed_0->is_attached());
        CHECK(!mixed_2->is_attached());
        CHECK(!mixed_3->is_attached());
    }

    // Use third table to check with accessors on row indexes 1 and 3, but none
    // at index 0, 2, and 4.
    {
        ConstTableRef parent = rt.get_table("parent_3");
        ConstRow row_1 = (*parent)[1];
        ConstRow row_3 = (*parent)[3];
        ConstTableRef regular_1 = parent->get_subtable(0,1);
        ConstTableRef regular_3 = parent->get_subtable(0,3);
        ConstTableRef   mixed_1 = parent->get_subtable(1,1);
        ConstTableRef   mixed_3 = parent->get_subtable(1,3);
        CHECK(row_1.is_attached());
        CHECK(row_3.is_attached());
        CHECK_EQUAL(1, row_1.get_index());
        CHECK_EQUAL(3, row_3.get_index());
        CHECK(regular_1->is_attached());
        CHECK(regular_3->is_attached());
        CHECK_EQUAL(11, regular_1->get_int(0,0));
        CHECK_EQUAL(13, regular_3->get_int(0,0));
        CHECK(mixed_1 && mixed_1->is_attached());
        CHECK(mixed_3 && mixed_3->is_attached());
        CHECK_EQUAL(21, mixed_1->get_int(0,0));
        CHECK_EQUAL(23, mixed_3->get_int(0,0));

        // Perform two 'move last over' operations which brings the number of
        // rows down from 5 to 3
        {
            WriteTransaction wt(sg_w);
            TableRef parent_w = wt.get_table("parent_3");
            parent_w->move_last_over(2); // Move row at index 4 to index 2
            parent_w->move_last_over(0); // Move row at index 3 to index 0
            wt.commit();
        }
        LangBindHelper::advance_read(sg);
        group.verify();
        CHECK(row_1.is_attached());
        CHECK(row_3.is_attached());
        CHECK_EQUAL(1, row_1.get_index());
        CHECK_EQUAL(0, row_3.get_index());
        CHECK(regular_1->is_attached());
        CHECK(regular_3->is_attached());
        CHECK_EQUAL(11, regular_1->get_int(0,0));
        CHECK_EQUAL(13, regular_3->get_int(0,0));
        CHECK_EQUAL(regular_1, parent->get_subtable(0,1));
        CHECK_EQUAL(regular_3, parent->get_subtable(0,0));
        CHECK(mixed_1->is_attached());
        CHECK(mixed_3->is_attached());
        CHECK_EQUAL(21, mixed_1->get_int(0,0));
        CHECK_EQUAL(23, mixed_3->get_int(0,0));
        CHECK_EQUAL(mixed_1, parent->get_subtable(1,1));
        CHECK_EQUAL(mixed_3, parent->get_subtable(1,0));

        // Perform one more 'move last over' operation which brings the number
        // of rows down from 3 to 2
        {
            WriteTransaction wt(sg_w);
            TableRef parent_w = wt.get_table("parent_3");
            parent_w->move_last_over(1); // Move row at index 2 to index 1
            wt.commit();
        }
        LangBindHelper::advance_read(sg);
        group.verify();
        CHECK(!row_1.is_attached());
        CHECK(row_3.is_attached());
        CHECK_EQUAL(0, row_3.get_index());
        CHECK(!regular_1->is_attached());
        CHECK(regular_3->is_attached());
        CHECK_EQUAL(13, regular_3->get_int(0,0));
        CHECK_EQUAL(regular_3, parent->get_subtable(0,0));
        CHECK(!mixed_1->is_attached());
        CHECK(mixed_3->is_attached());
        CHECK_EQUAL(23, mixed_3->get_int(0,0));
        CHECK_EQUAL(mixed_3, parent->get_subtable(1,0));

        // Perform one final 'move last over' operation which brings the number
        // of rows down from 2 to 1
        {
            WriteTransaction wt(sg_w);
            TableRef parent_w = wt.get_table("parent_3");
            parent_w->move_last_over(0); // Move row at index 1 to index 0
            wt.commit();
        }
        LangBindHelper::advance_read(sg);
        group.verify();
        CHECK(!row_1.is_attached());
        CHECK(!row_3.is_attached());
        CHECK(!regular_1->is_attached());
        CHECK(!regular_3->is_attached());
        CHECK(!mixed_1->is_attached());
        CHECK(!mixed_3->is_attached());
    }
}

TEST(LangBindHelper_AdvanceReadTransact_SimpleSwapRows)
{
    SHARED_GROUP_TEST_PATH(path);
    ShortCircuitHistory hist(path);
    SharedGroup sg(hist, SharedGroup::durability_Full, crypt_key());
    SharedGroup sg_w(hist, SharedGroup::durability_Full, crypt_key());

    // Start a read transaction (to be repeatedly advanced)
    ReadTransaction rt(sg);
    const Group& group = rt.get_group();
    CHECK_EQUAL(0, group.size());


    // Create three parent tables, each with with 5 rows, and each row
    // containing one regular and one mixed subtable
    {
        WriteTransaction wt(sg_w);
        for (int i = 0; i < 3; ++i) {
            const char* table_name = i == 0 ? "parent_1" : i == 1 ? "parent_2" : "parent_3";
            TableRef parent_w = wt.add_table(table_name);
            parent_w->add_column(type_Table, "a");
            parent_w->add_column(type_Mixed, "b");
            DescriptorRef subdesc = parent_w->get_subdescriptor(0);
            subdesc->add_column(type_Int, "regular");
            parent_w->add_empty_row(5);
            for (int row_ndx = 0; row_ndx < 5; ++row_ndx) {
                TableRef regular_w = parent_w->get_subtable(0, row_ndx);
                regular_w->add_empty_row();
                regular_w->set_int(0, 0, 10 + row_ndx);
                parent_w->set_mixed(1, row_ndx, Mixed::subtable_tag());
                TableRef mixed_w = parent_w->get_subtable(1, row_ndx);
                mixed_w->add_column(type_Int, "mixed");
                mixed_w->add_empty_row();
                mixed_w->set_int(0, 0, 20 + row_ndx);
            }
        }
        wt.commit();
    }

    {
        // Safety checks, make sure 1 == 1, and the universe didn't
        // self-destruct.  We only get accessors to row indices 0, 1 and 4;
        // rows 2 and 3 will be tested later on.

        LangBindHelper::advance_read(sg);
        group.verify();
        ConstTableRef table = rt.get_table("parent_1");

        ConstRow row_0 = (*table)[0];
        ConstRow row_1 = (*table)[1];
        ConstRow row_4 = (*table)[4];

        ConstTableRef regular_0 = table->get_subtable(0, 0);
        ConstTableRef regular_1 = table->get_subtable(0, 1);
        ConstTableRef regular_4 = table->get_subtable(0, 4);
        ConstTableRef   mixed_0 = table->get_subtable(1, 0);
        ConstTableRef   mixed_1 = table->get_subtable(1, 1);
        ConstTableRef   mixed_4 = table->get_subtable(1, 4);

        CHECK(row_0.is_attached());
        CHECK(row_1.is_attached());
        CHECK(row_4.is_attached());

        CHECK_EQUAL(row_0.get_index(), 0);
        CHECK_EQUAL(row_1.get_index(), 1);
        CHECK_EQUAL(row_4.get_index(), 4);

        CHECK(regular_0->is_attached());
        CHECK(regular_1->is_attached());
        CHECK(regular_4->is_attached());

        CHECK_EQUAL(regular_0->get_int(0, 0), 10);
        CHECK_EQUAL(regular_1->get_int(0, 0), 11);
        CHECK_EQUAL(regular_4->get_int(0, 0), 14);

        CHECK(mixed_0 && mixed_0->is_attached());
        CHECK(mixed_1 && mixed_1->is_attached());
        CHECK(mixed_4 && mixed_4->is_attached());

        CHECK_EQUAL(mixed_0->get_int(0, 0), 20);
        CHECK_EQUAL(mixed_1->get_int(0, 0), 21);
        CHECK_EQUAL(mixed_4->get_int(0, 0), 24);

        {
            // Swap rows 0 and 4 (first and last rows)
            WriteTransaction wt(sg_w);
            TableRef table_w = wt.get_table("parent_1");
            table_w->swap_rows(0, 4);
            table_w->swap_rows(1, 3);
            wt.commit();
        }

        LangBindHelper::advance_read(sg);
        group.verify();

        // No rows were deleted, so everything should still be attached
        CHECK(row_0.is_attached());
        CHECK(row_1.is_attached());
        CHECK(row_4.is_attached());
        CHECK(regular_0->is_attached());
        CHECK(regular_1->is_attached());
        CHECK(regular_4->is_attached());
        CHECK(mixed_0->is_attached());
        CHECK(mixed_1->is_attached());
        CHECK(mixed_4->is_attached());

        CHECK_EQUAL(row_0.get_index(), 4);
        CHECK_EQUAL(row_1.get_index(), 3);
        CHECK_EQUAL(row_4.get_index(), 0);

        CHECK_EQUAL(regular_0->get_int(0, 0), 10);
        CHECK_EQUAL(regular_1->get_int(0, 0), 11);
        CHECK_EQUAL(regular_4->get_int(0, 0), 14);

        CHECK_EQUAL(regular_0, table->get_subtable(0, 4));
        CHECK_EQUAL(regular_1, table->get_subtable(0, 3));
        CHECK_EQUAL(regular_4, table->get_subtable(0, 0));

        CHECK_EQUAL(mixed_0->get_int(0, 0), 20);
        CHECK_EQUAL(mixed_1->get_int(0, 0), 21);
        CHECK_EQUAL(mixed_4->get_int(0, 0), 24);

        CHECK_EQUAL(mixed_0, table->get_subtable(1, 4));
        CHECK_EQUAL(mixed_1, table->get_subtable(1, 3));
        CHECK_EQUAL(mixed_4, table->get_subtable(1, 0));
    }
}


TEST(LangBindHelper_AdvanceReadTransact_ChangeLinkTargets)
{
    SHARED_GROUP_TEST_PATH(path);
    ShortCircuitHistory hist(path);
    SharedGroup sg(hist, SharedGroup::durability_Full, crypt_key());
    SharedGroup sg_w(hist, SharedGroup::durability_Full, crypt_key());

    // Start a continuous read transaction
    ReadTransaction rt(sg);
    const Group& group = rt.get_group();

    // Add some tables and rows.
    {
        WriteTransaction wt(sg_w);
        TableRef t0 = wt.add_table("t0");
        TableRef t1 = wt.add_table("t1");
        t0->add_column(type_Int, "i");
        t1->add_column_link(type_Link, "l", *t0);
        t0->add_empty_row(10);
        t1->add_empty_row(10);
        t1->set_link(0, 0, 0);
        t1->set_link(0, 1, 1);
        t1->set_link(0, 2, 0);
        wt.commit();
    }

    LangBindHelper::advance_read(sg);
    group.verify();

    ConstRow row_int_0_replaced_by_row_2  = group.get_table(0)->get(0);
    ConstRow row_link_0_replaced_by_row_2 = group.get_table(1)->get(0);
    CHECK_EQUAL(row_link_0_replaced_by_row_2.get_link(0), 0);

    // Replace some rows, with and without links.
    {
        WriteTransaction wt(sg_w);
        TableRef t0 = wt.get_table("t0");
        TableRef t1 = wt.get_table("t1");
        t0->change_link_targets(0, 2);
        t1->change_link_targets(0, 2);
        wt.commit();
    }

    LangBindHelper::advance_read(sg);
    group.verify();

    CHECK(row_int_0_replaced_by_row_2.is_attached());
    CHECK(row_link_0_replaced_by_row_2.is_attached());
}


TEST(LangBindHelper_AdvanceReadTransact_Links)
{
    // This test checks that all the links-related stuff works across
    // transaction boundaries (advance transaction). It does that in a chained
    // manner where the output of one test acts as the input of the next
    // one. This is to save boilerplate code, and to make the test scenarios
    // slightly more varied and realistic.
    //
    // The following operations are covered (for cyclic stuff, see
    // LangBindHelper_AdvanceReadTransact_LinkCycles):
    //
    // - add_empty_row to origin table
    // - add_empty_row to target table
    // - insert link + link list
    // - change link
    // - nullify link
    // - insert link into list
    // - remove link from list
    // - move link inside list
    // - swap links inside list
    // - clear link list
    // - move_last_over on origin table
    // - move_last_over on target table
    // - clear origin table
    // - clear target table
    // - insert and remove non-link-type columns in origin table
    // - Insert and remove link-type columns in origin table
    // - Insert and remove columns in target table

    SHARED_GROUP_TEST_PATH(path);
    ShortCircuitHistory hist(path);
    SharedGroup sg(hist, SharedGroup::durability_Full, crypt_key());
    SharedGroup sg_w(hist, SharedGroup::durability_Full, crypt_key());

    // Start a read transaction (to be repeatedly advanced)
    ReadTransaction rt(sg);
    const Group& group = rt.get_group();
    CHECK_EQUAL(0, group.size());

    // Create two origin tables and two target tables, and add some links
    {
        WriteTransaction wt(sg_w);
        TableRef origin_1_w = wt.add_table("origin_1");
        TableRef origin_2_w = wt.add_table("origin_2");
        TableRef target_1_w = wt.add_table("target_1");
        TableRef target_2_w = wt.add_table("target_2");
        target_1_w->add_column(type_Int, "t_1");
        target_2_w->add_column(type_Int, "t_2");
        target_1_w->add_empty_row(2);
        target_2_w->add_empty_row(2);
        wt.commit();
    }
    LangBindHelper::advance_read(sg);
    group.verify();
    ConstTableRef origin_1 = rt.get_table("origin_1");
    ConstTableRef origin_2 = rt.get_table("origin_2");
    ConstTableRef target_1 = rt.get_table("target_1");
    ConstTableRef target_2 = rt.get_table("target_2");
    {
        WriteTransaction wt(sg_w);
        TableRef origin_1_w = wt.get_table("origin_1");
        TableRef origin_2_w = wt.get_table("origin_2");
        TableRef target_1_w = wt.get_table("target_1");
        origin_1_w->add_column_link(type_LinkList, "o_1_ll_1", *target_1_w);
        origin_2_w->add_column(type_Int, "o_2_f_1");
        origin_2_w->add_empty_row(2);
        wt.commit();
    }
    LangBindHelper::advance_read(sg);
    group.verify();
    // O_1: LL_1->T_1
    // O_2: F_1
    {
        WriteTransaction wt(sg_w);
        TableRef origin_1_w = wt.get_table("origin_1");
        TableRef origin_2_w = wt.get_table("origin_2");
        TableRef target_1_w = wt.get_table("target_1");
        origin_1_w->insert_column(0, type_Int, "o_1_f_2");
        origin_2_w->insert_column_link(0, type_Link, "o_2_l_2", *target_1_w);
        origin_2_w->set_link(0, 0, 1); // O_2_L_2[0] -> T_1[1]
        wt.commit();
    }
    LangBindHelper::advance_read(sg);
    group.verify();
    // O_1: F_2   LL_1->T_1
    // O_2: L_2->T_1   F_1
    {
        WriteTransaction wt(sg_w);
        TableRef origin_1_w = wt.get_table("origin_1");
        TableRef origin_2_w = wt.get_table("origin_2");
        TableRef target_1_w = wt.get_table("target_1");
        TableRef target_2_w = wt.get_table("target_2");
        origin_1_w->insert_column_link(0, type_Link, "o_1_l_3", *target_1_w);
        origin_2_w->add_column_link(type_LinkList, "o_2_ll_3", *target_2_w);
        origin_2_w->get_linklist(2, 0)->add(1); // O_2_LL_3[0] -> T_2[1]
        origin_2_w->get_linklist(2, 1)->add(0); // O_2_LL_3[1] -> T_2[0]
        origin_2_w->get_linklist(2, 1)->add(1); // O_2_LL_3[1] -> T_2[1]
        wt.commit();
    }
    LangBindHelper::advance_read(sg);
    group.verify();
    // O_1: L_3->T_1   F_2   LL_1->T_1
    // O_2: L_2->T_1   F_1   LL_3->T_2
    {
        WriteTransaction wt(sg_w);
        TableRef origin_1_w = wt.get_table("origin_1");
        TableRef origin_2_w = wt.get_table("origin_2");
        TableRef target_2_w = wt.get_table("target_2");
        origin_1_w->insert_column_link(2, type_Link, "o_1_l_4", *target_2_w);
        origin_2_w->add_column_link(type_Link, "o_2_l_4", *target_2_w);
        origin_2_w->set_link(3, 0, 1); // O_2_L_4[0] -> T_2[1]
        origin_2_w->set_link(3, 1, 0); // O_2_L_4[1] -> T_2[0]
        wt.commit();
    }
    LangBindHelper::advance_read(sg);
    group.verify();
    // O_1: L_3->T_1   F_2   L_4->T_2   LL_1->T_1
    // O_2: L_2->T_1   F_1   LL_3->T_2   L_4->T_2
    {
        WriteTransaction wt(sg_w);
        TableRef origin_1_w = wt.get_table("origin_1");
        TableRef origin_2_w = wt.get_table("origin_2");
        TableRef target_1_w = wt.get_table("target_1");
        TableRef target_2_w = wt.get_table("target_2");
        origin_1_w->insert_column(3, type_Int, "o_1_f_5");
        origin_2_w->insert_column(3, type_Int, "o_2_f_5");
        wt.commit();
    }
    LangBindHelper::advance_read(sg);
    group.verify();
    // O_1: L_3->T_1   F_2   L_4->T_2   F_5   LL_1->T_1
    // O_2: L_2->T_1   F_1   LL_3->T_2   F_5   L_4->T_2
    {
        WriteTransaction wt(sg_w);
        TableRef origin_1_w = wt.get_table("origin_1");
        origin_1_w->add_empty_row(2);
        origin_1_w->set_link(0, 1, 0); // O_1_L_3[1] -> T_1[0]
        origin_1_w->set_link(2, 0, 0); // O_1_L_4[0] -> T_2[0]
        origin_1_w->set_link(2, 1, 1); // O_1_L_4[1] -> T_2[1]
        origin_1_w->get_linklist(4, 1)->add(0); // O_1_LL_1[1] -> T_1[0]
        wt.commit();
    }
    LangBindHelper::advance_read(sg);
    group.verify();
    // O_1_L_3    O_1_L_4    O_1_LL_1               O_2_L_2    O_2_LL_3               O_2_L_4
    // ----------------------------------------------------------------------------------------
    // null       T_2[0]     []                     T_1[1]     [ T_2[1] ]             T_2[1]
    // T_1[0]     T_2[1]     [ T_1[0] ]             null       [ T_2[0], T_2[1] ]     T_2[0]
    CHECK_EQUAL(4, group.size());
    CHECK(origin_1->is_attached());
    CHECK(origin_2->is_attached());
    CHECK(target_1->is_attached());
    CHECK(target_2->is_attached());
    CHECK_EQUAL(2, origin_1->size());
    CHECK_EQUAL(2, origin_2->size());
    CHECK_EQUAL(2, target_1->size());
    CHECK_EQUAL(2, target_2->size());
    CHECK_EQUAL(5, origin_1->get_column_count());
    CHECK_EQUAL(5, origin_2->get_column_count());
    CHECK_EQUAL(1, target_1->get_column_count());
    CHECK_EQUAL(1, target_2->get_column_count());
    CHECK_EQUAL(type_Link,     origin_1->get_column_type(0));
    CHECK_EQUAL(type_Int,      origin_1->get_column_type(1));
    CHECK_EQUAL(type_Link,     origin_1->get_column_type(2));
    CHECK_EQUAL(type_Int,      origin_1->get_column_type(3));
    CHECK_EQUAL(type_LinkList, origin_1->get_column_type(4));
    CHECK_EQUAL(type_Link,     origin_2->get_column_type(0));
    CHECK_EQUAL(type_Int,      origin_2->get_column_type(1));
    CHECK_EQUAL(type_LinkList, origin_2->get_column_type(2));
    CHECK_EQUAL(type_Int,      origin_2->get_column_type(3));
    CHECK_EQUAL(type_Link,     origin_2->get_column_type(4));
    CHECK_EQUAL(target_1, origin_1->get_link_target(0));
    CHECK_EQUAL(target_2, origin_1->get_link_target(2));
    CHECK_EQUAL(target_1, origin_1->get_link_target(4));
    CHECK_EQUAL(target_1, origin_2->get_link_target(0));
    CHECK_EQUAL(target_2, origin_2->get_link_target(2));
    CHECK_EQUAL(target_2, origin_2->get_link_target(4));
    CHECK(origin_1->is_null_link(0,0));
    CHECK_EQUAL(0, origin_1->get_link(0,1));
    CHECK_EQUAL(0, origin_1->get_link(2,0));
    CHECK_EQUAL(1, origin_1->get_link(2,1));
    CHECK_EQUAL(0, origin_1->get_linklist(4,0)->size());
    CHECK_EQUAL(1, origin_1->get_linklist(4,1)->size());
    CHECK_EQUAL(0, origin_1->get_linklist(4,1)->get(0).get_index());
    CHECK_EQUAL(1, origin_2->get_link(0,0));
    CHECK(origin_2->is_null_link(0,1));
    CHECK_EQUAL(1, origin_2->get_linklist(2,0)->size());
    CHECK_EQUAL(1, origin_2->get_linklist(2,0)->get(0).get_index());
    CHECK_EQUAL(2, origin_2->get_linklist(2,1)->size());
    CHECK_EQUAL(0, origin_2->get_linklist(2,1)->get(0).get_index());
    CHECK_EQUAL(1, origin_2->get_linklist(2,1)->get(1).get_index());
    CHECK_EQUAL(1, origin_2->get_link(4,0));
    CHECK_EQUAL(0, origin_2->get_link(4,1));
    CHECK_EQUAL(1, target_1->get_backlink_count(0, *origin_1, 0));
    CHECK_EQUAL(1, target_1->get_backlink_count(0, *origin_1, 4));
    CHECK_EQUAL(0, target_1->get_backlink_count(0, *origin_2, 0));
    CHECK_EQUAL(0, target_1->get_backlink_count(1, *origin_1, 0));
    CHECK_EQUAL(0, target_1->get_backlink_count(1, *origin_1, 4));
    CHECK_EQUAL(1, target_1->get_backlink_count(1, *origin_2, 0));
    CHECK_EQUAL(1, target_2->get_backlink_count(0, *origin_1, 2));
    CHECK_EQUAL(1, target_2->get_backlink_count(0, *origin_2, 2));
    CHECK_EQUAL(1, target_2->get_backlink_count(0, *origin_2, 4));
    CHECK_EQUAL(1, target_2->get_backlink_count(1, *origin_1, 2));
    CHECK_EQUAL(2, target_2->get_backlink_count(1, *origin_2, 2));
    CHECK_EQUAL(1, target_2->get_backlink_count(1, *origin_2, 4));

    // Check that an empty row can be added to an origin table
    {
        WriteTransaction wt(sg_w);
        TableRef origin_1_w = wt.get_table("origin_1");
        origin_1_w->add_empty_row();
        origin_1_w->set_int(1, 2, 13);
        wt.commit();
    }
    LangBindHelper::advance_read(sg);
    group.verify();
    // O_1_L_3    O_1_L_4    O_1_LL_1               O_2_L_2    O_2_LL_3               O_2_L_4
    // ----------------------------------------------------------------------------------------
    // null       T_2[0]     []                     T_1[1]     [ T_2[1] ]             T_2[1]
    // T_1[0]     T_2[1]     [ T_1[0] ]             null       [ T_2[0], T_2[1] ]     T_2[0]
    // null       null       []
    CHECK_EQUAL(3, origin_1->size());
    CHECK_EQUAL(13, origin_1->get_int(1,2));
    CHECK(origin_1->is_null_link(0,0));
    CHECK_EQUAL(0, origin_1->get_link(0,1));
    CHECK(origin_1->is_null_link(0,2));
    CHECK_EQUAL(0, origin_1->get_link(2,0));
    CHECK_EQUAL(1, origin_1->get_link(2,1));
    CHECK(origin_1->is_null_link(2,2));
    CHECK_EQUAL(0, origin_1->get_linklist(4,0)->size());
    CHECK_EQUAL(1, origin_1->get_linklist(4,1)->size());
    CHECK_EQUAL(0, origin_1->get_linklist(4,1)->get(0).get_index());
    CHECK_EQUAL(0, origin_1->get_linklist(4,2)->size());
    CHECK_EQUAL(1, origin_2->get_link(0,0));
    CHECK(origin_2->is_null_link(0,1));
    CHECK_EQUAL(1, origin_2->get_linklist(2,0)->size());
    CHECK_EQUAL(1, origin_2->get_linklist(2,0)->get(0).get_index());
    CHECK_EQUAL(2, origin_2->get_linklist(2,1)->size());
    CHECK_EQUAL(0, origin_2->get_linklist(2,1)->get(0).get_index());
    CHECK_EQUAL(1, origin_2->get_linklist(2,1)->get(1).get_index());
    CHECK_EQUAL(1, origin_2->get_link(4,0));
    CHECK_EQUAL(0, origin_2->get_link(4,1));
    CHECK_EQUAL(1, target_1->get_backlink_count(0, *origin_1, 0));
    CHECK_EQUAL(1, target_1->get_backlink_count(0, *origin_1, 4));
    CHECK_EQUAL(0, target_1->get_backlink_count(0, *origin_2, 0));
    CHECK_EQUAL(0, target_1->get_backlink_count(1, *origin_1, 0));
    CHECK_EQUAL(0, target_1->get_backlink_count(1, *origin_1, 4));
    CHECK_EQUAL(1, target_1->get_backlink_count(1, *origin_2, 0));
    CHECK_EQUAL(1, target_2->get_backlink_count(0, *origin_1, 2));
    CHECK_EQUAL(1, target_2->get_backlink_count(0, *origin_2, 2));
    CHECK_EQUAL(1, target_2->get_backlink_count(0, *origin_2, 4));
    CHECK_EQUAL(1, target_2->get_backlink_count(1, *origin_1, 2));
    CHECK_EQUAL(2, target_2->get_backlink_count(1, *origin_2, 2));
    CHECK_EQUAL(1, target_2->get_backlink_count(1, *origin_2, 4));

    // Check that an empty row can be added to a target table
    {
        WriteTransaction wt(sg_w);
        TableRef target_1_w = wt.get_table("target_1");
        target_1_w->add_empty_row();
        target_1_w->set_int(0, 2, 17);
        wt.commit();
    }
    LangBindHelper::advance_read(sg);
    group.verify();
    // O_1_L_3    O_1_L_4    O_1_LL_1               O_2_L_2    O_2_LL_3               O_2_L_4
    // ----------------------------------------------------------------------------------------
    // null       T_2[0]     []                     T_1[1]     [ T_2[1] ]             T_2[1]
    // T_1[0]     T_2[1]     [ T_1[0] ]             null       [ T_2[0], T_2[1] ]     T_2[0]
    // null       null       []
    CHECK_EQUAL(3, target_1->size());
    CHECK_EQUAL(17, target_1->get_int(0,2));
    CHECK(origin_1->is_null_link(0,0));
    CHECK_EQUAL(0, origin_1->get_link(0,1));
    CHECK(origin_1->is_null_link(0,2));
    CHECK_EQUAL(0, origin_1->get_link(2,0));
    CHECK_EQUAL(1, origin_1->get_link(2,1));
    CHECK(origin_1->is_null_link(2,2));
    CHECK_EQUAL(0, origin_1->get_linklist(4,0)->size());
    CHECK_EQUAL(1, origin_1->get_linklist(4,1)->size());
    CHECK_EQUAL(0, origin_1->get_linklist(4,1)->get(0).get_index());
    CHECK_EQUAL(0, origin_1->get_linklist(4,2)->size());
    CHECK_EQUAL(1, origin_2->get_link(0,0));
    CHECK(origin_2->is_null_link(0,1));
    CHECK_EQUAL(1, origin_2->get_linklist(2,0)->size());
    CHECK_EQUAL(1, origin_2->get_linklist(2,0)->get(0).get_index());
    CHECK_EQUAL(2, origin_2->get_linklist(2,1)->size());
    CHECK_EQUAL(0, origin_2->get_linklist(2,1)->get(0).get_index());
    CHECK_EQUAL(1, origin_2->get_linklist(2,1)->get(1).get_index());
    CHECK_EQUAL(1, origin_2->get_link(4,0));
    CHECK_EQUAL(0, origin_2->get_link(4,1));
    CHECK_EQUAL(1, target_1->get_backlink_count(0, *origin_1, 0));
    CHECK_EQUAL(1, target_1->get_backlink_count(0, *origin_1, 4));
    CHECK_EQUAL(0, target_1->get_backlink_count(0, *origin_2, 0));
    CHECK_EQUAL(0, target_1->get_backlink_count(1, *origin_1, 0));
    CHECK_EQUAL(0, target_1->get_backlink_count(1, *origin_1, 4));
    CHECK_EQUAL(1, target_1->get_backlink_count(1, *origin_2, 0));
    CHECK_EQUAL(0, target_1->get_backlink_count(2, *origin_1, 0));
    CHECK_EQUAL(0, target_1->get_backlink_count(2, *origin_1, 4));
    CHECK_EQUAL(0, target_1->get_backlink_count(2, *origin_2, 0));
    CHECK_EQUAL(1, target_2->get_backlink_count(0, *origin_1, 2));
    CHECK_EQUAL(1, target_2->get_backlink_count(0, *origin_2, 2));
    CHECK_EQUAL(1, target_2->get_backlink_count(0, *origin_2, 4));
    CHECK_EQUAL(1, target_2->get_backlink_count(1, *origin_1, 2));
    CHECK_EQUAL(2, target_2->get_backlink_count(1, *origin_2, 2));
    CHECK_EQUAL(1, target_2->get_backlink_count(1, *origin_2, 4));

    // Check that a non-empty row can be added to an origin table
    {
        WriteTransaction wt(sg_w);
        TableRef origin_2_w = wt.get_table("origin_2");
        origin_2_w->insert_empty_row(2);
        origin_2_w->set_link(0, 2, 1);  // O_2_L_2[2] -> T_1[1]
        origin_2_w->set_int(1, 2, 19);
        // linklist is empty by default
        origin_2_w->set_int(3, 2, 0);
        origin_2_w->set_link(4, 2, 0);  // O_2_L_4[2] -> T_2[0]
        wt.commit();
    }
    LangBindHelper::advance_read(sg);
    group.verify();
    // O_1_L_3    O_1_L_4    O_1_LL_1               O_2_L_2    O_2_LL_3               O_2_L_4
    // ----------------------------------------------------------------------------------------
    // null       T_2[0]     []                     T_1[1]     [ T_2[1] ]             T_2[1]
    // T_1[0]     T_2[1]     [ T_1[0] ]             null       [ T_2[0], T_2[1] ]     T_2[0]
    // null       null       []                     T_1[1]     []                     T_2[0]
    CHECK_EQUAL(3, origin_2->size());
    CHECK_EQUAL(19, origin_2->get_int(1,2));
    CHECK(origin_1->is_null_link(0,0));
    CHECK_EQUAL(0, origin_1->get_link(0,1));
    CHECK(origin_1->is_null_link(0,2));
    CHECK_EQUAL(0, origin_1->get_link(2,0));
    CHECK_EQUAL(1, origin_1->get_link(2,1));
    CHECK(origin_1->is_null_link(2,2));
    CHECK_EQUAL(0, origin_1->get_linklist(4,0)->size());
    CHECK_EQUAL(1, origin_1->get_linklist(4,1)->size());
    CHECK_EQUAL(0, origin_1->get_linklist(4,1)->get(0).get_index());
    CHECK_EQUAL(0, origin_1->get_linklist(4,2)->size());
    CHECK_EQUAL(1, origin_2->get_link(0,0));
    CHECK(origin_2->is_null_link(0,1));
    CHECK_EQUAL(1, origin_2->get_link(0,2));
    CHECK_EQUAL(1, origin_2->get_linklist(2,0)->size());
    CHECK_EQUAL(1, origin_2->get_linklist(2,0)->get(0).get_index());
    CHECK_EQUAL(2, origin_2->get_linklist(2,1)->size());
    CHECK_EQUAL(0, origin_2->get_linklist(2,1)->get(0).get_index());
    CHECK_EQUAL(1, origin_2->get_linklist(2,1)->get(1).get_index());
    CHECK_EQUAL(0, origin_2->get_linklist(2,2)->size());
    CHECK_EQUAL(1, origin_2->get_link(4,0));
    CHECK_EQUAL(0, origin_2->get_link(4,1));
    CHECK_EQUAL(0, origin_2->get_link(4,2));
    CHECK_EQUAL(1, target_1->get_backlink_count(0, *origin_1, 0));
    CHECK_EQUAL(1, target_1->get_backlink_count(0, *origin_1, 4));
    CHECK_EQUAL(0, target_1->get_backlink_count(0, *origin_2, 0));
    CHECK_EQUAL(0, target_1->get_backlink_count(1, *origin_1, 0));
    CHECK_EQUAL(0, target_1->get_backlink_count(1, *origin_1, 4));
    CHECK_EQUAL(2, target_1->get_backlink_count(1, *origin_2, 0));
    CHECK_EQUAL(0, target_1->get_backlink_count(2, *origin_1, 0));
    CHECK_EQUAL(0, target_1->get_backlink_count(2, *origin_1, 4));
    CHECK_EQUAL(0, target_1->get_backlink_count(2, *origin_2, 0));
    CHECK_EQUAL(1, target_2->get_backlink_count(0, *origin_1, 2));
    CHECK_EQUAL(1, target_2->get_backlink_count(0, *origin_2, 2));
    CHECK_EQUAL(2, target_2->get_backlink_count(0, *origin_2, 4));
    CHECK_EQUAL(1, target_2->get_backlink_count(1, *origin_1, 2));
    CHECK_EQUAL(2, target_2->get_backlink_count(1, *origin_2, 2));
    CHECK_EQUAL(1, target_2->get_backlink_count(1, *origin_2, 4));

    // Check that a link can be changed
    {
        WriteTransaction wt(sg_w);
        TableRef origin_1_w = wt.get_table("origin_1");
        TableRef origin_2_w = wt.get_table("origin_2");
        origin_1_w->set_link(0, 2, 1);  // null -> non-null
        origin_2_w->nullify_link(0, 2); // non-null -> null
        origin_2_w->set_link(4, 2, 1);  // non-null -> non-null
        // Removes O_2_L_2[2] -> T_1[1]  and  O_2_L_4[2] -> T_2[0]
        // Adds    O_1_L_3[2] -> T_1[1]  and  O_2_L_4[2] -> T_2[1]
        wt.commit();
    }
    LangBindHelper::advance_read(sg);
    group.verify();
    // O_1_L_3    O_1_L_4    O_1_LL_1               O_2_L_2    O_2_LL_3               O_2_L_4
    // ----------------------------------------------------------------------------------------
    // null       T_2[0]     []                     T_1[1]     [ T_2[1] ]             T_2[1]
    // T_1[0]     T_2[1]     [ T_1[0] ]             null       [ T_2[0], T_2[1] ]     T_2[0]
    // T_1[1]     null       []                     null       []                     T_2[1]
    CHECK(origin_1->is_null_link(0,0));
    CHECK_EQUAL(0, origin_1->get_link(0,1));
    CHECK_EQUAL(1, origin_1->get_link(0,2));
    CHECK_EQUAL(0, origin_1->get_link(2,0));
    CHECK_EQUAL(1, origin_1->get_link(2,1));
    CHECK(origin_1->is_null_link(2,2));
    CHECK_EQUAL(0, origin_1->get_linklist(4,0)->size());
    CHECK_EQUAL(1, origin_1->get_linklist(4,1)->size());
    CHECK_EQUAL(0, origin_1->get_linklist(4,1)->get(0).get_index());
    CHECK_EQUAL(0, origin_1->get_linklist(4,2)->size());
    CHECK_EQUAL(1, origin_2->get_link(0,0));
    CHECK(origin_2->is_null_link(0,1));
    CHECK(origin_2->is_null_link(0,2));
    CHECK_EQUAL(1, origin_2->get_linklist(2,0)->size());
    CHECK_EQUAL(1, origin_2->get_linklist(2,0)->get(0).get_index());
    CHECK_EQUAL(2, origin_2->get_linklist(2,1)->size());
    CHECK_EQUAL(0, origin_2->get_linklist(2,1)->get(0).get_index());
    CHECK_EQUAL(1, origin_2->get_linklist(2,1)->get(1).get_index());
    CHECK_EQUAL(0, origin_2->get_linklist(2,2)->size());
    CHECK_EQUAL(1, origin_2->get_link(4,0));
    CHECK_EQUAL(0, origin_2->get_link(4,1));
    CHECK_EQUAL(1, origin_2->get_link(4,2));
    CHECK_EQUAL(1, target_1->get_backlink_count(0, *origin_1, 0));
    CHECK_EQUAL(1, target_1->get_backlink_count(0, *origin_1, 4));
    CHECK_EQUAL(0, target_1->get_backlink_count(0, *origin_2, 0));
    CHECK_EQUAL(1, target_1->get_backlink_count(1, *origin_1, 0));
    CHECK_EQUAL(0, target_1->get_backlink_count(1, *origin_1, 4));
    CHECK_EQUAL(1, target_1->get_backlink_count(1, *origin_2, 0));
    CHECK_EQUAL(0, target_1->get_backlink_count(2, *origin_1, 0));
    CHECK_EQUAL(0, target_1->get_backlink_count(2, *origin_1, 4));
    CHECK_EQUAL(0, target_1->get_backlink_count(2, *origin_2, 0));
    CHECK_EQUAL(1, target_2->get_backlink_count(0, *origin_1, 2));
    CHECK_EQUAL(1, target_2->get_backlink_count(0, *origin_2, 2));
    CHECK_EQUAL(1, target_2->get_backlink_count(0, *origin_2, 4));
    CHECK_EQUAL(1, target_2->get_backlink_count(1, *origin_1, 2));
    CHECK_EQUAL(2, target_2->get_backlink_count(1, *origin_2, 2));
    CHECK_EQUAL(2, target_2->get_backlink_count(1, *origin_2, 4));

    // Check that a link can be added to an empty link list
    ConstLinkViewRef link_list_1_2 = origin_1->get_linklist(4,2);
    {
        WriteTransaction wt(sg_w);
        TableRef origin_1_w = wt.get_table("origin_1");
        TableRef origin_2_w = wt.get_table("origin_2");
        LinkViewRef link_list_1_2_w = origin_1_w->get_linklist(4,2);
        LinkViewRef link_list_2_2_w = origin_2_w->get_linklist(2,2);
        link_list_1_2_w->add(0); // O_1_LL_1[2] -> T_1[0]
        link_list_1_2_w->add(1); // O_1_LL_1[2] -> T_1[1]
        link_list_2_2_w->add(0); // O_2_LL_3[2] -> T_2[0]
        wt.commit();
    }
    LangBindHelper::advance_read(sg);
    group.verify();
    // O_1_L_3    O_1_L_4    O_1_LL_1               O_2_L_2    O_2_LL_3               O_2_L_4
    // ----------------------------------------------------------------------------------------
    // null       T_2[0]     []                     T_1[1]     [ T_2[1] ]             T_2[1]
    // T_1[0]     T_2[1]     [ T_1[0] ]             null       [ T_2[0], T_2[1] ]     T_2[0]
    // T_1[1]     null       [ T_1[0], T_1[1] ]     null       [ T_2[0] ]             T_2[1]
    ConstLinkViewRef link_list_2_2 = origin_2->get_linklist(2,2);
    CHECK(origin_1->is_null_link(0,0));
    CHECK_EQUAL(0, origin_1->get_link(0,1));
    CHECK_EQUAL(1, origin_1->get_link(0,2));
    CHECK_EQUAL(0, origin_1->get_link(2,0));
    CHECK_EQUAL(1, origin_1->get_link(2,1));
    CHECK(origin_1->is_null_link(2,2));
    CHECK_EQUAL(0, origin_1->get_linklist(4,0)->size());
    CHECK_EQUAL(1, origin_1->get_linklist(4,1)->size());
    CHECK_EQUAL(0, origin_1->get_linklist(4,1)->get(0).get_index());
    CHECK(link_list_1_2->is_attached());
    CHECK_EQUAL(link_list_1_2, origin_1->get_linklist(4,2));
    CHECK_EQUAL(2, link_list_1_2->size());
    CHECK_EQUAL(0, link_list_1_2->get(0).get_index());
    CHECK_EQUAL(1, link_list_1_2->get(1).get_index());
    CHECK_EQUAL(1, origin_2->get_link(0,0));
    CHECK(origin_2->is_null_link(0,1));
    CHECK(origin_2->is_null_link(0,2));
    CHECK_EQUAL(1, origin_2->get_linklist(2,0)->size());
    CHECK_EQUAL(1, origin_2->get_linklist(2,0)->get(0).get_index());
    CHECK_EQUAL(2, origin_2->get_linklist(2,1)->size());
    CHECK_EQUAL(0, origin_2->get_linklist(2,1)->get(0).get_index());
    CHECK_EQUAL(1, origin_2->get_linklist(2,1)->get(1).get_index());
    CHECK(link_list_2_2->is_attached());
    CHECK_EQUAL(link_list_2_2, origin_2->get_linklist(2,2));
    CHECK_EQUAL(1, link_list_2_2->size());
    CHECK_EQUAL(0, link_list_2_2->get(0).get_index());
    CHECK_EQUAL(1, origin_2->get_link(4,0));
    CHECK_EQUAL(0, origin_2->get_link(4,1));
    CHECK_EQUAL(1, origin_2->get_link(4,2));
    CHECK_EQUAL(1, target_1->get_backlink_count(0, *origin_1, 0));
    CHECK_EQUAL(2, target_1->get_backlink_count(0, *origin_1, 4));
    CHECK_EQUAL(0, target_1->get_backlink_count(0, *origin_2, 0));
    CHECK_EQUAL(1, target_1->get_backlink_count(1, *origin_1, 0));
    CHECK_EQUAL(1, target_1->get_backlink_count(1, *origin_1, 4));
    CHECK_EQUAL(1, target_1->get_backlink_count(1, *origin_2, 0));
    CHECK_EQUAL(0, target_1->get_backlink_count(2, *origin_1, 0));
    CHECK_EQUAL(0, target_1->get_backlink_count(2, *origin_1, 4));
    CHECK_EQUAL(0, target_1->get_backlink_count(2, *origin_2, 0));
    CHECK_EQUAL(1, target_2->get_backlink_count(0, *origin_1, 2));
    CHECK_EQUAL(2, target_2->get_backlink_count(0, *origin_2, 2));
    CHECK_EQUAL(1, target_2->get_backlink_count(0, *origin_2, 4));
    CHECK_EQUAL(1, target_2->get_backlink_count(1, *origin_1, 2));
    CHECK_EQUAL(2, target_2->get_backlink_count(1, *origin_2, 2));
    CHECK_EQUAL(2, target_2->get_backlink_count(1, *origin_2, 4));

    // Check that a link can be removed from a link list, and that a link can be
    // added to a non-empty link list
    {
        WriteTransaction wt(sg_w);
        TableRef origin_1_w = wt.get_table("origin_1");
        TableRef origin_2_w = wt.get_table("origin_2");
        LinkViewRef link_list_1_2_w = origin_1_w->get_linklist(4,2);
        LinkViewRef link_list_2_2_w = origin_2_w->get_linklist(2,2);
        link_list_1_2_w->remove(0); // Remove  O_1_LL_1[2] -> T_1[0]
        link_list_2_2_w->add(1);    // Add     O_2_LL_3[2] -> T_2[1]
        wt.commit();
    }
    LangBindHelper::advance_read(sg);
    group.verify();
    // O_1_L_3    O_1_L_4    O_1_LL_1               O_2_L_2    O_2_LL_3               O_2_L_4
    // ----------------------------------------------------------------------------------------
    // null       T_2[0]     []                     T_1[1]     [ T_2[1] ]             T_2[1]
    // T_1[0]     T_2[1]     [ T_1[0] ]             null       [ T_2[0], T_2[1] ]     T_2[0]
    // T_1[1]     null       [ T_1[1] ]             null       [ T_2[0], T_2[1] ]     T_2[1]
    CHECK(origin_1->is_null_link(0,0));
    CHECK_EQUAL(0, origin_1->get_link(0,1));
    CHECK_EQUAL(1, origin_1->get_link(0,2));
    CHECK_EQUAL(0, origin_1->get_link(2,0));
    CHECK_EQUAL(1, origin_1->get_link(2,1));
    CHECK(origin_1->is_null_link(2,2));
    CHECK_EQUAL(0, origin_1->get_linklist(4,0)->size());
    CHECK_EQUAL(1, origin_1->get_linklist(4,1)->size());
    CHECK_EQUAL(0, origin_1->get_linklist(4,1)->get(0).get_index());
    CHECK(link_list_1_2->is_attached());
    CHECK_EQUAL(link_list_1_2, origin_1->get_linklist(4,2));
    CHECK_EQUAL(1, link_list_1_2->size());
    CHECK_EQUAL(1, link_list_1_2->get(0).get_index());
    CHECK_EQUAL(1, origin_2->get_link(0,0));
    CHECK(origin_2->is_null_link(0,1));
    CHECK(origin_2->is_null_link(0,2));
    CHECK_EQUAL(1, origin_2->get_linklist(2,0)->size());
    CHECK_EQUAL(1, origin_2->get_linklist(2,0)->get(0).get_index());
    CHECK_EQUAL(2, origin_2->get_linklist(2,1)->size());
    CHECK_EQUAL(0, origin_2->get_linklist(2,1)->get(0).get_index());
    CHECK_EQUAL(1, origin_2->get_linklist(2,1)->get(1).get_index());
    CHECK(link_list_2_2->is_attached());
    CHECK_EQUAL(link_list_2_2, origin_2->get_linklist(2,2));
    CHECK_EQUAL(2, link_list_2_2->size());
    CHECK_EQUAL(0, link_list_2_2->get(0).get_index());
    CHECK_EQUAL(1, link_list_2_2->get(1).get_index());
    CHECK_EQUAL(1, origin_2->get_link(4,0));
    CHECK_EQUAL(0, origin_2->get_link(4,1));
    CHECK_EQUAL(1, origin_2->get_link(4,2));
    CHECK_EQUAL(1, target_1->get_backlink_count(0, *origin_1, 0));
    CHECK_EQUAL(1, target_1->get_backlink_count(0, *origin_1, 4));
    CHECK_EQUAL(0, target_1->get_backlink_count(0, *origin_2, 0));
    CHECK_EQUAL(1, target_1->get_backlink_count(1, *origin_1, 0));
    CHECK_EQUAL(1, target_1->get_backlink_count(1, *origin_1, 4));
    CHECK_EQUAL(1, target_1->get_backlink_count(1, *origin_2, 0));
    CHECK_EQUAL(0, target_1->get_backlink_count(2, *origin_1, 0));
    CHECK_EQUAL(0, target_1->get_backlink_count(2, *origin_1, 4));
    CHECK_EQUAL(0, target_1->get_backlink_count(2, *origin_2, 0));
    CHECK_EQUAL(1, target_2->get_backlink_count(0, *origin_1, 2));
    CHECK_EQUAL(2, target_2->get_backlink_count(0, *origin_2, 2));
    CHECK_EQUAL(1, target_2->get_backlink_count(0, *origin_2, 4));
    CHECK_EQUAL(1, target_2->get_backlink_count(1, *origin_1, 2));
    CHECK_EQUAL(3, target_2->get_backlink_count(1, *origin_2, 2));
    CHECK_EQUAL(2, target_2->get_backlink_count(1, *origin_2, 4));

    ConstLinkViewRef link_list_1_0 = origin_1->get_linklist(4,0);
    ConstLinkViewRef link_list_1_1 = origin_1->get_linklist(4,1);
    ConstLinkViewRef link_list_2_0 = origin_2->get_linklist(2,0);
    ConstLinkViewRef link_list_2_1 = origin_2->get_linklist(2,1);

    // Check that a link list can be cleared, and that a link can be moved
    // inside a link list
    {
        WriteTransaction wt(sg_w);
        TableRef origin_1_w = wt.get_table("origin_1");
        TableRef origin_2_w = wt.get_table("origin_2");
        LinkViewRef link_list_1_2_w = origin_1_w->get_linklist(4,2);
        LinkViewRef link_list_2_2_w = origin_2_w->get_linklist(2,2);
        link_list_1_2_w->clear(); // Remove  O_1_LL_1[2] -> T_1[1]
        link_list_2_2_w->move(0,1); // [ 0, 1 ] -> [ 1, 0 ]
        wt.commit();
    }
    LangBindHelper::advance_read(sg);
    group.verify();
    // O_1_L_3    O_1_L_4    O_1_LL_1               O_2_L_2    O_2_LL_3               O_2_L_4
    // ----------------------------------------------------------------------------------------
    // null       T_2[0]     []                     T_1[1]     [ T_2[1] ]             T_2[1]
    // T_1[0]     T_2[1]     [ T_1[0] ]             null       [ T_2[0], T_2[1] ]     T_2[0]
    // T_1[1]     null       []                     null       [ T_2[1], T_2[0] ]     T_2[1]
    CHECK(origin_1->is_null_link(0,0));
    CHECK_EQUAL(0, origin_1->get_link(0,1));
    CHECK_EQUAL(1, origin_1->get_link(0,2));
    CHECK_EQUAL(0, origin_1->get_link(2,0));
    CHECK_EQUAL(1, origin_1->get_link(2,1));
    CHECK(origin_1->is_null_link(2,2));
    CHECK_EQUAL(0, origin_1->get_linklist(4,0)->size());
    CHECK_EQUAL(1, origin_1->get_linklist(4,1)->size());
    CHECK_EQUAL(0, origin_1->get_linklist(4,1)->get(0).get_index());
    CHECK(link_list_1_2->is_attached());
    CHECK_EQUAL(link_list_1_2, origin_1->get_linklist(4,2));
    CHECK_EQUAL(0, link_list_1_2->size());
    CHECK_EQUAL(1, origin_2->get_link(0,0));
    CHECK(origin_2->is_null_link(0,1));
    CHECK(origin_2->is_null_link(0,2));
    CHECK_EQUAL(1, origin_2->get_linklist(2,0)->size());
    CHECK_EQUAL(1, origin_2->get_linklist(2,0)->get(0).get_index());
    CHECK_EQUAL(2, origin_2->get_linklist(2,1)->size());
    CHECK_EQUAL(0, origin_2->get_linklist(2,1)->get(0).get_index());
    CHECK_EQUAL(1, origin_2->get_linklist(2,1)->get(1).get_index());
    CHECK(link_list_2_2->is_attached());
    CHECK_EQUAL(link_list_2_2, origin_2->get_linklist(2,2));
    CHECK_EQUAL(2, link_list_2_2->size());
    CHECK_EQUAL(1, link_list_2_2->get(0).get_index());
    CHECK_EQUAL(0, link_list_2_2->get(1).get_index());
    CHECK_EQUAL(1, origin_2->get_link(4,0));
    CHECK_EQUAL(0, origin_2->get_link(4,1));
    CHECK_EQUAL(1, origin_2->get_link(4,2));
    CHECK_EQUAL(1, target_1->get_backlink_count(0, *origin_1, 0));
    CHECK_EQUAL(1, target_1->get_backlink_count(0, *origin_1, 4));
    CHECK_EQUAL(0, target_1->get_backlink_count(0, *origin_2, 0));
    CHECK_EQUAL(1, target_1->get_backlink_count(1, *origin_1, 0));
    CHECK_EQUAL(0, target_1->get_backlink_count(1, *origin_1, 4));
    CHECK_EQUAL(1, target_1->get_backlink_count(1, *origin_2, 0));
    CHECK_EQUAL(0, target_1->get_backlink_count(2, *origin_1, 0));
    CHECK_EQUAL(0, target_1->get_backlink_count(2, *origin_1, 4));
    CHECK_EQUAL(0, target_1->get_backlink_count(2, *origin_2, 0));
    CHECK_EQUAL(1, target_2->get_backlink_count(0, *origin_1, 2));
    CHECK_EQUAL(2, target_2->get_backlink_count(0, *origin_2, 2));
    CHECK_EQUAL(1, target_2->get_backlink_count(0, *origin_2, 4));
    CHECK_EQUAL(1, target_2->get_backlink_count(1, *origin_1, 2));
    CHECK_EQUAL(3, target_2->get_backlink_count(1, *origin_2, 2));
    CHECK_EQUAL(2, target_2->get_backlink_count(1, *origin_2, 4));

    // Check that a link list can have members swapped
    {
        WriteTransaction wt(sg_w);
        TableRef origin_2_w = wt.get_table("origin_2");
        LinkViewRef link_list_2_2_w = origin_2_w->get_linklist(2,2);
        link_list_2_2_w->swap(0,1); // [ 1, 0 ] -> [ 0, 1 ]
        wt.commit();
    }
    LangBindHelper::advance_read(sg);
    group.verify();
    // O_1_L_3    O_1_L_4    O_1_LL_1               O_2_L_2    O_2_LL_3               O_2_L_4
    // ----------------------------------------------------------------------------------------
    // null       T_2[0]     []                     T_1[1]     [ T_2[1] ]             T_2[1]
    // T_1[0]     T_2[1]     [ T_1[0] ]             null       [ T_2[0], T_2[1] ]     T_2[0]
    // T_1[1]     null       []                     null       [ T_2[0], T_2[1] ]     T_2[1]
    CHECK(origin_1->is_null_link(0,0));
    CHECK_EQUAL(0, origin_1->get_link(0,1));
    CHECK_EQUAL(1, origin_1->get_link(0,2));
    CHECK_EQUAL(0, origin_1->get_link(2,0));
    CHECK_EQUAL(1, origin_1->get_link(2,1));
    CHECK(origin_1->is_null_link(2,2));
    CHECK_EQUAL(0, origin_1->get_linklist(4,0)->size());
    CHECK_EQUAL(1, origin_1->get_linklist(4,1)->size());
    CHECK_EQUAL(0, origin_1->get_linklist(4,1)->get(0).get_index());
    CHECK(link_list_1_2->is_attached());
    CHECK_EQUAL(link_list_1_2, origin_1->get_linklist(4,2));
    CHECK_EQUAL(0, link_list_1_2->size());
    CHECK_EQUAL(1, origin_2->get_link(0,0));
    CHECK(origin_2->is_null_link(0,1));
    CHECK(origin_2->is_null_link(0,2));
    CHECK_EQUAL(1, origin_2->get_linklist(2,0)->size());
    CHECK_EQUAL(1, origin_2->get_linklist(2,0)->get(0).get_index());
    CHECK_EQUAL(2, origin_2->get_linklist(2,1)->size());
    CHECK_EQUAL(0, origin_2->get_linklist(2,1)->get(0).get_index());
    CHECK_EQUAL(1, origin_2->get_linklist(2,1)->get(1).get_index());
    CHECK(link_list_2_2->is_attached());
    CHECK_EQUAL(link_list_2_2, origin_2->get_linklist(2,2));
    CHECK_EQUAL(2, link_list_2_2->size());
    CHECK_EQUAL(0, link_list_2_2->get(0).get_index());
    CHECK_EQUAL(1, link_list_2_2->get(1).get_index());
    CHECK_EQUAL(1, origin_2->get_link(4,0));
    CHECK_EQUAL(0, origin_2->get_link(4,1));
    CHECK_EQUAL(1, origin_2->get_link(4,2));
    CHECK_EQUAL(1, target_1->get_backlink_count(0, *origin_1, 0));
    CHECK_EQUAL(1, target_1->get_backlink_count(0, *origin_1, 4));
    CHECK_EQUAL(0, target_1->get_backlink_count(0, *origin_2, 0));
    CHECK_EQUAL(1, target_1->get_backlink_count(1, *origin_1, 0));
    CHECK_EQUAL(0, target_1->get_backlink_count(1, *origin_1, 4));
    CHECK_EQUAL(1, target_1->get_backlink_count(1, *origin_2, 0));
    CHECK_EQUAL(0, target_1->get_backlink_count(2, *origin_1, 0));
    CHECK_EQUAL(0, target_1->get_backlink_count(2, *origin_1, 4));
    CHECK_EQUAL(0, target_1->get_backlink_count(2, *origin_2, 0));
    CHECK_EQUAL(1, target_2->get_backlink_count(0, *origin_1, 2));
    CHECK_EQUAL(2, target_2->get_backlink_count(0, *origin_2, 2));
    CHECK_EQUAL(1, target_2->get_backlink_count(0, *origin_2, 4));
    CHECK_EQUAL(1, target_2->get_backlink_count(1, *origin_1, 2));
    CHECK_EQUAL(3, target_2->get_backlink_count(1, *origin_2, 2));
    CHECK_EQUAL(2, target_2->get_backlink_count(1, *origin_2, 4));

    // Check that a link list can "swap" a member with itself
    {
        WriteTransaction wt(sg_w);
        TableRef origin_2_w = wt.get_table("origin_2");
        LinkViewRef link_list_2_2_w = origin_2_w->get_linklist(2,2);
        link_list_2_2_w->swap(1,1); // [ 0, 1 ] -> [ 0, 1 ]
        wt.commit();
    }
    LangBindHelper::advance_read(sg);
    group.verify();
    // O_1_L_3    O_1_L_4    O_1_LL_1               O_2_L_2    O_2_LL_3               O_2_L_4
    // ----------------------------------------------------------------------------------------
    // null       T_2[0]     []                     T_1[1]     [ T_2[1] ]             T_2[1]
    // T_1[0]     T_2[1]     [ T_1[0] ]             null       [ T_2[0], T_2[1] ]     T_2[0]
    // T_1[1]     null       []                     null       [ T_2[0], T_2[1] ]     T_2[1]
    CHECK(origin_1->is_null_link(0,0));
    CHECK_EQUAL(0, origin_1->get_link(0,1));
    CHECK_EQUAL(1, origin_1->get_link(0,2));
    CHECK_EQUAL(0, origin_1->get_link(2,0));
    CHECK_EQUAL(1, origin_1->get_link(2,1));
    CHECK(origin_1->is_null_link(2,2));
    CHECK_EQUAL(0, origin_1->get_linklist(4,0)->size());
    CHECK_EQUAL(1, origin_1->get_linklist(4,1)->size());
    CHECK_EQUAL(0, origin_1->get_linklist(4,1)->get(0).get_index());
    CHECK(link_list_1_2->is_attached());
    CHECK_EQUAL(link_list_1_2, origin_1->get_linklist(4,2));
    CHECK_EQUAL(0, link_list_1_2->size());
    CHECK_EQUAL(1, origin_2->get_link(0,0));
    CHECK(origin_2->is_null_link(0,1));
    CHECK(origin_2->is_null_link(0,2));
    CHECK_EQUAL(1, origin_2->get_linklist(2,0)->size());
    CHECK_EQUAL(1, origin_2->get_linklist(2,0)->get(0).get_index());
    CHECK_EQUAL(2, origin_2->get_linklist(2,1)->size());
    CHECK_EQUAL(0, origin_2->get_linklist(2,1)->get(0).get_index());
    CHECK_EQUAL(1, origin_2->get_linklist(2,1)->get(1).get_index());
    CHECK(link_list_2_2->is_attached());
    CHECK_EQUAL(link_list_2_2, origin_2->get_linklist(2,2));
    CHECK_EQUAL(2, link_list_2_2->size());
    CHECK_EQUAL(0, link_list_2_2->get(0).get_index());
    CHECK_EQUAL(1, link_list_2_2->get(1).get_index());
    CHECK_EQUAL(1, origin_2->get_link(4,0));
    CHECK_EQUAL(0, origin_2->get_link(4,1));
    CHECK_EQUAL(1, origin_2->get_link(4,2));
    CHECK_EQUAL(1, target_1->get_backlink_count(0, *origin_1, 0));
    CHECK_EQUAL(1, target_1->get_backlink_count(0, *origin_1, 4));
    CHECK_EQUAL(0, target_1->get_backlink_count(0, *origin_2, 0));
    CHECK_EQUAL(1, target_1->get_backlink_count(1, *origin_1, 0));
    CHECK_EQUAL(0, target_1->get_backlink_count(1, *origin_1, 4));
    CHECK_EQUAL(1, target_1->get_backlink_count(1, *origin_2, 0));
    CHECK_EQUAL(0, target_1->get_backlink_count(2, *origin_1, 0));
    CHECK_EQUAL(0, target_1->get_backlink_count(2, *origin_1, 4));
    CHECK_EQUAL(0, target_1->get_backlink_count(2, *origin_2, 0));
    CHECK_EQUAL(1, target_2->get_backlink_count(0, *origin_1, 2));
    CHECK_EQUAL(2, target_2->get_backlink_count(0, *origin_2, 2));
    CHECK_EQUAL(1, target_2->get_backlink_count(0, *origin_2, 4));
    CHECK_EQUAL(1, target_2->get_backlink_count(1, *origin_1, 2));
    CHECK_EQUAL(3, target_2->get_backlink_count(1, *origin_2, 2));
    CHECK_EQUAL(2, target_2->get_backlink_count(1, *origin_2, 4));

    // Reset to the state before testing swap
    {
        WriteTransaction wt(sg_w);
        TableRef origin_2_w = wt.get_table("origin_2");
        LinkViewRef link_list_2_2_w = origin_2_w->get_linklist(2,2);
        link_list_2_2_w->swap(0,1); // [ 0, 1 ] -> [ 1, 0 ]
        wt.commit();
    }
    // O_1_L_3    O_1_L_4    O_1_LL_1               O_2_L_2    O_2_LL_3               O_2_L_4
    // ----------------------------------------------------------------------------------------
    // null       T_2[0]     []                     T_1[1]     [ T_2[1] ]             T_2[1]
    // T_1[0]     T_2[1]     [ T_1[0] ]             null       [ T_2[0], T_2[1] ]     T_2[0]
    // T_1[1]     null       []                     null       [ T_2[1], T_2[0] ]     T_2[1]

    // Check that an origin-side row can be deleted by a "move last over"
    // operation
    {
        WriteTransaction wt(sg_w);
        TableRef origin_1_w = wt.get_table("origin_1");
        TableRef origin_2_w = wt.get_table("origin_2");
        origin_1_w->move_last_over(0); // [ 0, 1, 2 ] -> [ 2, 1 ]
        origin_2_w->move_last_over(2); // [ 0, 1, 2 ] -> [ 0, 1 ]
        // Removes  O_1_L_4[0]  -> T_2[0]  and  O_1_L_3[2]  -> T_1[1]  and
        //          O_2_LL_3[2] -> T_2[0]  and  O_2_LL_3[2] -> T_2[1]  and  O_2_L_4[2] -> T_2[1]
        // Adds     O_1_L_3[0]  -> T_1[1]
        wt.commit();
    }
    LangBindHelper::advance_read(sg);
    group.verify();
    // O_1_L_3    O_1_L_4    O_1_LL_1               O_2_L_2    O_2_LL_3               O_2_L_4
    // ----------------------------------------------------------------------------------------
    // T_1[1]     null       []                     T_1[1]     [ T_2[1] ]             T_2[1]
    // T_1[0]     T_2[1]     [ T_1[0] ]             null       [ T_2[0], T_2[1] ]     T_2[0]
    CHECK_EQUAL(2, origin_1->size());
    CHECK_EQUAL(2, origin_2->size());
    CHECK(!link_list_1_0->is_attached());
    CHECK(link_list_1_1->is_attached());
    CHECK(link_list_1_2->is_attached());
    CHECK(link_list_2_0->is_attached());
    CHECK(link_list_2_1->is_attached());
    CHECK(!link_list_2_2->is_attached());
    CHECK_EQUAL(link_list_1_2, origin_1->get_linklist(4,0));
    CHECK_EQUAL(link_list_1_1, origin_1->get_linklist(4,1));
    CHECK_EQUAL(link_list_2_0, origin_2->get_linklist(2,0));
    CHECK_EQUAL(link_list_2_1, origin_2->get_linklist(2,1));
    link_list_1_0 = link_list_1_2;
    link_list_1_2.reset();
    link_list_2_2.reset();
    CHECK_EQUAL(0, link_list_1_0->get_origin_row_index());
    CHECK_EQUAL(1, link_list_1_1->get_origin_row_index());
    CHECK_EQUAL(0, link_list_2_0->get_origin_row_index());
    CHECK_EQUAL(1, link_list_2_1->get_origin_row_index());
    CHECK_EQUAL(1, origin_1->get_link(0,0));
    CHECK_EQUAL(0, origin_1->get_link(0,1));
    CHECK(origin_1->is_null_link(2,0));
    CHECK_EQUAL(1, origin_1->get_link(2,1));
    CHECK_EQUAL(0, link_list_1_0->size());
    CHECK_EQUAL(1, link_list_1_1->size());
    CHECK_EQUAL(0, link_list_1_1->get(0).get_index());
    CHECK_EQUAL(1, origin_2->get_link(0,0));
    CHECK(origin_2->is_null_link(0,1));
    CHECK_EQUAL(1, link_list_2_0->size());
    CHECK_EQUAL(1, link_list_2_0->get(0).get_index());
    CHECK_EQUAL(2, link_list_2_1->size());
    CHECK_EQUAL(0, link_list_2_1->get(0).get_index());
    CHECK_EQUAL(1, link_list_2_1->get(1).get_index());
    CHECK_EQUAL(1, origin_2->get_link(4,0));
    CHECK_EQUAL(0, origin_2->get_link(4,1));
    CHECK_EQUAL(1, target_1->get_backlink_count(0, *origin_1, 0));
    CHECK_EQUAL(1, target_1->get_backlink_count(0, *origin_1, 4));
    CHECK_EQUAL(0, target_1->get_backlink_count(0, *origin_2, 0));
    CHECK_EQUAL(1, target_1->get_backlink_count(1, *origin_1, 0));
    CHECK_EQUAL(0, target_1->get_backlink_count(1, *origin_1, 4));
    CHECK_EQUAL(1, target_1->get_backlink_count(1, *origin_2, 0));
    CHECK_EQUAL(0, target_1->get_backlink_count(2, *origin_1, 0));
    CHECK_EQUAL(0, target_1->get_backlink_count(2, *origin_1, 4));
    CHECK_EQUAL(0, target_1->get_backlink_count(2, *origin_2, 0));
    CHECK_EQUAL(0, target_2->get_backlink_count(0, *origin_1, 2));
    CHECK_EQUAL(1, target_2->get_backlink_count(0, *origin_2, 2));
    CHECK_EQUAL(1, target_2->get_backlink_count(0, *origin_2, 4));
    CHECK_EQUAL(1, target_2->get_backlink_count(1, *origin_1, 2));
    CHECK_EQUAL(2, target_2->get_backlink_count(1, *origin_2, 2));
    CHECK_EQUAL(1, target_2->get_backlink_count(1, *origin_2, 4));
    {
        WriteTransaction wt(sg_w);
        TableRef origin_1_w = wt.get_table("origin_1");
        TableRef origin_2_w = wt.get_table("origin_2");
        origin_1_w->add_empty_row();   // [ 2, 1 ] -> [ 2, 1, 3 ]
        origin_1_w->set_link(2, 2, 0);
        origin_2_w->move_last_over(0); // [ 0, 1 ] -> [ 1 ]
        // Removes  O_2_L_2[0]  -> T_1[1]  and  O_2_LL_3[1] -> T_2[0]  and
        //          O_2_LL_3[1] -> T_2[1]  and  O_2_L_4[0]  -> T_2[1]  and  O_2_L_4[1] -> T_2[0]
        // Adds     O_1_L_4[2]  -> T_2[0]  and  O_2_LL_3[0] -> T_2[0]  and  O_2_L_4[0] -> T_2[0]
        wt.commit();
    }
    LangBindHelper::advance_read(sg);
    group.verify();
    // O_1_L_3    O_1_L_4    O_1_LL_1               O_2_L_2    O_2_LL_3               O_2_L_4
    // ----------------------------------------------------------------------------------------
    // T_1[1]     null       []                     null       [ T_2[0], T_2[1] ]     T_2[0]
    // T_1[0]     T_2[1]     [ T_1[0] ]
    // null       T_2[0]     []
    CHECK_EQUAL(3, origin_1->size());
    CHECK_EQUAL(1, origin_2->size());
    CHECK(link_list_1_0->is_attached());
    CHECK(link_list_1_1->is_attached());
    CHECK(!link_list_2_0->is_attached());
    CHECK(link_list_2_1->is_attached());
    CHECK_EQUAL(link_list_1_0, origin_1->get_linklist(4,0));
    CHECK_EQUAL(link_list_1_1, origin_1->get_linklist(4,1));
    CHECK_EQUAL(link_list_2_1, origin_2->get_linklist(2,0));
    link_list_1_2 = origin_1->get_linklist(4,2);
    link_list_2_0 = link_list_2_1;
    link_list_2_1.reset();
    CHECK_EQUAL(0, link_list_1_0->get_origin_row_index());
    CHECK_EQUAL(1, link_list_1_1->get_origin_row_index());
    CHECK_EQUAL(2, link_list_1_2->get_origin_row_index());
    CHECK_EQUAL(0, link_list_2_0->get_origin_row_index());
    CHECK_EQUAL(1, origin_1->get_link(0,0));
    CHECK_EQUAL(0, origin_1->get_link(0,1));
    CHECK(origin_1->is_null_link(0,2));
    CHECK(origin_1->is_null_link(2,0));
    CHECK_EQUAL(1, origin_1->get_link(2,1));
    CHECK_EQUAL(0, origin_1->get_link(2,2));
    CHECK_EQUAL(0, link_list_1_0->size());
    CHECK_EQUAL(1, link_list_1_1->size());
    CHECK_EQUAL(0, link_list_1_1->get(0).get_index());
    CHECK_EQUAL(0, link_list_1_2->size());
    CHECK(origin_2->is_null_link(0,0));
    CHECK_EQUAL(2, link_list_2_0->size());
    CHECK_EQUAL(0, link_list_2_0->get(0).get_index());
    CHECK_EQUAL(1, link_list_2_0->get(1).get_index());
    CHECK_EQUAL(0, origin_2->get_link(4,0));
    CHECK_EQUAL(1, target_1->get_backlink_count(0, *origin_1, 0));
    CHECK_EQUAL(1, target_1->get_backlink_count(0, *origin_1, 4));
    CHECK_EQUAL(0, target_1->get_backlink_count(0, *origin_2, 0));
    CHECK_EQUAL(1, target_1->get_backlink_count(1, *origin_1, 0));
    CHECK_EQUAL(0, target_1->get_backlink_count(1, *origin_1, 4));
    CHECK_EQUAL(0, target_1->get_backlink_count(1, *origin_2, 0));
    CHECK_EQUAL(0, target_1->get_backlink_count(2, *origin_1, 0));
    CHECK_EQUAL(0, target_1->get_backlink_count(2, *origin_1, 4));
    CHECK_EQUAL(0, target_1->get_backlink_count(2, *origin_2, 0));
    CHECK_EQUAL(1, target_2->get_backlink_count(0, *origin_1, 2));
    CHECK_EQUAL(1, target_2->get_backlink_count(0, *origin_2, 2));
    CHECK_EQUAL(1, target_2->get_backlink_count(0, *origin_2, 4));
    CHECK_EQUAL(1, target_2->get_backlink_count(1, *origin_1, 2));
    CHECK_EQUAL(1, target_2->get_backlink_count(1, *origin_2, 2));
    CHECK_EQUAL(0, target_2->get_backlink_count(1, *origin_2, 4));
    {
        WriteTransaction wt(sg_w);
        TableRef origin_1_w = wt.get_table("origin_1");
        TableRef origin_2_w = wt.get_table("origin_2");
        origin_1_w->move_last_over(1); // [ 2, 1, 3 ] -> [ 2, 3 ]
        origin_2_w->move_last_over(0); // [ 1 ] -> []
        // Removes  O_1_L_3[1]  -> T_1[0]  and  O_1_L_4[1]  -> T_2[1]  and
        //          O_1_LL_1[1] -> T_1[0]  and  O_1_L_4[2]  -> T_2[0]  and
        //          O_2_LL_3[0] -> T_2[0]  and  O_2_LL_3[0] -> T_2[1]  and  O_2_L_4[0]  -> T_2[0]
        // Adds     O_1_L_4[1]  -> T_2[0]
        wt.commit();
    }
    LangBindHelper::advance_read(sg);
    group.verify();
    // O_1_L_3    O_1_L_4    O_1_LL_1               O_2_L_2    O_2_LL_3               O_2_L_4
    // ----------------------------------------------------------------------------------------
    // T_1[1]     null       []
    // null       T_2[0]     []
    CHECK_EQUAL(2, origin_1->size());
    CHECK_EQUAL(0, origin_2->size());
    CHECK(link_list_1_0->is_attached());
    CHECK(!link_list_1_1->is_attached());
    CHECK(link_list_1_2->is_attached());
    CHECK(!link_list_2_0->is_attached());
    CHECK_EQUAL(link_list_1_0, origin_1->get_linklist(4,0));
    CHECK_EQUAL(link_list_1_2, origin_1->get_linklist(4,1));
    link_list_1_1 = link_list_1_2;
    link_list_1_2.reset();
    CHECK_EQUAL(0, link_list_1_0->get_origin_row_index());
    CHECK_EQUAL(1, link_list_1_1->get_origin_row_index());
    CHECK_EQUAL(1, origin_1->get_link(0,0));
    CHECK(origin_1->is_null_link(0,1));
    CHECK(origin_1->is_null_link(2,0));
    CHECK_EQUAL(0, origin_1->get_link(2,1));
    CHECK_EQUAL(0, link_list_1_0->size());
    CHECK_EQUAL(0, link_list_1_1->size());
    CHECK_EQUAL(0, target_1->get_backlink_count(0, *origin_1, 0));
    CHECK_EQUAL(0, target_1->get_backlink_count(0, *origin_1, 4));
    CHECK_EQUAL(0, target_1->get_backlink_count(0, *origin_2, 0));
    CHECK_EQUAL(1, target_1->get_backlink_count(1, *origin_1, 0));
    CHECK_EQUAL(0, target_1->get_backlink_count(1, *origin_1, 4));
    CHECK_EQUAL(0, target_1->get_backlink_count(1, *origin_2, 0));
    CHECK_EQUAL(0, target_1->get_backlink_count(2, *origin_1, 0));
    CHECK_EQUAL(0, target_1->get_backlink_count(2, *origin_1, 4));
    CHECK_EQUAL(0, target_1->get_backlink_count(2, *origin_2, 0));
    CHECK_EQUAL(1, target_2->get_backlink_count(0, *origin_1, 2));
    CHECK_EQUAL(0, target_2->get_backlink_count(0, *origin_2, 2));
    CHECK_EQUAL(0, target_2->get_backlink_count(0, *origin_2, 4));
    CHECK_EQUAL(0, target_2->get_backlink_count(1, *origin_1, 2));
    CHECK_EQUAL(0, target_2->get_backlink_count(1, *origin_2, 2));
    CHECK_EQUAL(0, target_2->get_backlink_count(1, *origin_2, 4));
    {
        WriteTransaction wt(sg_w);
        TableRef origin_1_w = wt.get_table("origin_1");
        TableRef origin_2_w = wt.get_table("origin_2");
        origin_1_w->move_last_over(1); // [ 2, 3 ] -> [ 2 ]
        // Removes  O_1_L_4[1] -> T_2[0]
        origin_2_w->add_empty_row(3); // [] -> [ 3, 4, 5 ]
        origin_2_w->set_link(0,0,0);           // O_2_L_2[0]  -> T_1[0]
        origin_2_w->set_link(0,2,1);           // O_2_L_2[2]  -> T_1[1]
        origin_2_w->get_linklist(2,0)->add(1); // O_2_LL_3[0] -> T_2[1]
        origin_2_w->get_linklist(2,1)->add(0); // O_2_LL_3[1] -> T_2[0]
        origin_2_w->get_linklist(2,1)->add(1); // O_2_LL_3[1] -> T_2[1]
        origin_2_w->get_linklist(2,2)->add(1); // O_2_LL_3[2] -> T_2[1]
        origin_2_w->get_linklist(2,2)->add(0); // O_2_LL_3[2] -> T_2[0]
        origin_2_w->set_link(4,0,1);           // O_2_L_4[0]  -> T_2[1]
        origin_2_w->set_link(4,2,0);           // O_2_L_4[2]  -> T_2[0]
        wt.commit();
    }
    LangBindHelper::advance_read(sg);
    group.verify();
    // O_1_L_3    O_1_L_4    O_1_LL_1               O_2_L_2    O_2_LL_3               O_2_L_4
    // ----------------------------------------------------------------------------------------
    // T_1[1]     null       []                     T_1[0]     [ T_2[1] ]             T_2[1]
    //                                              null       [ T_2[0], T_2[1] ]     null
    //                                              T_1[1]     [ T_2[1], T_2[0] ]     T_2[0]
    CHECK_EQUAL(1, origin_1->size());
    CHECK_EQUAL(3, origin_2->size());
    CHECK(link_list_1_0->is_attached());
    CHECK(!link_list_1_1->is_attached());
    CHECK_EQUAL(link_list_1_0, origin_1->get_linklist(4,0));
    link_list_1_1.reset();
    link_list_2_0 = origin_2->get_linklist(2,0);
    link_list_2_1 = origin_2->get_linklist(2,1);
    link_list_2_2 = origin_2->get_linklist(2,2);
    CHECK_EQUAL(0, link_list_1_0->get_origin_row_index());
    CHECK_EQUAL(0, link_list_2_0->get_origin_row_index());
    CHECK_EQUAL(1, link_list_2_1->get_origin_row_index());
    CHECK_EQUAL(2, link_list_2_2->get_origin_row_index());
    CHECK_EQUAL(1, origin_1->get_link(0,0));
    CHECK(origin_1->is_null_link(2,0));
    CHECK_EQUAL(0, link_list_1_0->size());
    CHECK_EQUAL(0, origin_2->get_link(0,0));
    CHECK(origin_2->is_null_link(0,1));
    CHECK_EQUAL(1, origin_2->get_link(0,2));
    CHECK_EQUAL(1, link_list_2_0->size());
    CHECK_EQUAL(1, link_list_2_0->get(0).get_index());
    CHECK_EQUAL(2, link_list_2_1->size());
    CHECK_EQUAL(0, link_list_2_1->get(0).get_index());
    CHECK_EQUAL(1, link_list_2_1->get(1).get_index());
    CHECK_EQUAL(2, link_list_2_2->size());
    CHECK_EQUAL(1, link_list_2_2->get(0).get_index());
    CHECK_EQUAL(0, link_list_2_2->get(1).get_index());
    CHECK_EQUAL(1, origin_2->get_link(4,0));
    CHECK(origin_2->is_null_link(4,1));
    CHECK_EQUAL(0, origin_2->get_link(4,2));
    CHECK_EQUAL(0, target_1->get_backlink_count(0, *origin_1, 0));
    CHECK_EQUAL(0, target_1->get_backlink_count(0, *origin_1, 4));
    CHECK_EQUAL(1, target_1->get_backlink_count(0, *origin_2, 0));
    CHECK_EQUAL(1, target_1->get_backlink_count(1, *origin_1, 0));
    CHECK_EQUAL(0, target_1->get_backlink_count(1, *origin_1, 4));
    CHECK_EQUAL(1, target_1->get_backlink_count(1, *origin_2, 0));
    CHECK_EQUAL(0, target_1->get_backlink_count(2, *origin_1, 0));
    CHECK_EQUAL(0, target_1->get_backlink_count(2, *origin_1, 4));
    CHECK_EQUAL(0, target_1->get_backlink_count(2, *origin_2, 0));
    CHECK_EQUAL(0, target_2->get_backlink_count(0, *origin_1, 2));
    CHECK_EQUAL(2, target_2->get_backlink_count(0, *origin_2, 2));
    CHECK_EQUAL(1, target_2->get_backlink_count(0, *origin_2, 4));
    CHECK_EQUAL(0, target_2->get_backlink_count(1, *origin_1, 2));
    CHECK_EQUAL(3, target_2->get_backlink_count(1, *origin_2, 2));
    CHECK_EQUAL(1, target_2->get_backlink_count(1, *origin_2, 4));
    {
        WriteTransaction wt(sg_w);
        TableRef origin_1_w = wt.get_table("origin_1");
        origin_1_w->add_empty_row(2); // [ 2 ] -> [ 2, 4, 5 ]
        origin_1_w->set_link(0,2,0); // O_1_L_3[2] -> T_1[0]
        origin_1_w->set_link(2,0,1); // O_1_L_4[0] -> T_2[1]
        origin_1_w->set_link(2,2,0); // O_1_L_4[2] -> T_2[0]
        origin_1_w->get_linklist(4,1)->add(0); // O_1_LL_1[1] -> T_1[0]
        origin_1_w->get_linklist(4,1)->add(0); // O_1_LL_1[1] -> T_1[0] (double)
        origin_1_w->get_linklist(4,2)->add(1); // O_1_LL_1[2] -> T_1[1]
        wt.commit();
    }
    LangBindHelper::advance_read(sg);
    group.verify();
    // O_1_L_3    O_1_L_4    O_1_LL_1               O_2_L_2    O_2_LL_3               O_2_L_4
    // ----------------------------------------------------------------------------------------
    // T_1[1]     T_2[1]     []                     T_1[0]     [ T_2[1] ]             T_2[1]
    // null       null       [ T_1[0], T_1[0] ]     null       [ T_2[0], T_2[1] ]     null
    // T_1[0]     T_2[0]     [ T_1[1] ]             T_1[1]     [ T_2[1], T_2[0] ]     T_2[0]
    CHECK_EQUAL(3, origin_1->size());
    CHECK_EQUAL(3, origin_2->size());
    CHECK(link_list_1_0->is_attached());
    CHECK(link_list_2_0->is_attached());
    CHECK(link_list_2_1->is_attached());
    CHECK(link_list_2_2->is_attached());
    CHECK_EQUAL(link_list_1_0, origin_1->get_linklist(4,0));
    CHECK_EQUAL(link_list_2_0, origin_2->get_linklist(2,0));
    CHECK_EQUAL(link_list_2_1, origin_2->get_linklist(2,1));
    CHECK_EQUAL(link_list_2_2, origin_2->get_linklist(2,2));
    link_list_1_1 = origin_1->get_linklist(4,1);
    link_list_1_2 = origin_1->get_linklist(4,2);
    CHECK_EQUAL(0, link_list_1_0->get_origin_row_index());
    CHECK_EQUAL(1, link_list_1_1->get_origin_row_index());
    CHECK_EQUAL(2, link_list_1_2->get_origin_row_index());
    CHECK_EQUAL(0, link_list_2_0->get_origin_row_index());
    CHECK_EQUAL(1, link_list_2_1->get_origin_row_index());
    CHECK_EQUAL(2, link_list_2_2->get_origin_row_index());
    CHECK_EQUAL(1, origin_1->get_link(0,0));
    CHECK(origin_1->is_null_link(0,1));
    CHECK_EQUAL(0, origin_1->get_link(0,2));
    CHECK_EQUAL(1, origin_1->get_link(2,0));
    CHECK(origin_1->is_null_link(2,1));
    CHECK_EQUAL(0, origin_1->get_link(2,2));
    CHECK_EQUAL(0, link_list_1_0->size());
    CHECK_EQUAL(2, link_list_1_1->size());
    CHECK_EQUAL(0, link_list_1_1->get(0).get_index());
    CHECK_EQUAL(0, link_list_1_1->get(1).get_index());
    CHECK_EQUAL(1, link_list_1_2->size());
    CHECK_EQUAL(1, link_list_1_2->get(0).get_index());
    CHECK_EQUAL(0, origin_2->get_link(0,0));
    CHECK(origin_2->is_null_link(0,1));
    CHECK_EQUAL(1, origin_2->get_link(0,2));
    CHECK_EQUAL(1, link_list_2_0->size());
    CHECK_EQUAL(1, link_list_2_0->get(0).get_index());
    CHECK_EQUAL(2, link_list_2_1->size());
    CHECK_EQUAL(0, link_list_2_1->get(0).get_index());
    CHECK_EQUAL(1, link_list_2_1->get(1).get_index());
    CHECK_EQUAL(2, link_list_2_2->size());
    CHECK_EQUAL(1, link_list_2_2->get(0).get_index());
    CHECK_EQUAL(0, link_list_2_2->get(1).get_index());
    CHECK_EQUAL(1, origin_2->get_link(4,0));
    CHECK(origin_2->is_null_link(4,1));
    CHECK_EQUAL(0, origin_2->get_link(4,2));
    CHECK_EQUAL(1, target_1->get_backlink_count(0, *origin_1, 0));
    CHECK_EQUAL(2, target_1->get_backlink_count(0, *origin_1, 4));
    CHECK_EQUAL(1, target_1->get_backlink_count(0, *origin_2, 0));
    CHECK_EQUAL(1, target_1->get_backlink_count(1, *origin_1, 0));
    CHECK_EQUAL(1, target_1->get_backlink_count(1, *origin_1, 4));
    CHECK_EQUAL(1, target_1->get_backlink_count(1, *origin_2, 0));
    CHECK_EQUAL(0, target_1->get_backlink_count(2, *origin_1, 0));
    CHECK_EQUAL(0, target_1->get_backlink_count(2, *origin_1, 4));
    CHECK_EQUAL(0, target_1->get_backlink_count(2, *origin_2, 0));
    CHECK_EQUAL(1, target_2->get_backlink_count(0, *origin_1, 2));
    CHECK_EQUAL(2, target_2->get_backlink_count(0, *origin_2, 2));
    CHECK_EQUAL(1, target_2->get_backlink_count(0, *origin_2, 4));
    CHECK_EQUAL(1, target_2->get_backlink_count(1, *origin_1, 2));
    CHECK_EQUAL(3, target_2->get_backlink_count(1, *origin_2, 2));
    CHECK_EQUAL(1, target_2->get_backlink_count(1, *origin_2, 4));

    // Check that an target-side row can be deleted by a "move last over"
    // operation
    {
        WriteTransaction wt(sg_w);
        TableRef origin_1_w = wt.get_table("origin_1");
        TableRef origin_2_w = wt.get_table("origin_2");
        TableRef target_2_w = wt.get_table("target_2");
        target_2_w->add_empty_row();
        origin_1_w->get_linklist(4,1)->set(0,2);
        origin_2_w->get_linklist(2,2)->set(1,2);
        origin_2_w->set_link(4,0,2);
        // Removes  O_1_LL_1[1] -> T_1[0]  and  O_2_LL_3[2] -> T_2[0]  and  O_2_L_4[0] -> T_2[1]
        // Adds     O_1_LL_1[1] -> T_1[2]  and  O_2_LL_3[2] -> T_2[2]  and  O_2_L_4[0] -> T_2[2]
        wt.commit();
    }
    LangBindHelper::advance_read(sg);
    group.verify();
    // O_1_L_3    O_1_L_4    O_1_LL_1               O_2_L_2    O_2_LL_3               O_2_L_4
    // ----------------------------------------------------------------------------------------
    // T_1[1]     T_2[1]     []                     T_1[0]     [ T_2[1] ]             T_2[2]
    // null       null       [ T_1[2], T_1[0] ]     null       [ T_2[0], T_2[1] ]     null
    // T_1[0]     T_2[0]     [ T_1[1] ]             T_1[1]     [ T_2[1], T_2[2] ]     T_2[0]
    CHECK_EQUAL(3, target_1->size());
    CHECK_EQUAL(3, target_2->size());
    CHECK(link_list_1_0->is_attached());
    CHECK(link_list_1_1->is_attached());
    CHECK(link_list_1_2->is_attached());
    CHECK(link_list_2_0->is_attached());
    CHECK(link_list_2_1->is_attached());
    CHECK(link_list_2_2->is_attached());
    CHECK_EQUAL(link_list_1_0, origin_1->get_linklist(4,0));
    CHECK_EQUAL(link_list_1_1, origin_1->get_linklist(4,1));
    CHECK_EQUAL(link_list_1_2, origin_1->get_linklist(4,2));
    CHECK_EQUAL(link_list_2_0, origin_2->get_linklist(2,0));
    CHECK_EQUAL(link_list_2_1, origin_2->get_linklist(2,1));
    CHECK_EQUAL(link_list_2_2, origin_2->get_linklist(2,2));
    CHECK_EQUAL(0, link_list_1_0->get_origin_row_index());
    CHECK_EQUAL(1, link_list_1_1->get_origin_row_index());
    CHECK_EQUAL(2, link_list_1_2->get_origin_row_index());
    CHECK_EQUAL(0, link_list_2_0->get_origin_row_index());
    CHECK_EQUAL(1, link_list_2_1->get_origin_row_index());
    CHECK_EQUAL(2, link_list_2_2->get_origin_row_index());
    CHECK_EQUAL(1, origin_1->get_link(0,0));
    CHECK(origin_1->is_null_link(0,1));
    CHECK_EQUAL(0, origin_1->get_link(0,2));
    CHECK_EQUAL(1, origin_1->get_link(2,0));
    CHECK(origin_1->is_null_link(2,1));
    CHECK_EQUAL(0, origin_1->get_link(2,2));
    CHECK_EQUAL(0, link_list_1_0->size());
    CHECK_EQUAL(2, link_list_1_1->size());
    CHECK_EQUAL(2, link_list_1_1->get(0).get_index());
    CHECK_EQUAL(0, link_list_1_1->get(1).get_index());
    CHECK_EQUAL(1, link_list_1_2->size());
    CHECK_EQUAL(1, link_list_1_2->get(0).get_index());
    CHECK_EQUAL(0, origin_2->get_link(0,0));
    CHECK(origin_2->is_null_link(0,1));
    CHECK_EQUAL(1, origin_2->get_link(0,2));
    CHECK_EQUAL(1, link_list_2_0->size());
    CHECK_EQUAL(1, link_list_2_0->get(0).get_index());
    CHECK_EQUAL(2, link_list_2_1->size());
    CHECK_EQUAL(0, link_list_2_1->get(0).get_index());
    CHECK_EQUAL(1, link_list_2_1->get(1).get_index());
    CHECK_EQUAL(2, link_list_2_2->size());
    CHECK_EQUAL(1, link_list_2_2->get(0).get_index());
    CHECK_EQUAL(2, link_list_2_2->get(1).get_index());
    CHECK_EQUAL(2, origin_2->get_link(4,0));
    CHECK(origin_2->is_null_link(4,1));
    CHECK_EQUAL(0, origin_2->get_link(4,2));
    CHECK_EQUAL(1, target_1->get_backlink_count(0, *origin_1, 0));
    CHECK_EQUAL(1, target_1->get_backlink_count(0, *origin_1, 4));
    CHECK_EQUAL(1, target_1->get_backlink_count(0, *origin_2, 0));
    CHECK_EQUAL(1, target_1->get_backlink_count(1, *origin_1, 0));
    CHECK_EQUAL(1, target_1->get_backlink_count(1, *origin_1, 4));
    CHECK_EQUAL(1, target_1->get_backlink_count(1, *origin_2, 0));
    CHECK_EQUAL(0, target_1->get_backlink_count(2, *origin_1, 0));
    CHECK_EQUAL(1, target_1->get_backlink_count(2, *origin_1, 4));
    CHECK_EQUAL(0, target_1->get_backlink_count(2, *origin_2, 0));
    CHECK_EQUAL(1, target_2->get_backlink_count(0, *origin_1, 2));
    CHECK_EQUAL(1, target_2->get_backlink_count(0, *origin_2, 2));
    CHECK_EQUAL(1, target_2->get_backlink_count(0, *origin_2, 4));
    CHECK_EQUAL(1, target_2->get_backlink_count(1, *origin_1, 2));
    CHECK_EQUAL(3, target_2->get_backlink_count(1, *origin_2, 2));
    CHECK_EQUAL(0, target_2->get_backlink_count(1, *origin_2, 4));
    CHECK_EQUAL(0, target_2->get_backlink_count(2, *origin_1, 2));
    CHECK_EQUAL(1, target_2->get_backlink_count(2, *origin_2, 2));
    CHECK_EQUAL(1, target_2->get_backlink_count(2, *origin_2, 4));
    {
        WriteTransaction wt(sg_w);
        TableRef target_1_w = wt.get_table("target_1");
        TableRef target_2_w = wt.get_table("target_2");
        target_1_w->move_last_over(0); // [ 0, 1, 2 ] -> [ 2, 1 ]
        target_2_w->move_last_over(2); // [ 0, 1, 2 ] -> [ 0, 1 ]
        // Removes  O_1_L_3[2] -> T_1[0]  and  O_1_LL_1[1] -> T_1[2]  and
        //          O_2_L_2[0] -> T_1[0]  and  O_2_LL_3[2] -> T_2[2]  and  O_2_L_4[0] -> T_2[2]
        wt.commit();
    }
    LangBindHelper::advance_read(sg);
    group.verify();
    // O_1_L_3    O_1_L_4    O_1_LL_1               O_2_L_2    O_2_LL_3               O_2_L_4
    // ----------------------------------------------------------------------------------------
    // T_1[1]     T_2[1]     []                     null       [ T_2[1] ]             null
    // null       null       [ T_1[0] ]             null       [ T_2[0], T_2[1] ]     null
    // null       T_2[0]     [ T_1[1] ]             T_1[1]     [ T_2[1] ]             T_2[0]
    CHECK_EQUAL(2, target_1->size());
    CHECK_EQUAL(2, target_2->size());
    CHECK(link_list_1_0->is_attached());
    CHECK(link_list_1_1->is_attached());
    CHECK(link_list_1_2->is_attached());
    CHECK(link_list_2_0->is_attached());
    CHECK(link_list_2_1->is_attached());
    CHECK(link_list_2_2->is_attached());
    CHECK_EQUAL(link_list_1_0, origin_1->get_linklist(4,0));
    CHECK_EQUAL(link_list_1_1, origin_1->get_linklist(4,1));
    CHECK_EQUAL(link_list_1_2, origin_1->get_linklist(4,2));
    CHECK_EQUAL(link_list_2_0, origin_2->get_linklist(2,0));
    CHECK_EQUAL(link_list_2_1, origin_2->get_linklist(2,1));
    CHECK_EQUAL(link_list_2_2, origin_2->get_linklist(2,2));
    CHECK_EQUAL(0, link_list_1_0->get_origin_row_index());
    CHECK_EQUAL(1, link_list_1_1->get_origin_row_index());
    CHECK_EQUAL(2, link_list_1_2->get_origin_row_index());
    CHECK_EQUAL(0, link_list_2_0->get_origin_row_index());
    CHECK_EQUAL(1, link_list_2_1->get_origin_row_index());
    CHECK_EQUAL(2, link_list_2_2->get_origin_row_index());
    CHECK_EQUAL(1, origin_1->get_link(0,0));
    CHECK(origin_1->is_null_link(0,1));
    CHECK(origin_1->is_null_link(0,2));
    CHECK_EQUAL(1, origin_1->get_link(2,0));
    CHECK(origin_1->is_null_link(2,1));
    CHECK_EQUAL(0, origin_1->get_link(2,2));
    CHECK_EQUAL(0, link_list_1_0->size());
    CHECK_EQUAL(1, link_list_1_1->size());
    CHECK_EQUAL(0, link_list_1_1->get(0).get_index());
    CHECK_EQUAL(1, link_list_1_2->size());
    CHECK_EQUAL(1, link_list_1_2->get(0).get_index());
    CHECK(origin_2->is_null_link(0,0));
    CHECK(origin_2->is_null_link(0,1));
    CHECK_EQUAL(1, origin_2->get_link(0,2));
    CHECK_EQUAL(1, link_list_2_0->size());
    CHECK_EQUAL(1, link_list_2_0->get(0).get_index());
    CHECK_EQUAL(2, link_list_2_1->size());
    CHECK_EQUAL(0, link_list_2_1->get(0).get_index());
    CHECK_EQUAL(1, link_list_2_1->get(1).get_index());
    CHECK_EQUAL(1, link_list_2_2->size());
    CHECK_EQUAL(1, link_list_2_2->get(0).get_index());
    CHECK(origin_2->is_null_link(4,0));
    CHECK(origin_2->is_null_link(4,1));
    CHECK_EQUAL(0, origin_2->get_link(4,2));
    CHECK_EQUAL(0, target_1->get_backlink_count(0, *origin_1, 0));
    CHECK_EQUAL(1, target_1->get_backlink_count(0, *origin_1, 4));
    CHECK_EQUAL(0, target_1->get_backlink_count(0, *origin_2, 0));
    CHECK_EQUAL(1, target_1->get_backlink_count(1, *origin_1, 0));
    CHECK_EQUAL(1, target_1->get_backlink_count(1, *origin_1, 4));
    CHECK_EQUAL(1, target_1->get_backlink_count(1, *origin_2, 0));
    CHECK_EQUAL(1, target_2->get_backlink_count(0, *origin_1, 2));
    CHECK_EQUAL(1, target_2->get_backlink_count(0, *origin_2, 2));
    CHECK_EQUAL(1, target_2->get_backlink_count(0, *origin_2, 4));
    CHECK_EQUAL(1, target_2->get_backlink_count(1, *origin_1, 2));
    CHECK_EQUAL(3, target_2->get_backlink_count(1, *origin_2, 2));
    CHECK_EQUAL(0, target_2->get_backlink_count(1, *origin_2, 4));
    {
        WriteTransaction wt(sg_w);
        TableRef origin_1_w = wt.get_table("origin_1");
        TableRef origin_2_w = wt.get_table("origin_2");
        TableRef target_1_w = wt.get_table("target_1");
        TableRef target_2_w = wt.get_table("target_2");
        target_1_w->add_empty_row();   // [ 2, 1 ] -> [ 2, 1, 3 ]
        origin_1_w->set_link(0,2,2);           // O_1_L_3[2]  -> T_1[2]
        origin_1_w->get_linklist(4,1)->add(2); // O_1_LL_1[1] -> T_1[2]
        origin_2_w->set_link(0,0,2);           // O_2_L_2[0]  -> T_1[2]
        target_2_w->move_last_over(0); // [ 0, 1 ] -> [ 1 ]
        // Removes  O_1_L_4[0]  -> T_2[1]  and  O_1_L_4[2]  -> T_2[0]  and
        //          O_2_LL_3[0] -> T_2[1]  and  O_2_LL_3[1] -> T_2[1]  and
        //          O_2_LL_3[2] -> T_2[1]  and  O_2_L_4[2]  -> T_2[0]
        // Adds     O_1_L_4[0]  -> T_2[0]  and  O_2_LL_3[0] -> T_2[0]  and
        //          O_2_LL_3[2] -> T_2[0]
        wt.commit();
    }
    LangBindHelper::advance_read(sg);
    group.verify();
    // O_1_L_3    O_1_L_4    O_1_LL_1               O_2_L_2    O_2_LL_3               O_2_L_4
    // ----------------------------------------------------------------------------------------
    // T_1[1]     T_2[0]     []                     T_1[2]     [ T_2[0] ]             null
    // null       null       [ T_1[0], T_1[2] ]     null       [ T_2[0] ]             null
    // T_1[2]     null       [ T_1[1] ]             T_1[1]     [ T_2[0] ]             null
    CHECK_EQUAL(3, target_1->size());
    CHECK_EQUAL(1, target_2->size());
    CHECK(link_list_1_0->is_attached());
    CHECK(link_list_1_1->is_attached());
    CHECK(link_list_1_2->is_attached());
    CHECK(link_list_2_0->is_attached());
    CHECK(link_list_2_1->is_attached());
    CHECK(link_list_2_2->is_attached());
    CHECK_EQUAL(link_list_1_0, origin_1->get_linklist(4,0));
    CHECK_EQUAL(link_list_1_1, origin_1->get_linklist(4,1));
    CHECK_EQUAL(link_list_1_2, origin_1->get_linklist(4,2));
    CHECK_EQUAL(link_list_2_0, origin_2->get_linklist(2,0));
    CHECK_EQUAL(link_list_2_1, origin_2->get_linklist(2,1));
    CHECK_EQUAL(link_list_2_2, origin_2->get_linklist(2,2));
    CHECK_EQUAL(0, link_list_1_0->get_origin_row_index());
    CHECK_EQUAL(1, link_list_1_1->get_origin_row_index());
    CHECK_EQUAL(2, link_list_1_2->get_origin_row_index());
    CHECK_EQUAL(0, link_list_2_0->get_origin_row_index());
    CHECK_EQUAL(1, link_list_2_1->get_origin_row_index());
    CHECK_EQUAL(2, link_list_2_2->get_origin_row_index());
    CHECK_EQUAL(1, origin_1->get_link(0,0));
    CHECK(origin_1->is_null_link(0,1));
    CHECK_EQUAL(2, origin_1->get_link(0,2));
    CHECK_EQUAL(0, origin_1->get_link(2,0));
    CHECK(origin_1->is_null_link(2,1));
    CHECK(origin_1->is_null_link(2,2));
    CHECK_EQUAL(0, link_list_1_0->size());
    CHECK_EQUAL(2, link_list_1_1->size());
    CHECK_EQUAL(0, link_list_1_1->get(0).get_index());
    CHECK_EQUAL(2, link_list_1_1->get(1).get_index());
    CHECK_EQUAL(1, link_list_1_2->size());
    CHECK_EQUAL(1, link_list_1_2->get(0).get_index());
    CHECK_EQUAL(2, origin_2->get_link(0,0));
    CHECK(origin_2->is_null_link(0,1));
    CHECK_EQUAL(1, origin_2->get_link(0,2));
    CHECK_EQUAL(1, link_list_2_0->size());
    CHECK_EQUAL(0, link_list_2_0->get(0).get_index());
    CHECK_EQUAL(1, link_list_2_1->size());
    CHECK_EQUAL(0, link_list_2_1->get(0).get_index());
    CHECK_EQUAL(1, link_list_2_2->size());
    CHECK_EQUAL(0, link_list_2_2->get(0).get_index());
    CHECK(origin_2->is_null_link(4,0));
    CHECK(origin_2->is_null_link(4,1));
    CHECK(origin_2->is_null_link(4,2));
    CHECK_EQUAL(0, target_1->get_backlink_count(0, *origin_1, 0));
    CHECK_EQUAL(1, target_1->get_backlink_count(0, *origin_1, 4));
    CHECK_EQUAL(0, target_1->get_backlink_count(0, *origin_2, 0));
    CHECK_EQUAL(1, target_1->get_backlink_count(1, *origin_1, 0));
    CHECK_EQUAL(1, target_1->get_backlink_count(1, *origin_1, 4));
    CHECK_EQUAL(1, target_1->get_backlink_count(1, *origin_2, 0));
    CHECK_EQUAL(1, target_1->get_backlink_count(2, *origin_1, 0));
    CHECK_EQUAL(1, target_1->get_backlink_count(2, *origin_1, 4));
    CHECK_EQUAL(1, target_1->get_backlink_count(2, *origin_2, 0));
    CHECK_EQUAL(1, target_2->get_backlink_count(0, *origin_1, 2));
    CHECK_EQUAL(3, target_2->get_backlink_count(0, *origin_2, 2));
    CHECK_EQUAL(0, target_2->get_backlink_count(0, *origin_2, 4));
    {
        WriteTransaction wt(sg_w);
        TableRef target_1_w = wt.get_table("target_1");
        TableRef target_2_w = wt.get_table("target_2");
        target_1_w->move_last_over(1); // [ 2, 1, 3 ] -> [ 2, 3 ]
        target_2_w->move_last_over(0); // [ 1 ] -> []
        // Removes  O_1_L_3[0]  -> T_1[1]  and  O_1_L_3[2]  -> T_1[2]  and
        //          O_1_L_4[0]  -> T_2[0]  and  O_1_LL_1[1] -> T_1[2]  and
        //          O_1_LL_1[2] -> T_1[1]  and  O_2_L_2[0]  -> T_1[2]  and
        //          O_2_L_2[2]  -> T_1[1]  and  O_2_LL_3[0] -> T_2[0]  and
        //          O_2_LL_3[1] -> T_2[0]  and  O_2_LL_3[2] -> T_2[0]
        // Adds     O_1_L_3[2]  -> T_1[1]  and  O_1_LL_1[1] -> T_1[1]  and
        //          O_2_L_2[0]  -> T_1[1]
        wt.commit();
    }
    LangBindHelper::advance_read(sg);
    group.verify();
    // O_1_L_3    O_1_L_4    O_1_LL_1               O_2_L_2    O_2_LL_3               O_2_L_4
    // ----------------------------------------------------------------------------------------
    // null       null       []                     T_1[1]     []                     null
    // null       null       [ T_1[0], T_1[1] ]     null       []                     null
    // T_1[1]     null       []                     null       []                     null
    CHECK_EQUAL(2, target_1->size());
    CHECK_EQUAL(0, target_2->size());
    CHECK(link_list_1_0->is_attached());
    CHECK(link_list_1_1->is_attached());
    CHECK(link_list_1_2->is_attached());
    CHECK(link_list_2_0->is_attached());
    CHECK(link_list_2_1->is_attached());
    CHECK(link_list_2_2->is_attached());
    CHECK_EQUAL(link_list_1_0, origin_1->get_linklist(4,0));
    CHECK_EQUAL(link_list_1_1, origin_1->get_linklist(4,1));
    CHECK_EQUAL(link_list_1_2, origin_1->get_linklist(4,2));
    CHECK_EQUAL(link_list_2_0, origin_2->get_linklist(2,0));
    CHECK_EQUAL(link_list_2_1, origin_2->get_linklist(2,1));
    CHECK_EQUAL(link_list_2_2, origin_2->get_linklist(2,2));
    CHECK_EQUAL(0, link_list_1_0->get_origin_row_index());
    CHECK_EQUAL(1, link_list_1_1->get_origin_row_index());
    CHECK_EQUAL(2, link_list_1_2->get_origin_row_index());
    CHECK_EQUAL(0, link_list_2_0->get_origin_row_index());
    CHECK_EQUAL(1, link_list_2_1->get_origin_row_index());
    CHECK_EQUAL(2, link_list_2_2->get_origin_row_index());
    CHECK(origin_1->is_null_link(0,0));
    CHECK(origin_1->is_null_link(0,1));
    CHECK_EQUAL(1, origin_1->get_link(0,2));
    CHECK(origin_1->is_null_link(2,0));
    CHECK(origin_1->is_null_link(2,1));
    CHECK(origin_1->is_null_link(2,2));
    CHECK_EQUAL(0, link_list_1_0->size());
    CHECK_EQUAL(2, link_list_1_1->size());
    CHECK_EQUAL(0, link_list_1_1->get(0).get_index());
    CHECK_EQUAL(1, link_list_1_1->get(1).get_index());
    CHECK_EQUAL(0, link_list_1_2->size());
    CHECK_EQUAL(1, origin_2->get_link(0,0));
    CHECK(origin_2->is_null_link(0,1));
    CHECK(origin_2->is_null_link(0,2));
    CHECK_EQUAL(0, link_list_2_0->size());
    CHECK_EQUAL(0, link_list_2_1->size());
    CHECK_EQUAL(0, link_list_2_2->size());
    CHECK(origin_2->is_null_link(4,0));
    CHECK(origin_2->is_null_link(4,1));
    CHECK(origin_2->is_null_link(4,2));
    CHECK_EQUAL(0, target_1->get_backlink_count(0, *origin_1, 0));
    CHECK_EQUAL(1, target_1->get_backlink_count(0, *origin_1, 4));
    CHECK_EQUAL(0, target_1->get_backlink_count(0, *origin_2, 0));
    CHECK_EQUAL(1, target_1->get_backlink_count(1, *origin_1, 0));
    CHECK_EQUAL(1, target_1->get_backlink_count(1, *origin_1, 4));
    CHECK_EQUAL(1, target_1->get_backlink_count(1, *origin_2, 0));
    {
        WriteTransaction wt(sg_w);
        TableRef origin_1_w = wt.get_table("origin_1");
        TableRef origin_2_w = wt.get_table("origin_2");
        TableRef target_1_w = wt.get_table("target_1");
        TableRef target_2_w = wt.get_table("target_2");
        target_1_w->move_last_over(1); // [ 2, 3 ] -> [ 2 ]
        // Removes  O_1_L_3[2] -> T_1[1]  and  O_1_LL_1[1] -> T_1[1]  and  O_2_L_2[0] -> T_1[1]
        target_2_w->add_empty_row(3); // [] -> [ 3, 4, 5 ]
        origin_1_w->set_link(2,0,1);           // O_1_L_4[0]  -> T_2[1]
        origin_1_w->set_link(2,2,0);           // O_1_L_4[2]  -> T_2[0]
        origin_2_w->get_linklist(2,0)->add(1); // O_2_LL_3[0] -> T_2[1]
        origin_2_w->get_linklist(2,0)->add(1); // O_2_LL_3[0] -> T_2[1]
        origin_2_w->get_linklist(2,2)->add(0); // O_2_LL_3[2] -> T_2[0]
        origin_2_w->set_link(4,0,0);           // O_2_L_4[0]  -> T_2[0]
        origin_2_w->set_link(4,1,1);           // O_2_L_4[1]  -> T_2[1]
        wt.commit();
    }
    LangBindHelper::advance_read(sg);
    group.verify();
    // O_1_L_3    O_1_L_4    O_1_LL_1               O_2_L_2    O_2_LL_3               O_2_L_4
    // ----------------------------------------------------------------------------------------
    // null       T_2[1]     []                     null       [ T_2[1], T_2[1] ]     T_2[0]
    // null       null       [ T_1[0] ]             null       []                     T_2[1]
    // null       T_2[0]     []                     null       [ T_2[0] ]             null
    CHECK_EQUAL(1, target_1->size());
    CHECK_EQUAL(3, target_2->size());
    CHECK(link_list_1_0->is_attached());
    CHECK(link_list_1_1->is_attached());
    CHECK(link_list_1_2->is_attached());
    CHECK(link_list_2_0->is_attached());
    CHECK(link_list_2_1->is_attached());
    CHECK(link_list_2_2->is_attached());
    CHECK_EQUAL(link_list_1_0, origin_1->get_linklist(4,0));
    CHECK_EQUAL(link_list_1_1, origin_1->get_linklist(4,1));
    CHECK_EQUAL(link_list_1_2, origin_1->get_linklist(4,2));
    CHECK_EQUAL(link_list_2_0, origin_2->get_linklist(2,0));
    CHECK_EQUAL(link_list_2_1, origin_2->get_linklist(2,1));
    CHECK_EQUAL(link_list_2_2, origin_2->get_linklist(2,2));
    CHECK_EQUAL(0, link_list_1_0->get_origin_row_index());
    CHECK_EQUAL(1, link_list_1_1->get_origin_row_index());
    CHECK_EQUAL(2, link_list_1_2->get_origin_row_index());
    CHECK_EQUAL(0, link_list_2_0->get_origin_row_index());
    CHECK_EQUAL(1, link_list_2_1->get_origin_row_index());
    CHECK_EQUAL(2, link_list_2_2->get_origin_row_index());
    CHECK(origin_1->is_null_link(0,0));
    CHECK(origin_1->is_null_link(0,1));
    CHECK(origin_1->is_null_link(0,2));
    CHECK_EQUAL(1, origin_1->get_link(2,0));
    CHECK(origin_1->is_null_link(2,1));
    CHECK_EQUAL(0, origin_1->get_link(2,2));
    CHECK_EQUAL(0, link_list_1_0->size());
    CHECK_EQUAL(1, link_list_1_1->size());
    CHECK_EQUAL(0, link_list_1_1->get(0).get_index());
    CHECK_EQUAL(0, link_list_1_2->size());
    CHECK(origin_2->is_null_link(0,0));
    CHECK(origin_2->is_null_link(0,1));
    CHECK(origin_2->is_null_link(0,2));
    CHECK_EQUAL(2, link_list_2_0->size());
    CHECK_EQUAL(1, link_list_2_0->get(0).get_index());
    CHECK_EQUAL(1, link_list_2_0->get(1).get_index());
    CHECK_EQUAL(0, link_list_2_1->size());
    CHECK_EQUAL(1, link_list_2_2->size());
    CHECK_EQUAL(0, link_list_2_2->get(0).get_index());
    CHECK_EQUAL(0, origin_2->get_link(4,0));
    CHECK_EQUAL(1, origin_2->get_link(4,1));
    CHECK(origin_2->is_null_link(4,2));
    CHECK_EQUAL(0, target_1->get_backlink_count(0, *origin_1, 0));
    CHECK_EQUAL(1, target_1->get_backlink_count(0, *origin_1, 4));
    CHECK_EQUAL(0, target_1->get_backlink_count(0, *origin_2, 0));
    CHECK_EQUAL(1, target_2->get_backlink_count(0, *origin_1, 2));
    CHECK_EQUAL(1, target_2->get_backlink_count(0, *origin_2, 2));
    CHECK_EQUAL(1, target_2->get_backlink_count(0, *origin_2, 4));
    CHECK_EQUAL(1, target_2->get_backlink_count(1, *origin_1, 2));
    CHECK_EQUAL(2, target_2->get_backlink_count(1, *origin_2, 2));
    CHECK_EQUAL(1, target_2->get_backlink_count(1, *origin_2, 4));
    CHECK_EQUAL(0, target_2->get_backlink_count(2, *origin_1, 2));
    CHECK_EQUAL(0, target_2->get_backlink_count(2, *origin_2, 2));
    CHECK_EQUAL(0, target_2->get_backlink_count(2, *origin_2, 4));
    {
        WriteTransaction wt(sg_w);
        TableRef target_1_w = wt.get_table("target_1");
        TableRef origin_1_w = wt.get_table("origin_1");
        TableRef origin_2_w = wt.get_table("origin_2");
        target_1_w->add_empty_row(2); // [ 2 ] -> [ 2, 4, 5 ]
        origin_1_w->set_link(0,0,1); // O_1_L_3[0] -> T_1[1]
        origin_1_w->set_link(0,2,0); // O_1_L_3[2] -> T_1[0]
        origin_1_w->get_linklist(4,0)->add(1); // O_1_LL_1[0] -> T_1[1]
        origin_1_w->get_linklist(4,0)->add(0); // O_1_LL_1[0] -> T_1[0]
        origin_2_w->set_link(0,0,0); // O_2_L_2[0] -> T_1[0]
        origin_2_w->set_link(0,2,1); // O_2_L_2[2] -> T_1[1]
        wt.commit();
    }
    LangBindHelper::advance_read(sg);
    group.verify();
    // O_1_L_3    O_1_L_4    O_1_LL_1               O_2_L_2    O_2_LL_3               O_2_L_4
    // ----------------------------------------------------------------------------------------
    // T_1[1]     T_2[1]     [ T_1[1], T_1[0] ]     T_1[0]     [ T_2[1], T_2[1] ]     T_2[0]
    // null       null       [ T_1[0] ]             null       []                     T_2[1]
    // T_1[0]     T_2[0]     []                     T_1[1]     [ T_2[0] ]             null
    CHECK_EQUAL(3, target_1->size());
    CHECK_EQUAL(3, target_2->size());
    CHECK(link_list_1_0->is_attached());
    CHECK(link_list_1_1->is_attached());
    CHECK(link_list_1_2->is_attached());
    CHECK(link_list_2_0->is_attached());
    CHECK(link_list_2_1->is_attached());
    CHECK(link_list_2_2->is_attached());
    CHECK_EQUAL(link_list_1_0, origin_1->get_linklist(4,0));
    CHECK_EQUAL(link_list_1_1, origin_1->get_linklist(4,1));
    CHECK_EQUAL(link_list_1_2, origin_1->get_linklist(4,2));
    CHECK_EQUAL(link_list_2_0, origin_2->get_linklist(2,0));
    CHECK_EQUAL(link_list_2_1, origin_2->get_linklist(2,1));
    CHECK_EQUAL(link_list_2_2, origin_2->get_linklist(2,2));
    CHECK_EQUAL(0, link_list_1_0->get_origin_row_index());
    CHECK_EQUAL(1, link_list_1_1->get_origin_row_index());
    CHECK_EQUAL(2, link_list_1_2->get_origin_row_index());
    CHECK_EQUAL(0, link_list_2_0->get_origin_row_index());
    CHECK_EQUAL(1, link_list_2_1->get_origin_row_index());
    CHECK_EQUAL(2, link_list_2_2->get_origin_row_index());
    CHECK_EQUAL(1, origin_1->get_link(0,0));
    CHECK(origin_1->is_null_link(0,1));
    CHECK_EQUAL(0, origin_1->get_link(0,2));
    CHECK_EQUAL(1, origin_1->get_link(2,0));
    CHECK(origin_1->is_null_link(2,1));
    CHECK_EQUAL(0, origin_1->get_link(2,2));
    CHECK_EQUAL(2, link_list_1_0->size());
    CHECK_EQUAL(1, link_list_1_0->get(0).get_index());
    CHECK_EQUAL(0, link_list_1_0->get(1).get_index());
    CHECK_EQUAL(1, link_list_1_1->size());
    CHECK_EQUAL(0, link_list_1_1->get(0).get_index());
    CHECK_EQUAL(0, link_list_1_2->size());
    CHECK_EQUAL(0, origin_2->get_link(0,0));
    CHECK(origin_2->is_null_link(0,1));
    CHECK_EQUAL(1, origin_2->get_link(0,2));
    CHECK_EQUAL(2, link_list_2_0->size());
    CHECK_EQUAL(1, link_list_2_0->get(0).get_index());
    CHECK_EQUAL(1, link_list_2_0->get(1).get_index());
    CHECK_EQUAL(0, link_list_2_1->size());
    CHECK_EQUAL(1, link_list_2_2->size());
    CHECK_EQUAL(0, link_list_2_2->get(0).get_index());
    CHECK_EQUAL(0, origin_2->get_link(4,0));
    CHECK_EQUAL(1, origin_2->get_link(4,1));
    CHECK(origin_2->is_null_link(4,2));
    CHECK_EQUAL(1, target_1->get_backlink_count(0, *origin_1, 0));
    CHECK_EQUAL(2, target_1->get_backlink_count(0, *origin_1, 4));
    CHECK_EQUAL(1, target_1->get_backlink_count(0, *origin_2, 0));
    CHECK_EQUAL(1, target_1->get_backlink_count(1, *origin_1, 0));
    CHECK_EQUAL(1, target_1->get_backlink_count(1, *origin_1, 4));
    CHECK_EQUAL(1, target_1->get_backlink_count(1, *origin_2, 0));
    CHECK_EQUAL(0, target_1->get_backlink_count(2, *origin_1, 0));
    CHECK_EQUAL(0, target_1->get_backlink_count(2, *origin_1, 4));
    CHECK_EQUAL(0, target_1->get_backlink_count(2, *origin_2, 0));
    CHECK_EQUAL(1, target_2->get_backlink_count(0, *origin_1, 2));
    CHECK_EQUAL(1, target_2->get_backlink_count(0, *origin_2, 2));
    CHECK_EQUAL(1, target_2->get_backlink_count(0, *origin_2, 4));
    CHECK_EQUAL(1, target_2->get_backlink_count(1, *origin_1, 2));
    CHECK_EQUAL(2, target_2->get_backlink_count(1, *origin_2, 2));
    CHECK_EQUAL(1, target_2->get_backlink_count(1, *origin_2, 4));
    CHECK_EQUAL(0, target_2->get_backlink_count(2, *origin_1, 2));
    CHECK_EQUAL(0, target_2->get_backlink_count(2, *origin_2, 2));
    CHECK_EQUAL(0, target_2->get_backlink_count(2, *origin_2, 4));

    // Check that an origin-side table can be cleared
    {
        WriteTransaction wt(sg_w);
        TableRef origin_2_w = wt.get_table("origin_2");
        origin_2_w->clear();
        wt.commit();
    }
    LangBindHelper::advance_read(sg);
    group.verify();
    // O_1_L_3    O_1_L_4    O_1_LL_1               O_2_L_2    O_2_LL_3               O_2_L_4
    // ----------------------------------------------------------------------------------------
    // T_1[1]     T_2[1]     [ T_1[1], T_1[0] ]
    // null       null       [ T_1[0] ]
    // T_1[0]     T_2[0]     []
    CHECK_EQUAL(3, origin_1->size());
    CHECK_EQUAL(0, origin_2->size());
    CHECK(link_list_1_0->is_attached());
    CHECK(link_list_1_1->is_attached());
    CHECK(link_list_1_2->is_attached());
    CHECK(!link_list_2_0->is_attached());
    CHECK(!link_list_2_1->is_attached());
    CHECK(!link_list_2_2->is_attached());
    CHECK_EQUAL(link_list_1_0, origin_1->get_linklist(4,0));
    CHECK_EQUAL(link_list_1_1, origin_1->get_linklist(4,1));
    CHECK_EQUAL(link_list_1_2, origin_1->get_linklist(4,2));
    link_list_2_0.reset();
    link_list_2_1.reset();
    link_list_2_2.reset();
    CHECK_EQUAL(0, link_list_1_0->get_origin_row_index());
    CHECK_EQUAL(1, link_list_1_1->get_origin_row_index());
    CHECK_EQUAL(2, link_list_1_2->get_origin_row_index());
    CHECK_EQUAL(1, origin_1->get_link(0,0));
    CHECK(origin_1->is_null_link(0,1));
    CHECK_EQUAL(0, origin_1->get_link(0,2));
    CHECK_EQUAL(1, origin_1->get_link(2,0));
    CHECK(origin_1->is_null_link(2,1));
    CHECK_EQUAL(0, origin_1->get_link(2,2));
    CHECK_EQUAL(2, link_list_1_0->size());
    CHECK_EQUAL(1, link_list_1_0->get(0).get_index());
    CHECK_EQUAL(0, link_list_1_0->get(1).get_index());
    CHECK_EQUAL(1, link_list_1_1->size());
    CHECK_EQUAL(0, link_list_1_1->get(0).get_index());
    CHECK_EQUAL(0, link_list_1_2->size());
    CHECK_EQUAL(1, target_1->get_backlink_count(0, *origin_1, 0));
    CHECK_EQUAL(2, target_1->get_backlink_count(0, *origin_1, 4));
    CHECK_EQUAL(0, target_1->get_backlink_count(0, *origin_2, 0));
    CHECK_EQUAL(1, target_1->get_backlink_count(1, *origin_1, 0));
    CHECK_EQUAL(1, target_1->get_backlink_count(1, *origin_1, 4));
    CHECK_EQUAL(0, target_1->get_backlink_count(1, *origin_2, 0));
    CHECK_EQUAL(0, target_1->get_backlink_count(2, *origin_1, 0));
    CHECK_EQUAL(0, target_1->get_backlink_count(2, *origin_1, 4));
    CHECK_EQUAL(0, target_1->get_backlink_count(2, *origin_2, 0));
    CHECK_EQUAL(1, target_2->get_backlink_count(0, *origin_1, 2));
    CHECK_EQUAL(0, target_2->get_backlink_count(0, *origin_2, 2));
    CHECK_EQUAL(0, target_2->get_backlink_count(0, *origin_2, 4));
    CHECK_EQUAL(1, target_2->get_backlink_count(1, *origin_1, 2));
    CHECK_EQUAL(0, target_2->get_backlink_count(1, *origin_2, 2));
    CHECK_EQUAL(0, target_2->get_backlink_count(1, *origin_2, 4));
    CHECK_EQUAL(0, target_2->get_backlink_count(2, *origin_1, 2));
    CHECK_EQUAL(0, target_2->get_backlink_count(2, *origin_2, 2));
    CHECK_EQUAL(0, target_2->get_backlink_count(2, *origin_2, 4));
    {
        WriteTransaction wt(sg_w);
        TableRef origin_2_w = wt.get_table("origin_2");
        origin_2_w->add_empty_row(3);
        origin_2_w->set_link(0,0,0);
        origin_2_w->set_link(0,2,1);
        origin_2_w->get_linklist(2,0)->add(1);
        origin_2_w->get_linklist(2,0)->add(1);
        origin_2_w->get_linklist(2,2)->add(0);
        origin_2_w->set_link(4,0,0);
        origin_2_w->set_link(4,1,1);
        wt.commit();
    }
    LangBindHelper::advance_read(sg);
    group.verify();
    // O_1_L_3    O_1_L_4    O_1_LL_1               O_2_L_2    O_2_LL_3               O_2_L_4
    // ----------------------------------------------------------------------------------------
    // T_1[1]     T_2[1]     [ T_1[1], T_1[0] ]     T_1[0]     [ T_2[1], T_2[1] ]     T_2[0]
    // null       null       [ T_1[0] ]             null       []                     T_2[1]
    // T_1[0]     T_2[0]     []                     T_1[1]     [ T_2[0] ]             null
    CHECK_EQUAL(3, origin_1->size());
    CHECK_EQUAL(3, origin_2->size());
    CHECK(link_list_1_0->is_attached());
    CHECK(link_list_1_1->is_attached());
    CHECK(link_list_1_2->is_attached());
    CHECK_EQUAL(link_list_1_0, origin_1->get_linklist(4,0));
    CHECK_EQUAL(link_list_1_1, origin_1->get_linklist(4,1));
    CHECK_EQUAL(link_list_1_2, origin_1->get_linklist(4,2));
    link_list_2_0 = origin_2->get_linklist(2,0);
    link_list_2_1 = origin_2->get_linklist(2,1);
    link_list_2_2 = origin_2->get_linklist(2,2);
    CHECK_EQUAL(0, link_list_1_0->get_origin_row_index());
    CHECK_EQUAL(1, link_list_1_1->get_origin_row_index());
    CHECK_EQUAL(2, link_list_1_2->get_origin_row_index());
    CHECK_EQUAL(0, link_list_2_0->get_origin_row_index());
    CHECK_EQUAL(1, link_list_2_1->get_origin_row_index());
    CHECK_EQUAL(2, link_list_2_2->get_origin_row_index());
    CHECK_EQUAL(1, origin_1->get_link(0,0));
    CHECK(origin_1->is_null_link(0,1));
    CHECK_EQUAL(0, origin_1->get_link(0,2));
    CHECK_EQUAL(1, origin_1->get_link(2,0));
    CHECK(origin_1->is_null_link(2,1));
    CHECK_EQUAL(0, origin_1->get_link(2,2));
    CHECK_EQUAL(2, link_list_1_0->size());
    CHECK_EQUAL(1, link_list_1_0->get(0).get_index());
    CHECK_EQUAL(0, link_list_1_0->get(1).get_index());
    CHECK_EQUAL(1, link_list_1_1->size());
    CHECK_EQUAL(0, link_list_1_1->get(0).get_index());
    CHECK_EQUAL(0, link_list_1_2->size());
    CHECK_EQUAL(0, origin_2->get_link(0,0));
    CHECK(origin_2->is_null_link(0,1));
    CHECK_EQUAL(1, origin_2->get_link(0,2));
    CHECK_EQUAL(2, link_list_2_0->size());
    CHECK_EQUAL(1, link_list_2_0->get(0).get_index());
    CHECK_EQUAL(1, link_list_2_0->get(1).get_index());
    CHECK_EQUAL(0, link_list_2_1->size());
    CHECK_EQUAL(1, link_list_2_2->size());
    CHECK_EQUAL(0, link_list_2_2->get(0).get_index());
    CHECK_EQUAL(0, origin_2->get_link(4,0));
    CHECK_EQUAL(1, origin_2->get_link(4,1));
    CHECK(origin_2->is_null_link(4,2));
    CHECK_EQUAL(1, target_1->get_backlink_count(0, *origin_1, 0));
    CHECK_EQUAL(2, target_1->get_backlink_count(0, *origin_1, 4));
    CHECK_EQUAL(1, target_1->get_backlink_count(0, *origin_2, 0));
    CHECK_EQUAL(1, target_1->get_backlink_count(1, *origin_1, 0));
    CHECK_EQUAL(1, target_1->get_backlink_count(1, *origin_1, 4));
    CHECK_EQUAL(1, target_1->get_backlink_count(1, *origin_2, 0));
    CHECK_EQUAL(0, target_1->get_backlink_count(2, *origin_1, 0));
    CHECK_EQUAL(0, target_1->get_backlink_count(2, *origin_1, 4));
    CHECK_EQUAL(0, target_1->get_backlink_count(2, *origin_2, 0));
    CHECK_EQUAL(1, target_2->get_backlink_count(0, *origin_1, 2));
    CHECK_EQUAL(1, target_2->get_backlink_count(0, *origin_2, 2));
    CHECK_EQUAL(1, target_2->get_backlink_count(0, *origin_2, 4));
    CHECK_EQUAL(1, target_2->get_backlink_count(1, *origin_1, 2));
    CHECK_EQUAL(2, target_2->get_backlink_count(1, *origin_2, 2));
    CHECK_EQUAL(1, target_2->get_backlink_count(1, *origin_2, 4));
    CHECK_EQUAL(0, target_2->get_backlink_count(2, *origin_1, 2));
    CHECK_EQUAL(0, target_2->get_backlink_count(2, *origin_2, 2));
    CHECK_EQUAL(0, target_2->get_backlink_count(2, *origin_2, 4));

    // Check that a target-side table can be cleared
    {
        WriteTransaction wt(sg_w);
        TableRef target_2_w = wt.get_table("target_2");
        target_2_w->clear();
        wt.commit();
    }
    LangBindHelper::advance_read(sg);
    group.verify();
    // O_1_L_3    O_1_L_4    O_1_LL_1               O_2_L_2    O_2_LL_3               O_2_L_4
    // ----------------------------------------------------------------------------------------
    // T_1[1]     null       [ T_1[1], T_1[0] ]     T_1[0]     []                     null
    // null       null       [ T_1[0] ]             null       []                     null
    // T_1[0]     null       []                     T_1[1]     []                     null
    CHECK_EQUAL(3, origin_1->size());
    CHECK_EQUAL(3, origin_2->size());
    CHECK_EQUAL(3, target_1->size());
    CHECK_EQUAL(0, target_2->size());
    CHECK(link_list_1_0->is_attached());
    CHECK(link_list_1_1->is_attached());
    CHECK(link_list_1_2->is_attached());
    CHECK(link_list_2_0->is_attached());
    CHECK(link_list_2_1->is_attached());
    CHECK(link_list_2_2->is_attached());
    CHECK_EQUAL(link_list_1_0, origin_1->get_linklist(4,0));
    CHECK_EQUAL(link_list_1_1, origin_1->get_linklist(4,1));
    CHECK_EQUAL(link_list_1_2, origin_1->get_linklist(4,2));
    CHECK_EQUAL(link_list_2_0, origin_2->get_linklist(2,0));
    CHECK_EQUAL(link_list_2_1, origin_2->get_linklist(2,1));
    CHECK_EQUAL(link_list_2_2, origin_2->get_linklist(2,2));
    CHECK_EQUAL(0, link_list_1_0->get_origin_row_index());
    CHECK_EQUAL(1, link_list_1_1->get_origin_row_index());
    CHECK_EQUAL(2, link_list_1_2->get_origin_row_index());
    CHECK_EQUAL(0, link_list_2_0->get_origin_row_index());
    CHECK_EQUAL(1, link_list_2_1->get_origin_row_index());
    CHECK_EQUAL(2, link_list_2_2->get_origin_row_index());
    CHECK_EQUAL(1, origin_1->get_link(0,0));
    CHECK(origin_1->is_null_link(0,1));
    CHECK_EQUAL(0, origin_1->get_link(0,2));
    CHECK(origin_1->is_null_link(2,0));
    CHECK(origin_1->is_null_link(2,1));
    CHECK(origin_1->is_null_link(2,2));
    CHECK_EQUAL(2, link_list_1_0->size());
    CHECK_EQUAL(1, link_list_1_0->get(0).get_index());
    CHECK_EQUAL(0, link_list_1_0->get(1).get_index());
    CHECK_EQUAL(1, link_list_1_1->size());
    CHECK_EQUAL(0, link_list_1_1->get(0).get_index());
    CHECK_EQUAL(0, link_list_1_2->size());
    CHECK_EQUAL(0, origin_2->get_link(0,0));
    CHECK(origin_2->is_null_link(0,1));
    CHECK_EQUAL(1, origin_2->get_link(0,2));
    CHECK_EQUAL(0, link_list_2_0->size());
    CHECK_EQUAL(0, link_list_2_1->size());
    CHECK_EQUAL(0, link_list_2_2->size());
    CHECK(origin_2->is_null_link(4,0));
    CHECK(origin_2->is_null_link(4,1));
    CHECK(origin_2->is_null_link(4,2));
    CHECK_EQUAL(1, target_1->get_backlink_count(0, *origin_1, 0));
    CHECK_EQUAL(2, target_1->get_backlink_count(0, *origin_1, 4));
    CHECK_EQUAL(1, target_1->get_backlink_count(0, *origin_2, 0));
    CHECK_EQUAL(1, target_1->get_backlink_count(1, *origin_1, 0));
    CHECK_EQUAL(1, target_1->get_backlink_count(1, *origin_1, 4));
    CHECK_EQUAL(1, target_1->get_backlink_count(1, *origin_2, 0));
    CHECK_EQUAL(0, target_1->get_backlink_count(2, *origin_1, 0));
    CHECK_EQUAL(0, target_1->get_backlink_count(2, *origin_1, 4));
    CHECK_EQUAL(0, target_1->get_backlink_count(2, *origin_2, 0));
    {
        WriteTransaction wt(sg_w);
        TableRef origin_1_w = wt.get_table("origin_1");
        TableRef origin_2_w = wt.get_table("origin_2");
        TableRef target_2_w = wt.get_table("target_2");
        target_2_w->add_empty_row(3);
        origin_1_w->set_link(2,0,1);
        origin_1_w->set_link(2,2,0);
        origin_2_w->get_linklist(2,0)->add(1);
        origin_2_w->get_linklist(2,0)->add(1);
        origin_2_w->get_linklist(2,2)->add(0);
        origin_2_w->set_link(4,0,0);
        origin_2_w->set_link(4,1,1);
        wt.commit();
    }
    LangBindHelper::advance_read(sg);
    group.verify();
    // O_1_L_3    O_1_L_4    O_1_LL_1               O_2_L_2    O_2_LL_3               O_2_L_4
    // ----------------------------------------------------------------------------------------
    // T_1[1]     T_2[1]     [ T_1[1], T_1[0] ]     T_1[0]     [ T_2[1], T_2[1] ]     T_2[0]
    // null       null       [ T_1[0] ]             null       []                     T_2[1]
    // T_1[0]     T_2[0]     []                     T_1[1]     [ T_2[0] ]             null
    CHECK_EQUAL(3, target_1->size());
    CHECK_EQUAL(3, target_2->size());
    CHECK(link_list_1_0->is_attached());
    CHECK(link_list_1_1->is_attached());
    CHECK(link_list_1_2->is_attached());
    CHECK(link_list_2_0->is_attached());
    CHECK(link_list_2_1->is_attached());
    CHECK(link_list_2_2->is_attached());
    CHECK_EQUAL(link_list_1_0, origin_1->get_linklist(4,0));
    CHECK_EQUAL(link_list_1_1, origin_1->get_linklist(4,1));
    CHECK_EQUAL(link_list_1_2, origin_1->get_linklist(4,2));
    CHECK_EQUAL(link_list_2_0, origin_2->get_linklist(2,0));
    CHECK_EQUAL(link_list_2_1, origin_2->get_linklist(2,1));
    CHECK_EQUAL(link_list_2_2, origin_2->get_linklist(2,2));
    CHECK_EQUAL(0, link_list_1_0->get_origin_row_index());
    CHECK_EQUAL(1, link_list_1_1->get_origin_row_index());
    CHECK_EQUAL(2, link_list_1_2->get_origin_row_index());
    CHECK_EQUAL(0, link_list_2_0->get_origin_row_index());
    CHECK_EQUAL(1, link_list_2_1->get_origin_row_index());
    CHECK_EQUAL(2, link_list_2_2->get_origin_row_index());
    CHECK_EQUAL(1, origin_1->get_link(0,0));
    CHECK(origin_1->is_null_link(0,1));
    CHECK_EQUAL(0, origin_1->get_link(0,2));
    CHECK_EQUAL(1, origin_1->get_link(2,0));
    CHECK(origin_1->is_null_link(2,1));
    CHECK_EQUAL(0, origin_1->get_link(2,2));
    CHECK_EQUAL(2, link_list_1_0->size());
    CHECK_EQUAL(1, link_list_1_0->get(0).get_index());
    CHECK_EQUAL(0, link_list_1_0->get(1).get_index());
    CHECK_EQUAL(1, link_list_1_1->size());
    CHECK_EQUAL(0, link_list_1_1->get(0).get_index());
    CHECK_EQUAL(0, link_list_1_2->size());
    CHECK_EQUAL(0, origin_2->get_link(0,0));
    CHECK(origin_2->is_null_link(0,1));
    CHECK_EQUAL(1, origin_2->get_link(0,2));
    CHECK_EQUAL(2, link_list_2_0->size());
    CHECK_EQUAL(1, link_list_2_0->get(0).get_index());
    CHECK_EQUAL(1, link_list_2_0->get(1).get_index());
    CHECK_EQUAL(0, link_list_2_1->size());
    CHECK_EQUAL(1, link_list_2_2->size());
    CHECK_EQUAL(0, link_list_2_2->get(0).get_index());
    CHECK_EQUAL(0, origin_2->get_link(4,0));
    CHECK_EQUAL(1, origin_2->get_link(4,1));
    CHECK(origin_2->is_null_link(4,2));
    CHECK_EQUAL(1, target_1->get_backlink_count(0, *origin_1, 0));
    CHECK_EQUAL(2, target_1->get_backlink_count(0, *origin_1, 4));
    CHECK_EQUAL(1, target_1->get_backlink_count(0, *origin_2, 0));
    CHECK_EQUAL(1, target_1->get_backlink_count(1, *origin_1, 0));
    CHECK_EQUAL(1, target_1->get_backlink_count(1, *origin_1, 4));
    CHECK_EQUAL(1, target_1->get_backlink_count(1, *origin_2, 0));
    CHECK_EQUAL(0, target_1->get_backlink_count(2, *origin_1, 0));
    CHECK_EQUAL(0, target_1->get_backlink_count(2, *origin_1, 4));
    CHECK_EQUAL(0, target_1->get_backlink_count(2, *origin_2, 0));
    CHECK_EQUAL(1, target_2->get_backlink_count(0, *origin_1, 2));
    CHECK_EQUAL(1, target_2->get_backlink_count(0, *origin_2, 2));
    CHECK_EQUAL(1, target_2->get_backlink_count(0, *origin_2, 4));
    CHECK_EQUAL(1, target_2->get_backlink_count(1, *origin_1, 2));
    CHECK_EQUAL(2, target_2->get_backlink_count(1, *origin_2, 2));
    CHECK_EQUAL(1, target_2->get_backlink_count(1, *origin_2, 4));
    CHECK_EQUAL(0, target_2->get_backlink_count(2, *origin_1, 2));
    CHECK_EQUAL(0, target_2->get_backlink_count(2, *origin_2, 2));
    CHECK_EQUAL(0, target_2->get_backlink_count(2, *origin_2, 4));

    // Check that non-link columns can be inserted into origin table and removed
    // from it
    CHECK_EQUAL(5, origin_1->get_column_count());
    CHECK_EQUAL(5, origin_2->get_column_count());
    CHECK_EQUAL(type_Link,     origin_1->get_column_type(0));
    CHECK_EQUAL(type_Int,      origin_1->get_column_type(1));
    CHECK_EQUAL(type_Link,     origin_1->get_column_type(2));
    CHECK_EQUAL(type_Int,      origin_1->get_column_type(3));
    CHECK_EQUAL(type_LinkList, origin_1->get_column_type(4));
    CHECK_EQUAL(type_Link,     origin_2->get_column_type(0));
    CHECK_EQUAL(type_Int,      origin_2->get_column_type(1));
    CHECK_EQUAL(type_LinkList, origin_2->get_column_type(2));
    CHECK_EQUAL(type_Int,      origin_2->get_column_type(3));
    CHECK_EQUAL(type_Link,     origin_2->get_column_type(4));
    {
        WriteTransaction wt(sg_w);
        TableRef origin_1_w = wt.get_table("origin_1");
        TableRef origin_2_w = wt.get_table("origin_2");
        origin_1_w->insert_column(2, type_Table,  "foo_1");
        origin_2_w->insert_column(0, type_Table,  "foo_2");
        origin_2_w->insert_column(6, type_String, "foo_3");
        wt.commit();
    }
    LangBindHelper::advance_read(sg);
    group.verify();
    CHECK_EQUAL(6, origin_1->get_column_count());
    CHECK_EQUAL(7, origin_2->get_column_count());
    CHECK_EQUAL(type_Link,     origin_1->get_column_type(0));
    CHECK_EQUAL(type_Int,      origin_1->get_column_type(1));
    CHECK_EQUAL(type_Table,    origin_1->get_column_type(2));
    CHECK_EQUAL(type_Link,     origin_1->get_column_type(3));
    CHECK_EQUAL(type_Int,      origin_1->get_column_type(4));
    CHECK_EQUAL(type_LinkList, origin_1->get_column_type(5));
    CHECK_EQUAL(type_Table,    origin_2->get_column_type(0));
    CHECK_EQUAL(type_Link,     origin_2->get_column_type(1));
    CHECK_EQUAL(type_Int,      origin_2->get_column_type(2));
    CHECK_EQUAL(type_LinkList, origin_2->get_column_type(3));
    CHECK_EQUAL(type_Int,      origin_2->get_column_type(4));
    CHECK_EQUAL(type_Link,     origin_2->get_column_type(5));
    CHECK_EQUAL(type_String,   origin_2->get_column_type(6));
    CHECK_EQUAL(3, origin_1->size());
    CHECK_EQUAL(3, origin_2->size());
    CHECK(link_list_1_0->is_attached());
    CHECK(link_list_1_1->is_attached());
    CHECK(link_list_1_2->is_attached());
    CHECK(link_list_2_0->is_attached());
    CHECK(link_list_2_1->is_attached());
    CHECK(link_list_2_2->is_attached());
    CHECK_EQUAL(link_list_1_0, origin_1->get_linklist(5,0));
    CHECK_EQUAL(link_list_1_1, origin_1->get_linklist(5,1));
    CHECK_EQUAL(link_list_1_2, origin_1->get_linklist(5,2));
    CHECK_EQUAL(link_list_2_0, origin_2->get_linklist(3,0));
    CHECK_EQUAL(link_list_2_1, origin_2->get_linklist(3,1));
    CHECK_EQUAL(link_list_2_2, origin_2->get_linklist(3,2));
    CHECK_EQUAL(0, link_list_1_0->get_origin_row_index());
    CHECK_EQUAL(1, link_list_1_1->get_origin_row_index());
    CHECK_EQUAL(2, link_list_1_2->get_origin_row_index());
    CHECK_EQUAL(0, link_list_2_0->get_origin_row_index());
    CHECK_EQUAL(1, link_list_2_1->get_origin_row_index());
    CHECK_EQUAL(2, link_list_2_2->get_origin_row_index());
    CHECK_EQUAL(1, origin_1->get_link(0,0));
    CHECK(origin_1->is_null_link(0,1));
    CHECK_EQUAL(0, origin_1->get_link(0,2));
    CHECK_EQUAL(1, origin_1->get_link(3,0));
    CHECK(origin_1->is_null_link(3,1));
    CHECK_EQUAL(0, origin_1->get_link(3,2));
    CHECK_EQUAL(2, link_list_1_0->size());
    CHECK_EQUAL(1, link_list_1_0->get(0).get_index());
    CHECK_EQUAL(0, link_list_1_0->get(1).get_index());
    CHECK_EQUAL(1, link_list_1_1->size());
    CHECK_EQUAL(0, link_list_1_1->get(0).get_index());
    CHECK_EQUAL(0, link_list_1_2->size());
    CHECK_EQUAL(0, origin_2->get_link(1,0));
    CHECK(origin_2->is_null_link(1,1));
    CHECK_EQUAL(1, origin_2->get_link(1,2));
    CHECK_EQUAL(2, link_list_2_0->size());
    CHECK_EQUAL(1, link_list_2_0->get(0).get_index());
    CHECK_EQUAL(1, link_list_2_0->get(1).get_index());
    CHECK_EQUAL(0, link_list_2_1->size());
    CHECK_EQUAL(1, link_list_2_2->size());
    CHECK_EQUAL(0, link_list_2_2->get(0).get_index());
    CHECK_EQUAL(0, origin_2->get_link(5,0));
    CHECK_EQUAL(1, origin_2->get_link(5,1));
    CHECK(origin_2->is_null_link(5,2));
    CHECK_EQUAL(1, target_1->get_backlink_count(0, *origin_1, 0));
    CHECK_EQUAL(2, target_1->get_backlink_count(0, *origin_1, 5));
    CHECK_EQUAL(1, target_1->get_backlink_count(0, *origin_2, 1));
    CHECK_EQUAL(1, target_1->get_backlink_count(1, *origin_1, 0));
    CHECK_EQUAL(1, target_1->get_backlink_count(1, *origin_1, 5));
    CHECK_EQUAL(1, target_1->get_backlink_count(1, *origin_2, 1));
    CHECK_EQUAL(0, target_1->get_backlink_count(2, *origin_1, 0));
    CHECK_EQUAL(0, target_1->get_backlink_count(2, *origin_1, 5));
    CHECK_EQUAL(0, target_1->get_backlink_count(2, *origin_2, 1));
    CHECK_EQUAL(1, target_2->get_backlink_count(0, *origin_1, 3));
    CHECK_EQUAL(1, target_2->get_backlink_count(0, *origin_2, 3));
    CHECK_EQUAL(1, target_2->get_backlink_count(0, *origin_2, 5));
    CHECK_EQUAL(1, target_2->get_backlink_count(1, *origin_1, 3));
    CHECK_EQUAL(2, target_2->get_backlink_count(1, *origin_2, 3));
    CHECK_EQUAL(1, target_2->get_backlink_count(1, *origin_2, 5));
    CHECK_EQUAL(0, target_2->get_backlink_count(2, *origin_1, 3));
    CHECK_EQUAL(0, target_2->get_backlink_count(2, *origin_2, 3));
    CHECK_EQUAL(0, target_2->get_backlink_count(2, *origin_2, 5));
    {
        WriteTransaction wt(sg_w);
        TableRef origin_1_w = wt.get_table("origin_1");
        TableRef origin_2_w = wt.get_table("origin_2");
        origin_1_w->insert_column(4, type_Mixed, "foo_4");
        origin_2_w->remove_column(0);
        wt.commit();
    }
    LangBindHelper::advance_read(sg);
    group.verify();
    CHECK_EQUAL(7, origin_1->get_column_count());
    CHECK_EQUAL(6, origin_2->get_column_count());
    CHECK_EQUAL(type_Link,     origin_1->get_column_type(0));
    CHECK_EQUAL(type_Int,      origin_1->get_column_type(1));
    CHECK_EQUAL(type_Table,    origin_1->get_column_type(2));
    CHECK_EQUAL(type_Link,     origin_1->get_column_type(3));
    CHECK_EQUAL(type_Mixed,    origin_1->get_column_type(4));
    CHECK_EQUAL(type_Int,      origin_1->get_column_type(5));
    CHECK_EQUAL(type_LinkList, origin_1->get_column_type(6));
    CHECK_EQUAL(type_Link,     origin_2->get_column_type(0));
    CHECK_EQUAL(type_Int,      origin_2->get_column_type(1));
    CHECK_EQUAL(type_LinkList, origin_2->get_column_type(2));
    CHECK_EQUAL(type_Int,      origin_2->get_column_type(3));
    CHECK_EQUAL(type_Link,     origin_2->get_column_type(4));
    CHECK_EQUAL(type_String,   origin_2->get_column_type(5));
    CHECK(link_list_1_0->is_attached());
    CHECK(link_list_1_1->is_attached());
    CHECK(link_list_1_2->is_attached());
    CHECK(link_list_2_0->is_attached());
    CHECK(link_list_2_1->is_attached());
    CHECK(link_list_2_2->is_attached());
    CHECK_EQUAL(link_list_1_0, origin_1->get_linklist(6,0));
    CHECK_EQUAL(link_list_1_1, origin_1->get_linklist(6,1));
    CHECK_EQUAL(link_list_1_2, origin_1->get_linklist(6,2));
    CHECK_EQUAL(link_list_2_0, origin_2->get_linklist(2,0));
    CHECK_EQUAL(link_list_2_1, origin_2->get_linklist(2,1));
    CHECK_EQUAL(link_list_2_2, origin_2->get_linklist(2,2));
    CHECK_EQUAL(0, link_list_1_0->get_origin_row_index());
    CHECK_EQUAL(1, link_list_1_1->get_origin_row_index());
    CHECK_EQUAL(2, link_list_1_2->get_origin_row_index());
    CHECK_EQUAL(0, link_list_2_0->get_origin_row_index());
    CHECK_EQUAL(1, link_list_2_1->get_origin_row_index());
    CHECK_EQUAL(2, link_list_2_2->get_origin_row_index());
    CHECK_EQUAL(1, origin_1->get_link(0,0));
    CHECK(origin_1->is_null_link(0,1));
    CHECK_EQUAL(0, origin_1->get_link(0,2));
    CHECK_EQUAL(1, origin_1->get_link(3,0));
    CHECK(origin_1->is_null_link(3,1));
    CHECK_EQUAL(0, origin_1->get_link(3,2));
    CHECK_EQUAL(2, link_list_1_0->size());
    CHECK_EQUAL(1, link_list_1_0->get(0).get_index());
    CHECK_EQUAL(0, link_list_1_0->get(1).get_index());
    CHECK_EQUAL(1, link_list_1_1->size());
    CHECK_EQUAL(0, link_list_1_1->get(0).get_index());
    CHECK_EQUAL(0, link_list_1_2->size());
    CHECK_EQUAL(0, origin_2->get_link(0,0));
    CHECK(origin_2->is_null_link(0,1));
    CHECK_EQUAL(1, origin_2->get_link(0,2));
    CHECK_EQUAL(2, link_list_2_0->size());
    CHECK_EQUAL(1, link_list_2_0->get(0).get_index());
    CHECK_EQUAL(1, link_list_2_0->get(1).get_index());
    CHECK_EQUAL(0, link_list_2_1->size());
    CHECK_EQUAL(1, link_list_2_2->size());
    CHECK_EQUAL(0, link_list_2_2->get(0).get_index());
    CHECK_EQUAL(0, origin_2->get_link(4,0));
    CHECK_EQUAL(1, origin_2->get_link(4,1));
    CHECK(origin_2->is_null_link(4,2));
    CHECK_EQUAL(1, target_1->get_backlink_count(0, *origin_1, 0));
    CHECK_EQUAL(2, target_1->get_backlink_count(0, *origin_1, 6));
    CHECK_EQUAL(1, target_1->get_backlink_count(0, *origin_2, 0));
    CHECK_EQUAL(1, target_1->get_backlink_count(1, *origin_1, 0));
    CHECK_EQUAL(1, target_1->get_backlink_count(1, *origin_1, 6));
    CHECK_EQUAL(1, target_1->get_backlink_count(1, *origin_2, 0));
    CHECK_EQUAL(0, target_1->get_backlink_count(2, *origin_1, 0));
    CHECK_EQUAL(0, target_1->get_backlink_count(2, *origin_1, 6));
    CHECK_EQUAL(0, target_1->get_backlink_count(2, *origin_2, 0));
    CHECK_EQUAL(1, target_2->get_backlink_count(0, *origin_1, 3));
    CHECK_EQUAL(1, target_2->get_backlink_count(0, *origin_2, 2));
    CHECK_EQUAL(1, target_2->get_backlink_count(0, *origin_2, 4));
    CHECK_EQUAL(1, target_2->get_backlink_count(1, *origin_1, 3));
    CHECK_EQUAL(2, target_2->get_backlink_count(1, *origin_2, 2));
    CHECK_EQUAL(1, target_2->get_backlink_count(1, *origin_2, 4));
    CHECK_EQUAL(0, target_2->get_backlink_count(2, *origin_1, 3));
    CHECK_EQUAL(0, target_2->get_backlink_count(2, *origin_2, 2));
    CHECK_EQUAL(0, target_2->get_backlink_count(2, *origin_2, 4));
    {
        WriteTransaction wt(sg_w);
        TableRef origin_1_w = wt.get_table("origin_1");
        TableRef origin_2_w = wt.get_table("origin_2");
        origin_1_w->remove_column(2);
        origin_1_w->remove_column(3);
        origin_2_w->remove_column(5);
        wt.commit();
    }
    LangBindHelper::advance_read(sg);
    group.verify();
    CHECK_EQUAL(5, origin_1->get_column_count());
    CHECK_EQUAL(5, origin_2->get_column_count());
    CHECK_EQUAL(type_Link,     origin_1->get_column_type(0));
    CHECK_EQUAL(type_Int,      origin_1->get_column_type(1));
    CHECK_EQUAL(type_Link,     origin_1->get_column_type(2));
    CHECK_EQUAL(type_Int,      origin_1->get_column_type(3));
    CHECK_EQUAL(type_LinkList, origin_1->get_column_type(4));
    CHECK_EQUAL(type_Link,     origin_2->get_column_type(0));
    CHECK_EQUAL(type_Int,      origin_2->get_column_type(1));
    CHECK_EQUAL(type_LinkList, origin_2->get_column_type(2));
    CHECK_EQUAL(type_Int,      origin_2->get_column_type(3));
    CHECK_EQUAL(type_Link,     origin_2->get_column_type(4));
    CHECK(link_list_1_0->is_attached());
    CHECK(link_list_1_1->is_attached());
    CHECK(link_list_1_2->is_attached());
    CHECK(link_list_2_0->is_attached());
    CHECK(link_list_2_1->is_attached());
    CHECK(link_list_2_2->is_attached());
    CHECK_EQUAL(link_list_1_0, origin_1->get_linklist(4,0));
    CHECK_EQUAL(link_list_1_1, origin_1->get_linklist(4,1));
    CHECK_EQUAL(link_list_1_2, origin_1->get_linklist(4,2));
    CHECK_EQUAL(link_list_2_0, origin_2->get_linklist(2,0));
    CHECK_EQUAL(link_list_2_1, origin_2->get_linklist(2,1));
    CHECK_EQUAL(link_list_2_2, origin_2->get_linklist(2,2));
    CHECK_EQUAL(0, link_list_1_0->get_origin_row_index());
    CHECK_EQUAL(1, link_list_1_1->get_origin_row_index());
    CHECK_EQUAL(2, link_list_1_2->get_origin_row_index());
    CHECK_EQUAL(0, link_list_2_0->get_origin_row_index());
    CHECK_EQUAL(1, link_list_2_1->get_origin_row_index());
    CHECK_EQUAL(2, link_list_2_2->get_origin_row_index());
    CHECK_EQUAL(1, origin_1->get_link(0,0));
    CHECK(origin_1->is_null_link(0,1));
    CHECK_EQUAL(0, origin_1->get_link(0,2));
    CHECK_EQUAL(1, origin_1->get_link(2,0));
    CHECK(origin_1->is_null_link(2,1));
    CHECK_EQUAL(0, origin_1->get_link(2,2));
    CHECK_EQUAL(2, link_list_1_0->size());
    CHECK_EQUAL(1, link_list_1_0->get(0).get_index());
    CHECK_EQUAL(0, link_list_1_0->get(1).get_index());
    CHECK_EQUAL(1, link_list_1_1->size());
    CHECK_EQUAL(0, link_list_1_1->get(0).get_index());
    CHECK_EQUAL(0, link_list_1_2->size());
    CHECK_EQUAL(0, origin_2->get_link(0,0));
    CHECK(origin_2->is_null_link(0,1));
    CHECK_EQUAL(1, origin_2->get_link(0,2));
    CHECK_EQUAL(2, link_list_2_0->size());
    CHECK_EQUAL(1, link_list_2_0->get(0).get_index());
    CHECK_EQUAL(1, link_list_2_0->get(1).get_index());
    CHECK_EQUAL(0, link_list_2_1->size());
    CHECK_EQUAL(1, link_list_2_2->size());
    CHECK_EQUAL(0, link_list_2_2->get(0).get_index());
    CHECK_EQUAL(0, origin_2->get_link(4,0));
    CHECK_EQUAL(1, origin_2->get_link(4,1));
    CHECK(origin_2->is_null_link(4,2));
    CHECK_EQUAL(1, target_1->get_backlink_count(0, *origin_1, 0));
    CHECK_EQUAL(2, target_1->get_backlink_count(0, *origin_1, 4));
    CHECK_EQUAL(1, target_1->get_backlink_count(0, *origin_2, 0));
    CHECK_EQUAL(1, target_1->get_backlink_count(1, *origin_1, 0));
    CHECK_EQUAL(1, target_1->get_backlink_count(1, *origin_1, 4));
    CHECK_EQUAL(1, target_1->get_backlink_count(1, *origin_2, 0));
    CHECK_EQUAL(0, target_1->get_backlink_count(2, *origin_1, 0));
    CHECK_EQUAL(0, target_1->get_backlink_count(2, *origin_1, 4));
    CHECK_EQUAL(0, target_1->get_backlink_count(2, *origin_2, 0));
    CHECK_EQUAL(1, target_2->get_backlink_count(0, *origin_1, 2));
    CHECK_EQUAL(1, target_2->get_backlink_count(0, *origin_2, 2));
    CHECK_EQUAL(1, target_2->get_backlink_count(0, *origin_2, 4));
    CHECK_EQUAL(1, target_2->get_backlink_count(1, *origin_1, 2));
    CHECK_EQUAL(2, target_2->get_backlink_count(1, *origin_2, 2));
    CHECK_EQUAL(1, target_2->get_backlink_count(1, *origin_2, 4));
    CHECK_EQUAL(0, target_2->get_backlink_count(2, *origin_1, 2));
    CHECK_EQUAL(0, target_2->get_backlink_count(2, *origin_2, 2));
    CHECK_EQUAL(0, target_2->get_backlink_count(2, *origin_2, 4));

    // Check that link columns can be inserted into origin table and removed
    // from it
    {
        WriteTransaction wt(sg_w);
        TableRef origin_1_w = wt.get_table("origin_1");
        TableRef origin_2_w = wt.get_table("origin_2");
        TableRef target_1_w = wt.get_table("target_1");
        TableRef target_2_w = wt.get_table("target_2");
        origin_1_w->insert_column_link(2, type_LinkList, "bar_1", *target_2_w);
        origin_2_w->insert_column_link(0, type_Link,     "bar_2", *target_1_w);
        origin_2_w->insert_column_link(6, type_LinkList, "bar_3", *target_2_w);
        origin_2_w->set_link(0,0,2);
        origin_2_w->set_link(0,1,0);
        wt.commit();
    }
    LangBindHelper::advance_read(sg);
    group.verify();
    CHECK_EQUAL(6, origin_1->get_column_count());
    CHECK_EQUAL(7, origin_2->get_column_count());
    CHECK_EQUAL(type_Link,     origin_1->get_column_type(0));
    CHECK_EQUAL(type_Int,      origin_1->get_column_type(1));
    CHECK_EQUAL(type_LinkList, origin_1->get_column_type(2));
    CHECK_EQUAL(type_Link,     origin_1->get_column_type(3));
    CHECK_EQUAL(type_Int,      origin_1->get_column_type(4));
    CHECK_EQUAL(type_LinkList, origin_1->get_column_type(5));
    CHECK_EQUAL(type_Link,     origin_2->get_column_type(0));
    CHECK_EQUAL(type_Link,     origin_2->get_column_type(1));
    CHECK_EQUAL(type_Int,      origin_2->get_column_type(2));
    CHECK_EQUAL(type_LinkList, origin_2->get_column_type(3));
    CHECK_EQUAL(type_Int,      origin_2->get_column_type(4));
    CHECK_EQUAL(type_Link,     origin_2->get_column_type(5));
    CHECK_EQUAL(type_LinkList, origin_2->get_column_type(6));
    CHECK_EQUAL(1, origin_1->get_link(0,0));
    CHECK(origin_1->is_null_link(0,1));
    CHECK_EQUAL(0, origin_1->get_link(0,2));
    CHECK_EQUAL(1, origin_1->get_link(3,0));
    CHECK(origin_1->is_null_link(3,1));
    CHECK_EQUAL(0, origin_1->get_link(3,2));
    CHECK_EQUAL(2, origin_2->get_link(0,0));
    CHECK_EQUAL(0, origin_2->get_link(0,1));
    CHECK(origin_2->is_null_link(0,2));
    CHECK_EQUAL(0, origin_2->get_link(1,0));
    CHECK(origin_2->is_null_link(1,1));
    CHECK_EQUAL(1, origin_2->get_link(1,2));
    CHECK_EQUAL(0, origin_2->get_link(5,0));
    CHECK_EQUAL(1, origin_2->get_link(5,1));
    CHECK(origin_2->is_null_link(5,2));
    CHECK(link_list_1_0->is_attached());
    CHECK(link_list_1_1->is_attached());
    CHECK(link_list_1_2->is_attached());
    CHECK(link_list_2_0->is_attached());
    CHECK(link_list_2_1->is_attached());
    CHECK(link_list_2_2->is_attached());
    CHECK_EQUAL(link_list_1_0, origin_1->get_linklist(5,0));
    CHECK_EQUAL(link_list_1_1, origin_1->get_linklist(5,1));
    CHECK_EQUAL(link_list_1_2, origin_1->get_linklist(5,2));
    CHECK_EQUAL(link_list_2_0, origin_2->get_linklist(3,0));
    CHECK_EQUAL(link_list_2_1, origin_2->get_linklist(3,1));
    CHECK_EQUAL(link_list_2_2, origin_2->get_linklist(3,2));
    CHECK_EQUAL(0, link_list_1_0->get_origin_row_index());
    CHECK_EQUAL(1, link_list_1_1->get_origin_row_index());
    CHECK_EQUAL(2, link_list_1_2->get_origin_row_index());
    CHECK_EQUAL(0, link_list_2_0->get_origin_row_index());
    CHECK_EQUAL(1, link_list_2_1->get_origin_row_index());
    CHECK_EQUAL(2, link_list_2_2->get_origin_row_index());
    ConstLinkViewRef link_list_1_0_x = origin_1->get_linklist(2,0);
    ConstLinkViewRef link_list_1_1_x = origin_1->get_linklist(2,1);
    ConstLinkViewRef link_list_1_2_x = origin_1->get_linklist(2,2);
    ConstLinkViewRef link_list_2_0_x = origin_2->get_linklist(6,0);
    ConstLinkViewRef link_list_2_1_x = origin_2->get_linklist(6,1);
    ConstLinkViewRef link_list_2_2_x = origin_2->get_linklist(6,2);
    CHECK_EQUAL(2, link_list_1_0->size());
    CHECK_EQUAL(1, link_list_1_0->get(0).get_index());
    CHECK_EQUAL(0, link_list_1_0->get(1).get_index());
    CHECK_EQUAL(1, link_list_1_1->size());
    CHECK_EQUAL(0, link_list_1_1->get(0).get_index());
    CHECK_EQUAL(0, link_list_1_2->size());
    CHECK_EQUAL(2, link_list_2_0->size());
    CHECK_EQUAL(1, link_list_2_0->get(0).get_index());
    CHECK_EQUAL(1, link_list_2_0->get(1).get_index());
    CHECK_EQUAL(0, link_list_2_1->size());
    CHECK_EQUAL(1, link_list_2_2->size());
    CHECK_EQUAL(0, link_list_2_2->get(0).get_index());
    CHECK_EQUAL(0, link_list_1_0_x->size());
    CHECK_EQUAL(0, link_list_1_1_x->size());
    CHECK_EQUAL(0, link_list_1_2_x->size());
    CHECK_EQUAL(0, link_list_2_0_x->size());
    CHECK_EQUAL(0, link_list_2_1_x->size());
    CHECK_EQUAL(0, link_list_2_2_x->size());
    CHECK_EQUAL(1, target_1->get_backlink_count(0, *origin_1, 0));
    CHECK_EQUAL(2, target_1->get_backlink_count(0, *origin_1, 5));
    CHECK_EQUAL(1, target_1->get_backlink_count(0, *origin_2, 0));
    CHECK_EQUAL(1, target_1->get_backlink_count(0, *origin_2, 1));
    CHECK_EQUAL(1, target_1->get_backlink_count(1, *origin_1, 0));
    CHECK_EQUAL(1, target_1->get_backlink_count(1, *origin_1, 5));
    CHECK_EQUAL(0, target_1->get_backlink_count(1, *origin_2, 0));
    CHECK_EQUAL(1, target_1->get_backlink_count(1, *origin_2, 1));
    CHECK_EQUAL(0, target_1->get_backlink_count(2, *origin_1, 0));
    CHECK_EQUAL(0, target_1->get_backlink_count(2, *origin_1, 5));
    CHECK_EQUAL(1, target_1->get_backlink_count(2, *origin_2, 0));
    CHECK_EQUAL(0, target_1->get_backlink_count(2, *origin_2, 1));
    CHECK_EQUAL(0, target_2->get_backlink_count(0, *origin_1, 2));
    CHECK_EQUAL(1, target_2->get_backlink_count(0, *origin_1, 3));
    CHECK_EQUAL(1, target_2->get_backlink_count(0, *origin_2, 3));
    CHECK_EQUAL(1, target_2->get_backlink_count(0, *origin_2, 5));
    CHECK_EQUAL(0, target_2->get_backlink_count(0, *origin_2, 6));
    CHECK_EQUAL(0, target_2->get_backlink_count(1, *origin_1, 2));
    CHECK_EQUAL(1, target_2->get_backlink_count(1, *origin_1, 3));
    CHECK_EQUAL(2, target_2->get_backlink_count(1, *origin_2, 3));
    CHECK_EQUAL(1, target_2->get_backlink_count(1, *origin_2, 5));
    CHECK_EQUAL(0, target_2->get_backlink_count(1, *origin_2, 6));
    CHECK_EQUAL(0, target_2->get_backlink_count(2, *origin_1, 2));
    CHECK_EQUAL(0, target_2->get_backlink_count(2, *origin_1, 3));
    CHECK_EQUAL(0, target_2->get_backlink_count(2, *origin_2, 3));
    CHECK_EQUAL(0, target_2->get_backlink_count(2, *origin_2, 5));
    CHECK_EQUAL(0, target_2->get_backlink_count(2, *origin_2, 6));
    {
        WriteTransaction wt(sg_w);
        TableRef origin_1_w = wt.get_table("origin_1");
        TableRef origin_2_w = wt.get_table("origin_2");
        TableRef target_1_w = wt.get_table("target_1");
        origin_1_w->insert_column_link(4, type_Link, "bar_4", *target_1_w);
        origin_2_w->remove_column(0);
        origin_1_w->set_link(4,1,2);
        origin_1_w->set_link(4,2,0);
        origin_1_w->get_linklist(2,1)->add(2);
        origin_1_w->get_linklist(2,1)->add(1);
        origin_1_w->get_linklist(2,1)->add(2);
        origin_1_w->get_linklist(2,2)->add(1);
        origin_2_w->get_linklist(5,0)->add(1);
        origin_2_w->get_linklist(5,2)->add(0);
        wt.commit();
    }
    LangBindHelper::advance_read(sg);
    group.verify();
    CHECK_EQUAL(7, origin_1->get_column_count());
    CHECK_EQUAL(6, origin_2->get_column_count());
    CHECK_EQUAL(type_Link,     origin_1->get_column_type(0));
    CHECK_EQUAL(type_Int,      origin_1->get_column_type(1));
    CHECK_EQUAL(type_LinkList, origin_1->get_column_type(2));
    CHECK_EQUAL(type_Link,     origin_1->get_column_type(3));
    CHECK_EQUAL(type_Link,     origin_1->get_column_type(4));
    CHECK_EQUAL(type_Int,      origin_1->get_column_type(5));
    CHECK_EQUAL(type_LinkList, origin_1->get_column_type(6));
    CHECK_EQUAL(type_Link,     origin_2->get_column_type(0));
    CHECK_EQUAL(type_Int,      origin_2->get_column_type(1));
    CHECK_EQUAL(type_LinkList, origin_2->get_column_type(2));
    CHECK_EQUAL(type_Int,      origin_2->get_column_type(3));
    CHECK_EQUAL(type_Link,     origin_2->get_column_type(4));
    CHECK_EQUAL(type_LinkList, origin_2->get_column_type(5));
    CHECK_EQUAL(1, origin_1->get_link(0,0));
    CHECK(origin_1->is_null_link(0,1));
    CHECK_EQUAL(0, origin_1->get_link(0,2));
    CHECK_EQUAL(1, origin_1->get_link(3,0));
    CHECK(origin_1->is_null_link(3,1));
    CHECK_EQUAL(0, origin_1->get_link(3,2));
    CHECK(origin_1->is_null_link(4,0));
    CHECK_EQUAL(2, origin_1->get_link(4,1));
    CHECK_EQUAL(0, origin_1->get_link(4,2));
    CHECK_EQUAL(0, origin_2->get_link(0,0));
    CHECK(origin_2->is_null_link(0,1));
    CHECK_EQUAL(1, origin_2->get_link(0,2));
    CHECK_EQUAL(0, origin_2->get_link(4,0));
    CHECK_EQUAL(1, origin_2->get_link(4,1));
    CHECK(origin_2->is_null_link(4,2));
    CHECK(link_list_1_0->is_attached());
    CHECK(link_list_1_1->is_attached());
    CHECK(link_list_1_2->is_attached());
    CHECK(link_list_1_0_x->is_attached());
    CHECK(link_list_1_1_x->is_attached());
    CHECK(link_list_1_2_x->is_attached());
    CHECK(link_list_2_0->is_attached());
    CHECK(link_list_2_1->is_attached());
    CHECK(link_list_2_2->is_attached());
    CHECK(link_list_2_0_x->is_attached());
    CHECK(link_list_2_1_x->is_attached());
    CHECK(link_list_2_2_x->is_attached());
    CHECK_EQUAL(link_list_1_0,   origin_1->get_linklist(6,0));
    CHECK_EQUAL(link_list_1_1,   origin_1->get_linklist(6,1));
    CHECK_EQUAL(link_list_1_2,   origin_1->get_linklist(6,2));
    CHECK_EQUAL(link_list_1_0_x, origin_1->get_linklist(2,0));
    CHECK_EQUAL(link_list_1_1_x, origin_1->get_linklist(2,1));
    CHECK_EQUAL(link_list_1_2_x, origin_1->get_linklist(2,2));
    CHECK_EQUAL(link_list_2_0,   origin_2->get_linklist(2,0));
    CHECK_EQUAL(link_list_2_1,   origin_2->get_linklist(2,1));
    CHECK_EQUAL(link_list_2_2,   origin_2->get_linklist(2,2));
    CHECK_EQUAL(link_list_2_0_x, origin_2->get_linklist(5,0));
    CHECK_EQUAL(link_list_2_1_x, origin_2->get_linklist(5,1));
    CHECK_EQUAL(link_list_2_2_x, origin_2->get_linklist(5,2));
    CHECK_EQUAL(0, link_list_1_0->get_origin_row_index());
    CHECK_EQUAL(1, link_list_1_1->get_origin_row_index());
    CHECK_EQUAL(2, link_list_1_2->get_origin_row_index());
    CHECK_EQUAL(0, link_list_1_0_x->get_origin_row_index());
    CHECK_EQUAL(1, link_list_1_1_x->get_origin_row_index());
    CHECK_EQUAL(2, link_list_1_2_x->get_origin_row_index());
    CHECK_EQUAL(0, link_list_2_0->get_origin_row_index());
    CHECK_EQUAL(1, link_list_2_1->get_origin_row_index());
    CHECK_EQUAL(2, link_list_2_2->get_origin_row_index());
    CHECK_EQUAL(0, link_list_2_0_x->get_origin_row_index());
    CHECK_EQUAL(1, link_list_2_1_x->get_origin_row_index());
    CHECK_EQUAL(2, link_list_2_2_x->get_origin_row_index());
    CHECK_EQUAL(2, link_list_1_0->size());
    CHECK_EQUAL(1, link_list_1_0->get(0).get_index());
    CHECK_EQUAL(0, link_list_1_0->get(1).get_index());
    CHECK_EQUAL(1, link_list_1_1->size());
    CHECK_EQUAL(0, link_list_1_1->get(0).get_index());
    CHECK_EQUAL(0, link_list_1_2->size());
    CHECK_EQUAL(0, link_list_1_0_x->size());
    CHECK_EQUAL(3, link_list_1_1_x->size());
    CHECK_EQUAL(2, link_list_1_1_x->get(0).get_index());
    CHECK_EQUAL(1, link_list_1_1_x->get(1).get_index());
    CHECK_EQUAL(2, link_list_1_1_x->get(2).get_index());
    CHECK_EQUAL(1, link_list_1_2_x->size());
    CHECK_EQUAL(1, link_list_1_2_x->get(0).get_index());
    CHECK_EQUAL(2, link_list_2_0->size());
    CHECK_EQUAL(1, link_list_2_0->get(0).get_index());
    CHECK_EQUAL(1, link_list_2_0->get(1).get_index());
    CHECK_EQUAL(0, link_list_2_1->size());
    CHECK_EQUAL(1, link_list_2_2->size());
    CHECK_EQUAL(0, link_list_2_2->get(0).get_index());
    CHECK_EQUAL(1, link_list_2_0_x->size());
    CHECK_EQUAL(1, link_list_2_0_x->get(0).get_index());
    CHECK_EQUAL(0, link_list_2_1_x->size());
    CHECK_EQUAL(1, link_list_2_2_x->size());
    CHECK_EQUAL(0, link_list_2_2_x->get(0).get_index());
    CHECK_EQUAL(1, target_1->get_backlink_count(0, *origin_1, 0));
    CHECK_EQUAL(1, target_1->get_backlink_count(0, *origin_1, 4));
    CHECK_EQUAL(2, target_1->get_backlink_count(0, *origin_1, 6));
    CHECK_EQUAL(1, target_1->get_backlink_count(0, *origin_2, 0));
    CHECK_EQUAL(1, target_1->get_backlink_count(1, *origin_1, 0));
    CHECK_EQUAL(0, target_1->get_backlink_count(1, *origin_1, 4));
    CHECK_EQUAL(1, target_1->get_backlink_count(1, *origin_1, 6));
    CHECK_EQUAL(1, target_1->get_backlink_count(1, *origin_2, 0));
    CHECK_EQUAL(0, target_1->get_backlink_count(2, *origin_1, 0));
    CHECK_EQUAL(1, target_1->get_backlink_count(2, *origin_1, 4));
    CHECK_EQUAL(0, target_1->get_backlink_count(2, *origin_1, 6));
    CHECK_EQUAL(0, target_1->get_backlink_count(2, *origin_2, 0));
    CHECK_EQUAL(0, target_2->get_backlink_count(0, *origin_1, 2));
    CHECK_EQUAL(1, target_2->get_backlink_count(0, *origin_1, 3));
    CHECK_EQUAL(1, target_2->get_backlink_count(0, *origin_2, 2));
    CHECK_EQUAL(1, target_2->get_backlink_count(0, *origin_2, 4));
    CHECK_EQUAL(1, target_2->get_backlink_count(0, *origin_2, 5));
    CHECK_EQUAL(2, target_2->get_backlink_count(1, *origin_1, 2));
    CHECK_EQUAL(1, target_2->get_backlink_count(1, *origin_1, 3));
    CHECK_EQUAL(2, target_2->get_backlink_count(1, *origin_2, 2));
    CHECK_EQUAL(1, target_2->get_backlink_count(1, *origin_2, 4));
    CHECK_EQUAL(1, target_2->get_backlink_count(1, *origin_2, 5));
    CHECK_EQUAL(2, target_2->get_backlink_count(2, *origin_1, 2));
    CHECK_EQUAL(0, target_2->get_backlink_count(2, *origin_1, 3));
    CHECK_EQUAL(0, target_2->get_backlink_count(2, *origin_2, 2));
    CHECK_EQUAL(0, target_2->get_backlink_count(2, *origin_2, 4));
    CHECK_EQUAL(0, target_2->get_backlink_count(2, *origin_2, 5));
    {
        WriteTransaction wt(sg_w);
        TableRef origin_1_w = wt.get_table("origin_1");
        TableRef origin_2_w = wt.get_table("origin_2");
        origin_1_w->remove_column(2);
        origin_1_w->remove_column(3);
        origin_2_w->remove_column(5);
        wt.commit();
    }
    LangBindHelper::advance_read(sg);
    group.verify();
    CHECK_EQUAL(5, origin_1->get_column_count());
    CHECK_EQUAL(5, origin_2->get_column_count());
    CHECK_EQUAL(type_Link,     origin_1->get_column_type(0));
    CHECK_EQUAL(type_Int,      origin_1->get_column_type(1));
    CHECK_EQUAL(type_Link,     origin_1->get_column_type(2));
    CHECK_EQUAL(type_Int,      origin_1->get_column_type(3));
    CHECK_EQUAL(type_LinkList, origin_1->get_column_type(4));
    CHECK_EQUAL(type_Link,     origin_2->get_column_type(0));
    CHECK_EQUAL(type_Int,      origin_2->get_column_type(1));
    CHECK_EQUAL(type_LinkList, origin_2->get_column_type(2));
    CHECK_EQUAL(type_Int,      origin_2->get_column_type(3));
    CHECK_EQUAL(type_Link,     origin_2->get_column_type(4));
    CHECK_EQUAL(3, origin_1->size());
    CHECK_EQUAL(3, origin_2->size());
    CHECK_EQUAL(1, origin_1->get_link(0,0));
    CHECK(origin_1->is_null_link(0,1));
    CHECK_EQUAL(0, origin_1->get_link(0,2));
    CHECK_EQUAL(1, origin_1->get_link(2,0));
    CHECK(origin_1->is_null_link(2,1));
    CHECK_EQUAL(0, origin_1->get_link(2,2));
    CHECK_EQUAL(0, origin_2->get_link(0,0));
    CHECK(origin_2->is_null_link(0,1));
    CHECK_EQUAL(1, origin_2->get_link(0,2));
    CHECK_EQUAL(0, origin_2->get_link(4,0));
    CHECK_EQUAL(1, origin_2->get_link(4,1));
    CHECK(origin_2->is_null_link(4,2));
    CHECK(link_list_1_0->is_attached());
    CHECK(link_list_1_1->is_attached());
    CHECK(link_list_1_2->is_attached());
    CHECK(link_list_2_0->is_attached());
    CHECK(link_list_2_1->is_attached());
    CHECK(link_list_2_2->is_attached());
    CHECK(!link_list_1_0_x->is_attached());
    CHECK(!link_list_1_1_x->is_attached());
    CHECK(!link_list_1_2_x->is_attached());
    CHECK(!link_list_2_0_x->is_attached());
    CHECK(!link_list_2_1_x->is_attached());
    CHECK(!link_list_2_2_x->is_attached());
    CHECK_EQUAL(link_list_1_0, origin_1->get_linklist(4,0));
    CHECK_EQUAL(link_list_1_1, origin_1->get_linklist(4,1));
    CHECK_EQUAL(link_list_1_2, origin_1->get_linklist(4,2));
    CHECK_EQUAL(link_list_2_0, origin_2->get_linklist(2,0));
    CHECK_EQUAL(link_list_2_1, origin_2->get_linklist(2,1));
    CHECK_EQUAL(link_list_2_2, origin_2->get_linklist(2,2));
    CHECK_EQUAL(0, link_list_1_0->get_origin_row_index());
    CHECK_EQUAL(1, link_list_1_1->get_origin_row_index());
    CHECK_EQUAL(2, link_list_1_2->get_origin_row_index());
    CHECK_EQUAL(0, link_list_2_0->get_origin_row_index());
    CHECK_EQUAL(1, link_list_2_1->get_origin_row_index());
    CHECK_EQUAL(2, link_list_2_2->get_origin_row_index());
    CHECK_EQUAL(2, link_list_1_0->size());
    CHECK_EQUAL(1, link_list_1_0->get(0).get_index());
    CHECK_EQUAL(0, link_list_1_0->get(1).get_index());
    CHECK_EQUAL(1, link_list_1_1->size());
    CHECK_EQUAL(0, link_list_1_1->get(0).get_index());
    CHECK_EQUAL(0, link_list_1_2->size());
    CHECK_EQUAL(2, link_list_2_0->size());
    CHECK_EQUAL(1, link_list_2_0->get(0).get_index());
    CHECK_EQUAL(1, link_list_2_0->get(1).get_index());
    CHECK_EQUAL(0, link_list_2_1->size());
    CHECK_EQUAL(1, link_list_2_2->size());
    CHECK_EQUAL(0, link_list_2_2->get(0).get_index());
    CHECK_EQUAL(1, target_1->get_backlink_count(0, *origin_1, 0));
    CHECK_EQUAL(2, target_1->get_backlink_count(0, *origin_1, 4));
    CHECK_EQUAL(1, target_1->get_backlink_count(0, *origin_2, 0));
    CHECK_EQUAL(1, target_1->get_backlink_count(1, *origin_1, 0));
    CHECK_EQUAL(1, target_1->get_backlink_count(1, *origin_1, 4));
    CHECK_EQUAL(1, target_1->get_backlink_count(1, *origin_2, 0));
    CHECK_EQUAL(0, target_1->get_backlink_count(2, *origin_1, 0));
    CHECK_EQUAL(0, target_1->get_backlink_count(2, *origin_1, 4));
    CHECK_EQUAL(0, target_1->get_backlink_count(2, *origin_2, 0));
    CHECK_EQUAL(1, target_2->get_backlink_count(0, *origin_1, 2));
    CHECK_EQUAL(1, target_2->get_backlink_count(0, *origin_2, 2));
    CHECK_EQUAL(1, target_2->get_backlink_count(0, *origin_2, 4));
    CHECK_EQUAL(1, target_2->get_backlink_count(1, *origin_1, 2));
    CHECK_EQUAL(2, target_2->get_backlink_count(1, *origin_2, 2));
    CHECK_EQUAL(1, target_2->get_backlink_count(1, *origin_2, 4));
    CHECK_EQUAL(0, target_2->get_backlink_count(2, *origin_1, 2));
    CHECK_EQUAL(0, target_2->get_backlink_count(2, *origin_2, 2));
    CHECK_EQUAL(0, target_2->get_backlink_count(2, *origin_2, 4));

    // Check that columns can be inserted into target table and removed from it
    {
        WriteTransaction wt(sg_w);
        TableRef target_1_w = wt.get_table("target_1");
        TableRef target_2_w = wt.get_table("target_2");
        target_1_w->insert_column(0, type_Mixed, "t_3");
        target_2_w->insert_column_link(1, type_Link, "t_4", *target_1_w);
        wt.commit();
    }
    LangBindHelper::advance_read(sg);
    group.verify();
    CHECK_EQUAL(2, target_1->get_column_count());
    CHECK_EQUAL(2, target_2->get_column_count());
    CHECK_EQUAL(type_Mixed, target_1->get_column_type(0));
    CHECK_EQUAL(type_Int,   target_1->get_column_type(1));
    CHECK_EQUAL(type_Int,   target_2->get_column_type(0));
    CHECK_EQUAL(type_Link,  target_2->get_column_type(1));
    CHECK_EQUAL(3, target_1->size());
    CHECK_EQUAL(3, target_2->size());
    CHECK_EQUAL(1, target_1->get_backlink_count(0, *origin_1, 0));
    CHECK_EQUAL(2, target_1->get_backlink_count(0, *origin_1, 4));
    CHECK_EQUAL(1, target_1->get_backlink_count(0, *origin_2, 0));
    CHECK_EQUAL(1, target_1->get_backlink_count(1, *origin_1, 0));
    CHECK_EQUAL(1, target_1->get_backlink_count(1, *origin_1, 4));
    CHECK_EQUAL(1, target_1->get_backlink_count(1, *origin_2, 0));
    CHECK_EQUAL(0, target_1->get_backlink_count(2, *origin_1, 0));
    CHECK_EQUAL(0, target_1->get_backlink_count(2, *origin_1, 4));
    CHECK_EQUAL(0, target_1->get_backlink_count(2, *origin_2, 0));
    CHECK_EQUAL(1, target_2->get_backlink_count(0, *origin_1, 2));
    CHECK_EQUAL(1, target_2->get_backlink_count(0, *origin_2, 2));
    CHECK_EQUAL(1, target_2->get_backlink_count(0, *origin_2, 4));
    CHECK_EQUAL(1, target_2->get_backlink_count(1, *origin_1, 2));
    CHECK_EQUAL(2, target_2->get_backlink_count(1, *origin_2, 2));
    CHECK_EQUAL(1, target_2->get_backlink_count(1, *origin_2, 4));
    CHECK_EQUAL(0, target_2->get_backlink_count(2, *origin_1, 2));
    CHECK_EQUAL(0, target_2->get_backlink_count(2, *origin_2, 2));
    CHECK_EQUAL(0, target_2->get_backlink_count(2, *origin_2, 4));
    {
        WriteTransaction wt(sg_w);
        TableRef target_1_w = wt.get_table("target_1");
        TableRef target_2_w = wt.get_table("target_2");
        target_1_w->remove_column(1);
        target_2_w->remove_column(0);
        wt.commit();
    }
    LangBindHelper::advance_read(sg);
    group.verify();
    CHECK_EQUAL(1, target_1->get_column_count());
    CHECK_EQUAL(1, target_2->get_column_count());
    CHECK_EQUAL(type_Mixed, target_1->get_column_type(0));
    CHECK_EQUAL(type_Link,  target_2->get_column_type(0));
    CHECK_EQUAL(3, target_1->size());
    CHECK_EQUAL(3, target_2->size());
    CHECK_EQUAL(1, target_1->get_backlink_count(0, *origin_1, 0));
    CHECK_EQUAL(2, target_1->get_backlink_count(0, *origin_1, 4));
    CHECK_EQUAL(1, target_1->get_backlink_count(0, *origin_2, 0));
    CHECK_EQUAL(1, target_1->get_backlink_count(1, *origin_1, 0));
    CHECK_EQUAL(1, target_1->get_backlink_count(1, *origin_1, 4));
    CHECK_EQUAL(1, target_1->get_backlink_count(1, *origin_2, 0));
    CHECK_EQUAL(0, target_1->get_backlink_count(2, *origin_1, 0));
    CHECK_EQUAL(0, target_1->get_backlink_count(2, *origin_1, 4));
    CHECK_EQUAL(0, target_1->get_backlink_count(2, *origin_2, 0));
    CHECK_EQUAL(1, target_2->get_backlink_count(0, *origin_1, 2));
    CHECK_EQUAL(1, target_2->get_backlink_count(0, *origin_2, 2));
    CHECK_EQUAL(1, target_2->get_backlink_count(0, *origin_2, 4));
    CHECK_EQUAL(1, target_2->get_backlink_count(1, *origin_1, 2));
    CHECK_EQUAL(2, target_2->get_backlink_count(1, *origin_2, 2));
    CHECK_EQUAL(1, target_2->get_backlink_count(1, *origin_2, 4));
    CHECK_EQUAL(0, target_2->get_backlink_count(2, *origin_1, 2));
    CHECK_EQUAL(0, target_2->get_backlink_count(2, *origin_2, 2));
    CHECK_EQUAL(0, target_2->get_backlink_count(2, *origin_2, 4));

    // Check that when the last column is removed from a target column, then its
    // size (number of rows) jumps to zero, and all links to it a removed or
    // nullified.
    {
        WriteTransaction wt(sg_w);
        TableRef target_1_w = wt.get_table("target_1");
        target_1_w->remove_column(0);
        wt.commit();
    }
    LangBindHelper::advance_read(sg);
    group.verify();
    CHECK_EQUAL(0, target_1->get_column_count());
    CHECK_EQUAL(1, target_2->get_column_count());
    CHECK_EQUAL(type_Link,  target_2->get_column_type(0));
    CHECK_EQUAL(3, origin_1->size());
    CHECK_EQUAL(3, origin_2->size());
    CHECK_EQUAL(0, target_1->size());
    CHECK_EQUAL(3, target_2->size());
    CHECK(origin_1->is_null_link(0,0));
    CHECK(origin_1->is_null_link(0,1));
    CHECK(origin_1->is_null_link(0,2));
    CHECK_EQUAL(1, origin_1->get_link(2,0));
    CHECK(origin_1->is_null_link(2,1));
    CHECK_EQUAL(0, origin_1->get_link(2,2));
    CHECK(origin_2->is_null_link(0,0));
    CHECK(origin_2->is_null_link(0,1));
    CHECK(origin_2->is_null_link(0,2));
    CHECK_EQUAL(0, origin_2->get_link(4,0));
    CHECK_EQUAL(1, origin_2->get_link(4,1));
    CHECK(origin_2->is_null_link(4,2));
    CHECK(link_list_1_0->is_attached());
    CHECK(link_list_1_1->is_attached());
    CHECK(link_list_1_2->is_attached());
    CHECK(link_list_2_0->is_attached());
    CHECK(link_list_2_1->is_attached());
    CHECK(link_list_2_2->is_attached());
    CHECK_EQUAL(link_list_1_0, origin_1->get_linklist(4,0));
    CHECK_EQUAL(link_list_1_1, origin_1->get_linklist(4,1));
    CHECK_EQUAL(link_list_1_2, origin_1->get_linklist(4,2));
    CHECK_EQUAL(link_list_2_0, origin_2->get_linklist(2,0));
    CHECK_EQUAL(link_list_2_1, origin_2->get_linklist(2,1));
    CHECK_EQUAL(link_list_2_2, origin_2->get_linklist(2,2));
    CHECK_EQUAL(0, link_list_1_0->get_origin_row_index());
    CHECK_EQUAL(1, link_list_1_1->get_origin_row_index());
    CHECK_EQUAL(2, link_list_1_2->get_origin_row_index());
    CHECK_EQUAL(0, link_list_2_0->get_origin_row_index());
    CHECK_EQUAL(1, link_list_2_1->get_origin_row_index());
    CHECK_EQUAL(2, link_list_2_2->get_origin_row_index());
    CHECK_EQUAL(0, link_list_1_0->size());
    CHECK_EQUAL(0, link_list_1_1->size());
    CHECK_EQUAL(0, link_list_1_2->size());
    CHECK_EQUAL(2, link_list_2_0->size());
    CHECK_EQUAL(1, link_list_2_0->get(0).get_index());
    CHECK_EQUAL(1, link_list_2_0->get(1).get_index());
    CHECK_EQUAL(0, link_list_2_1->size());
    CHECK_EQUAL(1, link_list_2_2->size());
    CHECK_EQUAL(0, link_list_2_2->get(0).get_index());
    CHECK_EQUAL(1, target_2->get_backlink_count(0, *origin_1, 2));
    CHECK_EQUAL(1, target_2->get_backlink_count(0, *origin_2, 2));
    CHECK_EQUAL(1, target_2->get_backlink_count(0, *origin_2, 4));
    CHECK_EQUAL(1, target_2->get_backlink_count(1, *origin_1, 2));
    CHECK_EQUAL(2, target_2->get_backlink_count(1, *origin_2, 2));
    CHECK_EQUAL(1, target_2->get_backlink_count(1, *origin_2, 4));
    CHECK_EQUAL(0, target_2->get_backlink_count(2, *origin_1, 2));
    CHECK_EQUAL(0, target_2->get_backlink_count(2, *origin_2, 2));
    CHECK_EQUAL(0, target_2->get_backlink_count(2, *origin_2, 4));
}


TEST(LangBindHelper_AdvanceReadTransact_LinkCycles)
{
    // This test checks that cyclic link relationships work across transaction
    // boundaries (advance transaction). The simplest cyclic link relationship
    // (shortest cycle) is when a table has a link column whose links point to
    // rows in the same table, but longer cycles are also checked.

    SHARED_GROUP_TEST_PATH(path);
    ShortCircuitHistory hist(path);
    SharedGroup sg(hist, SharedGroup::durability_Full, crypt_key());
    SharedGroup sg_w(hist, SharedGroup::durability_Full, crypt_key());

    // Start a read transaction (to be repeatedly advanced)
    ReadTransaction rt(sg);
    const Group& group = rt.get_group();
    CHECK_EQUAL(0, group.size());

    // Test that a table can refer to itself. First check that it works when the
    // link column is added to a pre-existing table, then check that it works
    // when the table and the link column is created in the same transaction.
    {
        WriteTransaction wt(sg_w);
        TableRef table_w = wt.add_table("table");
        wt.commit();
    }
    LangBindHelper::advance_read(sg);
    group.verify();
    ConstTableRef table = group.get_table("table");
    {
        WriteTransaction wt(sg_w);
        TableRef table_w = wt.get_table("table");
        table_w->add_column_link(type_Link,     "foo", *table_w);
        table_w->add_column_link(type_LinkList, "bar", *table_w);
        wt.commit();
    }
    LangBindHelper::advance_read(sg);
    group.verify();
    CHECK(table->is_attached());
    CHECK_EQUAL(2, table->get_column_count());
    CHECK_EQUAL(type_Link,     table->get_column_type(0));
    CHECK_EQUAL(type_LinkList, table->get_column_type(1));
    CHECK_EQUAL(table, table->get_link_target(0));
    CHECK_EQUAL(table, table->get_link_target(1));
    CHECK(table->is_empty());
    {
        WriteTransaction wt(sg_w);
        TableRef table_w = wt.get_table("table");
        table_w->add_empty_row();
        table_w->set_link(0,0,0);
        wt.commit();
    }
    LangBindHelper::advance_read(sg);
    group.verify();
    CHECK(table->is_attached());
    CHECK_EQUAL(table, table->get_link_target(0));
    CHECK_EQUAL(table, table->get_link_target(1));
    CHECK_EQUAL(1, table->size());
    CHECK_EQUAL(0, table->get_link(0,0));
    ConstLinkViewRef link_list = table->get_linklist(1,0);
    CHECK_EQUAL(table, &link_list->get_origin_table());
    CHECK_EQUAL(table, &link_list->get_target_table());
    CHECK(link_list->is_empty());
    CHECK_EQUAL(1, table->get_backlink_count(0, *table, 0));
    CHECK_EQUAL(0, table->get_backlink_count(0, *table, 1));
    {
        WriteTransaction wt(sg_w);
        TableRef table_w = wt.get_table("table");
        table_w->get_linklist(1,0)->add(0);
        wt.commit();
    }
    LangBindHelper::advance_read(sg);
    group.verify();
    CHECK(table->is_attached());
    CHECK_EQUAL(table, table->get_link_target(0));
    CHECK_EQUAL(table, table->get_link_target(1));
    CHECK_EQUAL(1, table->size());
    CHECK_EQUAL(0, table->get_link(0,0));
    CHECK(link_list->is_attached());
    CHECK_EQUAL(link_list, table->get_linklist(1,0));
    CHECK_EQUAL(table, &link_list->get_origin_table());
    CHECK_EQUAL(table, &link_list->get_target_table());
    CHECK_EQUAL(1, link_list->size());
    ConstRow row = link_list->get(0);
    CHECK_EQUAL(table, row.get_table());
    CHECK_EQUAL(0, row.get_index());
    CHECK_EQUAL(1, table->get_backlink_count(0, *table, 0));
    CHECK_EQUAL(1, table->get_backlink_count(0, *table, 1));
    {
        WriteTransaction wt(sg_w);
        TableRef table_2_w = wt.add_table("table_2");
        table_2_w->add_column_link(type_Link,     "foo", *table_2_w);
        table_2_w->add_column_link(type_LinkList, "bar", *table_2_w);
        table_2_w->add_empty_row();
        table_2_w->set_link(0,0,0);
        table_2_w->get_linklist(1,0)->add(0);
        wt.commit();
    }
    LangBindHelper::advance_read(sg);
    group.verify();
    ConstTableRef table_2 = group.get_table("table_2");
    CHECK_EQUAL(2, table_2->get_column_count());
    CHECK_EQUAL(type_Link,     table_2->get_column_type(0));
    CHECK_EQUAL(type_LinkList, table_2->get_column_type(1));
    CHECK_EQUAL(table_2, table_2->get_link_target(0));
    CHECK_EQUAL(table_2, table_2->get_link_target(1));
    CHECK_EQUAL(1, table_2->size());
    CHECK_EQUAL(0, table_2->get_link(0,0));
    ConstLinkViewRef link_list_2 = table_2->get_linklist(1,0);
    CHECK_EQUAL(table_2, &link_list_2->get_origin_table());
    CHECK_EQUAL(table_2, &link_list_2->get_target_table());
    CHECK_EQUAL(1, link_list_2->size());
    ConstRow row_2 = link_list_2->get(0);
    CHECK_EQUAL(table_2, row_2.get_table());
    CHECK_EQUAL(0, row_2.get_index());
    CHECK_EQUAL(1, table_2->get_backlink_count(0, *table_2, 0));
    CHECK_EQUAL(1, table_2->get_backlink_count(0, *table_2, 1));

    // Test that a table A can refer to table B, and B to A. First check that it
    // works when the link columns are added to pre-existing tables, then check
    // that it works when the tables and the link columns are created in the
    // same transaction.
    {
        WriteTransaction wt(sg_w);
        TableRef table_w   = wt.get_table("table");
        TableRef table_2_w = wt.get_table("table_2");
        table_w->add_column_link(type_Link,       "foobar", *table_2_w);
        table_2_w->add_column_link(type_LinkList, "barfoo", *table_w);
        wt.commit();
    }
    LangBindHelper::advance_read(sg);
    group.verify();
    CHECK(table->is_attached());
    CHECK(table_2->is_attached());
    CHECK_EQUAL(3, table->get_column_count());
    CHECK_EQUAL(3, table_2->get_column_count());
    CHECK_EQUAL(type_Link,     table->get_column_type(0));
    CHECK_EQUAL(type_LinkList, table->get_column_type(1));
    CHECK_EQUAL(type_Link,     table->get_column_type(2));
    CHECK_EQUAL(type_Link,     table_2->get_column_type(0));
    CHECK_EQUAL(type_LinkList, table_2->get_column_type(1));
    CHECK_EQUAL(type_LinkList, table_2->get_column_type(2));
    CHECK_EQUAL(table,   table->get_link_target(0));
    CHECK_EQUAL(table,   table->get_link_target(1));
    CHECK_EQUAL(table_2, table->get_link_target(2));
    CHECK_EQUAL(table_2, table_2->get_link_target(0));
    CHECK_EQUAL(table_2, table_2->get_link_target(1));
    CHECK_EQUAL(table,   table_2->get_link_target(2));
    CHECK_EQUAL(1, table->size());
    CHECK_EQUAL(1, table_2->size());
    CHECK_EQUAL(0, table->get_link(0,0));
    CHECK(table->is_null_link(2,0));
    CHECK(link_list->is_attached());
    CHECK_EQUAL(link_list, table->get_linklist(1,0));
    CHECK_EQUAL(table, &link_list->get_origin_table());
    CHECK_EQUAL(table, &link_list->get_target_table());
    CHECK_EQUAL(1, link_list->size());
    row = link_list->get(0);
    CHECK_EQUAL(table, row.get_table());
    CHECK_EQUAL(0, row.get_index());
    CHECK_EQUAL(0, table_2->get_link(0,0));
    CHECK(link_list_2->is_attached());
    CHECK_EQUAL(link_list_2, table_2->get_linklist(1,0));
    CHECK_EQUAL(table_2, &link_list_2->get_origin_table());
    CHECK_EQUAL(table_2, &link_list_2->get_target_table());
    CHECK_EQUAL(1, link_list_2->size());
    row_2 = link_list_2->get(0);
    CHECK_EQUAL(table_2, row_2.get_table());
    CHECK_EQUAL(0, row_2.get_index());
    ConstLinkViewRef link_list_3 = table_2->get_linklist(2,0);
    CHECK_EQUAL(table_2, &link_list_3->get_origin_table());
    CHECK_EQUAL(table,   &link_list_3->get_target_table());
    CHECK(link_list_3->is_empty());
    CHECK_EQUAL(1, table->get_backlink_count(0, *table, 0));
    CHECK_EQUAL(1, table->get_backlink_count(0, *table, 1));
    CHECK_EQUAL(0, table->get_backlink_count(0, *table_2, 2));
    CHECK_EQUAL(1, table_2->get_backlink_count(0, *table_2, 0));
    CHECK_EQUAL(1, table_2->get_backlink_count(0, *table_2, 1));
    CHECK_EQUAL(0, table_2->get_backlink_count(0, *table, 2));
    {
        WriteTransaction wt(sg_w);
        TableRef table_w   = wt.get_table("table");
        TableRef table_2_w = wt.get_table("table_2");
        table_w->set_link(2,0,0);
        table_2_w->get_linklist(2,0)->add(0);
        wt.commit();
    }
    LangBindHelper::advance_read(sg);
    group.verify();
    CHECK(table->is_attached());
    CHECK(table_2->is_attached());
    CHECK_EQUAL(1, table->size());
    CHECK_EQUAL(1, table_2->size());
    CHECK_EQUAL(0, table->get_link(0,0));
    CHECK_EQUAL(0, table->get_link(2,0));
    CHECK(link_list->is_attached());
    CHECK_EQUAL(link_list, table->get_linklist(1,0));
    CHECK_EQUAL(table, &link_list->get_origin_table());
    CHECK_EQUAL(table, &link_list->get_target_table());
    CHECK_EQUAL(1, link_list->size());
    row = link_list->get(0);
    CHECK_EQUAL(table, row.get_table());
    CHECK_EQUAL(0, row.get_index());
    CHECK_EQUAL(0, table_2->get_link(0,0));
    CHECK(link_list_2->is_attached());
    CHECK_EQUAL(link_list_2, table_2->get_linklist(1,0));
    CHECK_EQUAL(table_2, &link_list_2->get_origin_table());
    CHECK_EQUAL(table_2, &link_list_2->get_target_table());
    CHECK_EQUAL(1, link_list_2->size());
    row_2 = link_list_2->get(0);
    CHECK_EQUAL(table_2, row_2.get_table());
    CHECK_EQUAL(0, row_2.get_index());
    CHECK(link_list_3->is_attached());
    CHECK_EQUAL(link_list_3, table_2->get_linklist(2,0));
    CHECK_EQUAL(table_2, &link_list_3->get_origin_table());
    CHECK_EQUAL(table,   &link_list_3->get_target_table());
    CHECK_EQUAL(1, link_list_3->size());
    ConstRow row_3 = link_list_3->get(0);
    CHECK_EQUAL(table, row_3.get_table());
    CHECK_EQUAL(0, row_3.get_index());
    CHECK_EQUAL(1, table->get_backlink_count(0, *table, 0));
    CHECK_EQUAL(1, table->get_backlink_count(0, *table, 1));
    CHECK_EQUAL(1, table->get_backlink_count(0, *table_2, 2));
    CHECK_EQUAL(1, table_2->get_backlink_count(0, *table_2, 0));
    CHECK_EQUAL(1, table_2->get_backlink_count(0, *table_2, 1));
    CHECK_EQUAL(1, table_2->get_backlink_count(0, *table, 2));
    {
        WriteTransaction wt(sg_w);
        TableRef table_3_w = wt.add_table("table_3");
        TableRef table_4_w = wt.add_table("table_4");
        table_3_w->add_column_link(type_LinkList, "foobar_2", *table_4_w);
        table_4_w->add_column_link(type_Link,     "barfoo_2", *table_3_w);
        table_3_w->add_empty_row();
        table_4_w->add_empty_row();
        table_3_w->get_linklist(0,0)->add(0);
        table_4_w->set_link(0,0,0);
        wt.commit();
    }
    LangBindHelper::advance_read(sg);
    group.verify();
    ConstTableRef table_3 = group.get_table("table_3");
    ConstTableRef table_4 = group.get_table("table_4");
    CHECK_EQUAL(1, table_3->get_column_count());
    CHECK_EQUAL(1, table_4->get_column_count());
    CHECK_EQUAL(type_LinkList, table_3->get_column_type(0));
    CHECK_EQUAL(type_Link,     table_4->get_column_type(0));
    CHECK_EQUAL(table_4, table_3->get_link_target(0));
    CHECK_EQUAL(table_3, table_4->get_link_target(0));
    CHECK_EQUAL(1, table_3->size());
    CHECK_EQUAL(1, table_4->size());
    ConstLinkViewRef link_list_4 = table_3->get_linklist(0,0);
    CHECK_EQUAL(table_3, &link_list_4->get_origin_table());
    CHECK_EQUAL(table_4, &link_list_4->get_target_table());
    CHECK_EQUAL(1, link_list_4->size());
    ConstRow row_4 = link_list_4->get(0);
    CHECK_EQUAL(table_4, row_4.get_table());
    CHECK_EQUAL(0, row_4.get_index());
    CHECK_EQUAL(0, table_4->get_link(0,0));
    CHECK_EQUAL(1, table_3->get_backlink_count(0, *table_4, 0));
    CHECK_EQUAL(1, table_4->get_backlink_count(0, *table_3, 0));

    // Check that columns can be removed even when they are part of link
    // relationship cycles
    {
        WriteTransaction wt(sg_w);
        TableRef table_w   = wt.get_table("table");
        TableRef table_2_w = wt.get_table("table_2");
        TableRef table_3_w = wt.get_table("table_3");
        table_w->remove_column(0);
        table_2_w->remove_column(0);
        table_2_w->remove_column(0);
        table_3_w->remove_column(0);
        wt.commit();
    }
    LangBindHelper::advance_read(sg);
    group.verify();
    CHECK(table->is_attached());
    CHECK(table_2->is_attached());
    CHECK(table_3->is_attached());
    CHECK(table_4->is_attached());
    CHECK_EQUAL(2, table->get_column_count());
    CHECK_EQUAL(1, table_2->get_column_count());
    CHECK_EQUAL(0, table_3->get_column_count());
    CHECK_EQUAL(1, table_4->get_column_count());
    CHECK_EQUAL(type_LinkList, table->get_column_type(0));
    CHECK_EQUAL(type_Link,     table->get_column_type(1));
    CHECK_EQUAL(type_LinkList, table_2->get_column_type(0));
    CHECK_EQUAL(type_Link,     table_4->get_column_type(0));
    CHECK_EQUAL(table,   table->get_link_target(0));
    CHECK_EQUAL(table_2, table->get_link_target(1));
    CHECK_EQUAL(table,   table_2->get_link_target(0));
    CHECK_EQUAL(table_3, table_4->get_link_target(0));
    CHECK_EQUAL(1, table->size());
    CHECK_EQUAL(1, table_2->size());
    CHECK_EQUAL(0, table_3->size());
    CHECK_EQUAL(1, table_4->size());
    CHECK(link_list->is_attached());
    CHECK_EQUAL(link_list, table->get_linklist(0,0));
    CHECK_EQUAL(table, &link_list->get_origin_table());
    CHECK_EQUAL(table, &link_list->get_target_table());
    CHECK_EQUAL(1, link_list->size());
    row = link_list->get(0);
    CHECK_EQUAL(table, row.get_table());
    CHECK_EQUAL(0, row.get_index());
    CHECK_EQUAL(0, table->get_link(1,0));
    CHECK_EQUAL(1, table->get_backlink_count(0, *table, 0));
    CHECK_EQUAL(1, table->get_backlink_count(0, *table_2, 0));
    CHECK(!link_list_2->is_attached());
    CHECK(link_list_3->is_attached());
    CHECK_EQUAL(link_list_3, table_2->get_linklist(0,0));
    CHECK_EQUAL(table_2, &link_list_3->get_origin_table());
    CHECK_EQUAL(table,   &link_list_3->get_target_table());
    CHECK_EQUAL(1, link_list_3->size());
    row_3 = link_list_3->get(0);
    CHECK_EQUAL(table, row_3.get_table());
    CHECK_EQUAL(0, row_3.get_index());
    CHECK_EQUAL(1, table_2->get_backlink_count(0, *table, 1));
    CHECK(!link_list_4->is_attached());
    CHECK(table_4->is_null_link(0,0));
    {
        WriteTransaction wt(sg_w);
        TableRef table_w   = wt.get_table("table");
        TableRef table_2_w = wt.get_table("table_2");
        TableRef table_4_w = wt.get_table("table_4");
        table_w->remove_column(1);
        table_2_w->remove_column(0);
        table_4_w->remove_column(0);
        wt.commit();
    }
    LangBindHelper::advance_read(sg);
    group.verify();
    CHECK(table->is_attached());
    CHECK(table_2->is_attached());
    CHECK(table_3->is_attached());
    CHECK(table_4->is_attached());
    CHECK_EQUAL(1, table->get_column_count());
    CHECK_EQUAL(0, table_2->get_column_count());
    CHECK_EQUAL(0, table_3->get_column_count());
    CHECK_EQUAL(0, table_4->get_column_count());
    CHECK_EQUAL(type_LinkList, table->get_column_type(0));
    CHECK_EQUAL(table, table->get_link_target(0));
    CHECK_EQUAL(1, table->size());
    CHECK_EQUAL(0, table_2->size());
    CHECK_EQUAL(0, table_3->size());
    CHECK_EQUAL(0, table_4->size());
    CHECK(link_list->is_attached());
    CHECK_EQUAL(link_list, table->get_linklist(0,0));
    CHECK_EQUAL(table, &link_list->get_origin_table());
    CHECK_EQUAL(table, &link_list->get_target_table());
    CHECK_EQUAL(1, link_list->size());
    row = link_list->get(0);
    CHECK_EQUAL(table, row.get_table());
    CHECK_EQUAL(0, row.get_index());
    CHECK_EQUAL(1, table->get_backlink_count(0, *table, 0));
    CHECK(!link_list_3->is_attached());
    {
        WriteTransaction wt(sg_w);
        TableRef table_w   = wt.get_table("table");
        table_w->remove_column(0);
        wt.commit();
    }
    LangBindHelper::advance_read(sg);
    group.verify();
    CHECK(table->is_attached());
    CHECK(table_2->is_attached());
    CHECK(table_3->is_attached());
    CHECK(table_4->is_attached());
    CHECK_EQUAL(0, table->get_column_count());
    CHECK_EQUAL(0, table_2->get_column_count());
    CHECK_EQUAL(0, table_3->get_column_count());
    CHECK_EQUAL(0, table_4->get_column_count());
    CHECK_EQUAL(0, table->size());
    CHECK_EQUAL(0, table_2->size());
    CHECK_EQUAL(0, table_3->size());
    CHECK_EQUAL(0, table_4->size());
    CHECK(!link_list->is_attached());

    // Check that a row can be removed even when it participates in a link cycle
    {
        WriteTransaction wt(sg_w);
        TableRef table_w   = wt.get_table("table");
        table_w->add_column_link(type_Link,     "a", *table_w);
        table_w->add_column_link(type_LinkList, "b", *table_w);
        table_w->add_empty_row();
        table_w->set_link(0,0,0);
        table_w->get_linklist(1,0)->add(0);
        wt.commit();
    }
    LangBindHelper::advance_read(sg);
    group.verify();
    CHECK(table->is_attached());
    CHECK_EQUAL(2, table->get_column_count());
    CHECK_EQUAL(type_Link,     table->get_column_type(0));
    CHECK_EQUAL(type_LinkList, table->get_column_type(1));
    CHECK_EQUAL(table, table->get_link_target(0));
    CHECK_EQUAL(table, table->get_link_target(1));
    CHECK_EQUAL(1, table->size());
    CHECK_EQUAL(0, table->get_link(0,0));
    CHECK_NOT_EQUAL(link_list, table->get_linklist(1,0));
    link_list = table->get_linklist(1,0);
    CHECK_EQUAL(table, &link_list->get_origin_table());
    CHECK_EQUAL(table, &link_list->get_target_table());
    CHECK_EQUAL(1, link_list->size());
    row = link_list->get(0);
    CHECK_EQUAL(table, row.get_table());
    CHECK_EQUAL(0, row.get_index());
    {
        WriteTransaction wt(sg_w);
        TableRef table_w = wt.get_table("table");
        table_w->add_empty_row(2);
        table_w->move_last_over(0);
        table_w->set_link(0,0,1);
        table_w->set_link(0,1,0);
        table_w->get_linklist(1,0)->add(1);
        table_w->get_linklist(1,1)->add(0);
        wt.commit();
    }
    LangBindHelper::advance_read(sg);
    group.verify();
    CHECK(table->is_attached());
    CHECK_EQUAL(2, table->get_column_count());
    CHECK_EQUAL(type_Link,     table->get_column_type(0));
    CHECK_EQUAL(type_LinkList, table->get_column_type(1));
    CHECK_EQUAL(table, table->get_link_target(0));
    CHECK_EQUAL(table, table->get_link_target(1));
    CHECK_EQUAL(2, table->size());
    CHECK_EQUAL(1, table->get_link(0,0));
    CHECK_EQUAL(0, table->get_link(0,1));
    CHECK(!link_list->is_attached());
    CHECK_NOT_EQUAL(link_list, table->get_linklist(1,0));
    link_list   = table->get_linklist(1,0);
    link_list_2 = table->get_linklist(1,1);
    CHECK_EQUAL(1, link_list->size());
    CHECK_EQUAL(1, link_list_2->size());
    CHECK_EQUAL(1, table->get_backlink_count(0, *table, 0));
    CHECK_EQUAL(1, table->get_backlink_count(0, *table, 1));
    CHECK_EQUAL(1, table->get_backlink_count(1, *table, 0));
    CHECK_EQUAL(1, table->get_backlink_count(1, *table, 1));
    {
        WriteTransaction wt(sg_w);
        TableRef table_w = wt.get_table("table");
        table_w->move_last_over(0);
        wt.commit();
    }
    LangBindHelper::advance_read(sg);
    group.verify();
    CHECK(table->is_attached());
    CHECK_EQUAL(2, table->get_column_count());
    CHECK_EQUAL(type_Link,     table->get_column_type(0));
    CHECK_EQUAL(type_LinkList, table->get_column_type(1));
    CHECK_EQUAL(table, table->get_link_target(0));
    CHECK_EQUAL(table, table->get_link_target(1));
    CHECK_EQUAL(1, table->size());
    CHECK(table->is_null_link(0,0));
    CHECK(!link_list->is_attached());
    CHECK(link_list_2->is_attached());
    CHECK_EQUAL(link_list_2, table->get_linklist(1,0));
    link_list = link_list_2;
    link_list_2.reset();
    CHECK_EQUAL(table, &link_list->get_origin_table());
    CHECK_EQUAL(table, &link_list->get_target_table());
    CHECK(link_list->is_empty());
    CHECK_EQUAL(0, table->get_backlink_count(0, *table, 0));
    CHECK_EQUAL(0, table->get_backlink_count(0, *table, 1));
    {
        WriteTransaction wt(sg_w);
        TableRef table_2_w = wt.get_table("table_2");
        TableRef table_3_w = wt.get_table("table_3");
        table_2_w->add_column_link(type_Link,     "col_1", *table_3_w);
        table_3_w->add_column_link(type_LinkList, "col_2", *table_2_w);
        table_2_w->add_empty_row();
        table_3_w->add_empty_row();
        table_2_w->set_link(0,0,0);
        table_3_w->get_linklist(0,0)->add(0);
        wt.commit();
    }
    LangBindHelper::advance_read(sg);
    group.verify();
    CHECK(table_2->is_attached());
    CHECK(table_3->is_attached());
    CHECK_EQUAL(1, table_2->get_column_count());
    CHECK_EQUAL(1, table_3->get_column_count());
    CHECK_EQUAL(type_Link,     table_2->get_column_type(0));
    CHECK_EQUAL(type_LinkList, table_3->get_column_type(0));
    CHECK_EQUAL(table_3, table_2->get_link_target(0));
    CHECK_EQUAL(table_2, table_3->get_link_target(0));
    CHECK_EQUAL(1, table_2->size());
    CHECK_EQUAL(1, table_3->size());
    CHECK_EQUAL(0, table_2->get_link(0,0));
    link_list_3 = table_3->get_linklist(0,0);
    CHECK_EQUAL(table_3, &link_list_3->get_origin_table());
    CHECK_EQUAL(table_2, &link_list_3->get_target_table());
    CHECK_EQUAL(1, link_list_3->size());
    row_3 = link_list_3->get(0);
    CHECK_EQUAL(table_2, row_3.get_table());
    CHECK_EQUAL(0, row_3.get_index());
    CHECK_EQUAL(1, table_2->get_backlink_count(0, *table_3, 0));
    CHECK_EQUAL(1, table_3->get_backlink_count(0, *table_2, 0));
    {
        WriteTransaction wt(sg_w);
        TableRef table_2_w = wt.get_table("table_2");
        table_2_w->move_last_over(0);
        wt.commit();
    }
    LangBindHelper::advance_read(sg);
    group.verify();
    CHECK(table_2->is_attached());
    CHECK(table_3->is_attached());
    CHECK_EQUAL(1, table_2->get_column_count());
    CHECK_EQUAL(1, table_3->get_column_count());
    CHECK_EQUAL(type_Link,     table_2->get_column_type(0));
    CHECK_EQUAL(type_LinkList, table_3->get_column_type(0));
    CHECK_EQUAL(table_3, table_2->get_link_target(0));
    CHECK_EQUAL(table_2, table_3->get_link_target(0));
    CHECK(table_2->is_empty());
    CHECK_EQUAL(1, table_3->size());
    CHECK(link_list_3->is_attached());
    CHECK_EQUAL(link_list_3, table_3->get_linklist(0,0));
    CHECK_EQUAL(table_3, &link_list_3->get_origin_table());
    CHECK_EQUAL(table_2, &link_list_3->get_target_table());
    CHECK(link_list_3->is_empty());
    CHECK_EQUAL(0, table_3->get_backlink_count(0, *table_2, 0));
}


TEST(LangBindHelper_AdvanceReadTransact_InsertLink)
{
    // This test checks that Table::insert_link() works across transaction
    // boundaries (advance transaction).

    SHARED_GROUP_TEST_PATH(path);
    ShortCircuitHistory hist(path);
    SharedGroup sg(hist, SharedGroup::durability_Full, crypt_key());
    SharedGroup sg_w(hist, SharedGroup::durability_Full, crypt_key());

    // Start a read transaction (to be repeatedly advanced)
    ReadTransaction rt(sg);
    const Group& group = rt.get_group();
    CHECK_EQUAL(0, group.size());

    {
        WriteTransaction wt(sg_w);
        TableRef origin_w = wt.add_table("origin");
        TableRef target_w = wt.add_table("target");
        origin_w->add_column_link(type_Link, "", *target_w);
        target_w->add_column(type_Int, "");
        target_w->add_empty_row();
        wt.commit();
    }
    LangBindHelper::advance_read(sg);
    group.verify();
    ConstTableRef origin = group.get_table("origin");
    ConstTableRef target = group.get_table("target");
    {
        WriteTransaction wt(sg_w);
        TableRef origin_w = wt.get_table("origin");
        origin_w->insert_empty_row(0);
        origin_w->set_link(0,0,0);
        wt.commit();
    }
    LangBindHelper::advance_read(sg);
    group.verify();
}


TEST(LangBindHelper_AdvanceReadTransact_NonEndRowInsertWithLinks)
{
    SHARED_GROUP_TEST_PATH(path);
    ShortCircuitHistory hist(path);
    SharedGroup sg(hist, SharedGroup::durability_Full, crypt_key());
    SharedGroup sg_w(hist, SharedGroup::durability_Full, crypt_key());

    // Start a read transaction (to be repeatedly advanced)
    ReadTransaction rt(sg);
    const Group& group = rt.get_group();

    // Create two inter-linked tables, each with four rows
    {
        WriteTransaction wt(sg_w);
        TableRef foo_w = wt.add_table("foo");
        TableRef bar_w = wt.add_table("bar");
        foo_w->add_column_link(type_Link,     "l",  *bar_w);
        bar_w->add_column_link(type_LinkList, "ll", *foo_w);
        foo_w->add_empty_row(4);
        bar_w->add_empty_row(4);
        foo_w->set_link(0,0,3);
        foo_w->set_link(0,1,0);
        foo_w->set_link(0,3,0);
        bar_w->get_linklist(0,0)->add(1);
        bar_w->get_linklist(0,0)->add(2);
        bar_w->get_linklist(0,1)->add(0);
        bar_w->get_linklist(0,1)->add(3);
        bar_w->get_linklist(0,1)->add(0);
        bar_w->get_linklist(0,2)->add(2);
        bar_w->get_linklist(0,2)->add(2);
        bar_w->get_linklist(0,2)->add(2);
        bar_w->get_linklist(0,2)->add(0);
        wt.commit();
    }
    LangBindHelper::advance_read(sg);
    group.verify();

    ConstTableRef foo = rt.get_table("foo");
    ConstTableRef bar = rt.get_table("bar");
    ConstRow foo_0 = (*foo)[0];
    ConstRow foo_1 = (*foo)[1];
    ConstRow foo_2 = (*foo)[2];
    ConstRow foo_3 = (*foo)[3];
    ConstRow bar_0 = (*bar)[0];
    ConstRow bar_1 = (*bar)[1];
    ConstRow bar_2 = (*bar)[2];
    ConstRow bar_3 = (*bar)[3];
    ConstLinkViewRef link_list_0 = bar->get_linklist(0,0);
    ConstLinkViewRef link_list_1 = bar->get_linklist(0,1);
    ConstLinkViewRef link_list_2 = bar->get_linklist(0,2);
    ConstLinkViewRef link_list_3 = bar->get_linklist(0,3);

    // Perform two non-end insertions in each table.
    {
        WriteTransaction wt(sg_w);
        TableRef foo_w = wt.get_table("foo");
        TableRef bar_w = wt.get_table("bar");
        foo_w->insert_empty_row(2,1);
        foo_w->insert_empty_row(0,1);
        bar_w->insert_empty_row(3,1);
        bar_w->insert_empty_row(1,3);
        wt.commit();
    }
    LangBindHelper::advance_read(sg);
    group.verify();

    // Check that row and link list accessors are also properly adjusted.
    CHECK_EQUAL(1, foo_0.get_index());
    CHECK_EQUAL(2, foo_1.get_index());
    CHECK_EQUAL(4, foo_2.get_index());
    CHECK_EQUAL(5, foo_3.get_index());
    CHECK_EQUAL(0, bar_0.get_index());
    CHECK_EQUAL(4, bar_1.get_index());
    CHECK_EQUAL(5, bar_2.get_index());
    CHECK_EQUAL(7, bar_3.get_index());
    CHECK_EQUAL(0, link_list_0->get_origin_row_index());
    CHECK_EQUAL(4, link_list_1->get_origin_row_index());
    CHECK_EQUAL(5, link_list_2->get_origin_row_index());
    CHECK_EQUAL(7, link_list_3->get_origin_row_index());

    // Check that links and backlinks are properly adjusted.
    CHECK_EQUAL(7, foo_0.get_link(0));
    CHECK_EQUAL(0, foo_1.get_link(0));
    CHECK(foo_2.is_null_link(0));
    CHECK_EQUAL(0, foo_3.get_link(0));
    CHECK_EQUAL(2, link_list_0->get(0).get_index());
    CHECK_EQUAL(4, link_list_0->get(1).get_index());
    CHECK_EQUAL(1, link_list_1->get(0).get_index());
    CHECK_EQUAL(5, link_list_1->get(1).get_index());
    CHECK_EQUAL(1, link_list_1->get(2).get_index());
    CHECK_EQUAL(4, link_list_2->get(0).get_index());
    CHECK_EQUAL(4, link_list_2->get(1).get_index());
    CHECK_EQUAL(4, link_list_2->get(2).get_index());
    CHECK_EQUAL(1, link_list_2->get(3).get_index());
}


TEST(LangBindHelper_AdvanceReadTransact_RemoveTableWithColumns)
{
    SHARED_GROUP_TEST_PATH(path);
    ShortCircuitHistory hist(path);
    SharedGroup sg(hist, SharedGroup::durability_Full, crypt_key());
    SharedGroup sg_w(hist, SharedGroup::durability_Full, crypt_key());

    // Start a read transaction (to be repeatedly advanced)
    ReadTransaction rt(sg);
    const Group& group = rt.get_group();
    CHECK_EQUAL(0, group.size());

    {
        WriteTransaction wt(sg_w);
        TableRef alpha_w   = wt.add_table("alpha");
        TableRef beta_w    = wt.add_table("beta");
        TableRef gamma_w   = wt.add_table("gamma");
        TableRef delta_w   = wt.add_table("delta");
        TableRef epsilon_w = wt.add_table("epsilon");
        alpha_w->add_column(type_Int, "alpha-1");
        beta_w->add_column_link(type_Link, "beta-1", *delta_w);
        gamma_w->add_column_link(type_Link, "gamma-1", *gamma_w);
        delta_w->add_column(type_Int, "delta-1");
        epsilon_w->add_column_link(type_Link, "epsilon-1", *delta_w);
        wt.commit();
    }
    LangBindHelper::advance_read(sg);
    group.verify();

    CHECK_EQUAL(5, group.size());
    ConstTableRef alpha   = group.get_table("alpha");
    ConstTableRef beta    = group.get_table("beta");
    ConstTableRef gamma   = group.get_table("gamma");
    ConstTableRef delta   = group.get_table("delta");
    ConstTableRef epsilon = group.get_table("epsilon");

    // Remove table with columns, but no link columns, and table is not a link
    // target.
    {
        WriteTransaction wt(sg_w);
        wt.get_group().remove_table("alpha");
        wt.commit();
    }
    LangBindHelper::advance_read(sg);
    group.verify();

    CHECK_EQUAL(4, group.size());
    CHECK_NOT(alpha->is_attached());
    CHECK(beta->is_attached());
    CHECK(gamma->is_attached());
    CHECK(delta->is_attached());
    CHECK(epsilon->is_attached());

    // Remove table with link column, and table is not a link target.
    {
        WriteTransaction wt(sg_w);
        wt.get_group().remove_table("beta");
        wt.commit();
    }
    LangBindHelper::advance_read(sg);
    group.verify();

    CHECK_EQUAL(3, group.size());
    CHECK_NOT(beta->is_attached());
    CHECK(gamma->is_attached());
    CHECK(delta->is_attached());
    CHECK(epsilon->is_attached());

    // Remove table with self-link column, and table is not a target of link
    // columns of other tables.
    {
        WriteTransaction wt(sg_w);
        wt.get_group().remove_table("gamma");
        wt.commit();
    }
    LangBindHelper::advance_read(sg);
    group.verify();

    CHECK_EQUAL(2, group.size());
    CHECK_NOT(gamma->is_attached());
    CHECK(delta->is_attached());
    CHECK(epsilon->is_attached());

    // Try, but fail to remove table which is a target of link columns of other
    // tables.
    {
        WriteTransaction wt(sg_w);
        CHECK_THROW(wt.get_group().remove_table("delta"), CrossTableLinkTarget);
        wt.commit();
    }
    LangBindHelper::advance_read(sg);
    group.verify();

    CHECK_EQUAL(2, group.size());
    CHECK(delta->is_attached());
    CHECK(epsilon->is_attached());
}


TEST(LangBindHelper_AdvanceReadTransact_RemoveTableMovesTableWithLinksOver)
{
    // Create a scenario where a table is removed from the group, and the last
    // table in the group (which will be moved into the vacated slot) has both
    // link and backlink columns.

    SHARED_GROUP_TEST_PATH(path);
    ShortCircuitHistory hist(path);
    SharedGroup sg(hist, SharedGroup::durability_Full, crypt_key());
    SharedGroup sg_w(hist, SharedGroup::durability_Full, crypt_key());

    // Start a read transaction (to be repeatedly advanced)
    ReadTransaction rt(sg);
    const Group& group = rt.get_group();
    CHECK_EQUAL(0, group.size());

    std::string names[4];
    {
        WriteTransaction wt(sg_w);
        wt.add_table("alpha");
        wt.add_table("beta");
        wt.add_table("gamma");
        wt.add_table("delta");
        names[0] = wt.get_group().get_table_name(0);
        names[1] = wt.get_group().get_table_name(1);
        names[2] = wt.get_group().get_table_name(2);
        names[3] = wt.get_group().get_table_name(3);
        TableRef first_w  = wt.get_table(names[0]);
        TableRef third_w  = wt.get_table(names[2]);
        TableRef fourth_w = wt.get_table(names[3]);
        first_w->add_column_link(type_Link,  "one",   *third_w);
        third_w->add_column_link(type_Link,  "two",   *fourth_w);
        third_w->add_column_link(type_Link,  "three", *third_w);
        fourth_w->add_column_link(type_Link, "four",  *first_w);
        fourth_w->add_column_link(type_Link, "five",  *third_w);
        first_w->add_empty_row(2);
        third_w->add_empty_row(2);
        fourth_w->add_empty_row(2);
        first_w->set_link(0,0,0);  // first[0].one   = third[0]
        first_w->set_link(0,1,1);  // first[1].one   = third[1]
        third_w->set_link(0,0,1);  // third[0].two   = fourth[1]
        third_w->set_link(0,1,0);  // third[1].two   = fourth[0]
        third_w->set_link(1,0,1);  // third[0].three = third[1]
        third_w->set_link(1,1,1);  // third[1].three = third[1]
        fourth_w->set_link(0,0,0); // fourth[0].four = first[0]
        fourth_w->set_link(0,1,0); // fourth[1].four = first[0]
        fourth_w->set_link(1,0,0); // fourth[0].five = third[0]
        fourth_w->set_link(1,1,1); // fourth[1].five = third[1]
        wt.commit();
    }
    LangBindHelper::advance_read(sg);
    group.verify();

    ConstTableRef first  = group.get_table(names[0]);
    ConstTableRef second = group.get_table(names[1]);
    ConstTableRef third  = group.get_table(names[2]);
    ConstTableRef fourth = group.get_table(names[3]);

    {
        WriteTransaction wt(sg_w);
        wt.get_group().remove_table(1); // Second
        wt.commit();
    }
    LangBindHelper::advance_read(sg);
    group.verify();

    CHECK_EQUAL(3, group.size());
    CHECK(first->is_attached());
    CHECK_NOT(second->is_attached());
    CHECK(third->is_attached());
    CHECK(fourth->is_attached());
    CHECK_EQUAL(1, first->get_column_count());
    CHECK_EQUAL("one", first->get_column_name(0));
    CHECK_EQUAL(third, first->get_link_target(0));
    CHECK_EQUAL(2, third->get_column_count());
    CHECK_EQUAL("two",   third->get_column_name(0));
    CHECK_EQUAL("three", third->get_column_name(1));
    CHECK_EQUAL(fourth, third->get_link_target(0));
    CHECK_EQUAL(third,  third->get_link_target(1));
    CHECK_EQUAL(2, fourth->get_column_count());
    CHECK_EQUAL("four", fourth->get_column_name(0));
    CHECK_EQUAL("five", fourth->get_column_name(1));
    CHECK_EQUAL(first, fourth->get_link_target(0));
    CHECK_EQUAL(third, fourth->get_link_target(1));

    {
        WriteTransaction wt(sg_w);
        TableRef first_w  = wt.get_table(names[0]);
        TableRef third_w  = wt.get_table(names[2]);
        TableRef fourth_w = wt.get_table(names[3]);
        third_w->set_link(0,0,0);  // third[0].two   = fourth[0]
        fourth_w->set_link(0,1,1); // fourth[1].four = first[1]
        first_w->set_link(0,0,1);  // first[0].one   = third[1]
        wt.commit();
    }
    LangBindHelper::advance_read(sg);
    group.verify();

    CHECK_EQUAL(2, first->size());
    CHECK_EQUAL(1, first->get_link(0,0));
    CHECK_EQUAL(1, first->get_link(0,1));
    CHECK_EQUAL(1, first->get_backlink_count(0, *fourth, 0));
    CHECK_EQUAL(1, first->get_backlink_count(1, *fourth, 0));
    CHECK_EQUAL(2, third->size());
    CHECK_EQUAL(0, third->get_link(0,0));
    CHECK_EQUAL(0, third->get_link(0,1));
    CHECK_EQUAL(1, third->get_link(1,0));
    CHECK_EQUAL(1, third->get_link(1,1));
    CHECK_EQUAL(0, third->get_backlink_count(0, *first,  0));
    CHECK_EQUAL(2, third->get_backlink_count(1, *first,  0));
    CHECK_EQUAL(0, third->get_backlink_count(0, *third,  1));
    CHECK_EQUAL(2, third->get_backlink_count(1, *third,  1));
    CHECK_EQUAL(1, third->get_backlink_count(0, *fourth, 1));
    CHECK_EQUAL(1, third->get_backlink_count(1, *fourth, 1));
    CHECK_EQUAL(2, fourth->size());
    CHECK_EQUAL(0, fourth->get_link(0,0));
    CHECK_EQUAL(1, fourth->get_link(0,1));
    CHECK_EQUAL(0, fourth->get_link(1,0));
    CHECK_EQUAL(1, fourth->get_link(1,1));
    CHECK_EQUAL(2, fourth->get_backlink_count(0, *third, 0));
    CHECK_EQUAL(0, fourth->get_backlink_count(1, *third, 0));
}

TEST(LangBindHelper_AdvanceReadTransact_CascadeRemove_ColumnLink)
{
    SHARED_GROUP_TEST_PATH(path);
    ShortCircuitHistory hist(path);
    SharedGroup sg(hist, SharedGroup::durability_Full, crypt_key());
    SharedGroup sg_w(hist, SharedGroup::durability_Full, crypt_key());

    {
        WriteTransaction wt(sg_w);
        Table& origin = *wt.add_table("origin");
        Table& target = *wt.add_table("target");
        origin.add_column_link(type_Link, "o_1", target, link_Strong);
        target.add_column(type_Int, "t_1");
        wt.commit();
    }

    // Start a read transaction (to be repeatedly advanced)
    ReadTransaction rt(sg);
    const Group& group = rt.get_group();
    const Table& target = *group.get_table("target");

    ConstRow target_row_0, target_row_1;

    auto perform_change = [&](std::function<void (Table&)> func) {
        // Ensure there are two rows in each table, with each row in `origin`
        // pointing to the corresponding row in `target`
        {
            WriteTransaction wt(sg_w);
            Table& origin_w = *wt.get_table("origin");
            Table& target_w = *wt.get_table("target");

            origin_w.clear();
            target_w.clear();
            origin_w.add_empty_row(2);
            target_w.add_empty_row(2);
            origin_w[0].set_link(0, 0);
            origin_w[1].set_link(0, 1);

            wt.commit();
        }

        // Grab the row accessors before applying the modification being tested
        LangBindHelper::advance_read(sg);
        group.verify();
        target_row_0 = target.get(0);
        target_row_1 = target.get(1);

        // Perform the modification
        {
            WriteTransaction wt(sg_w);
            func(*wt.get_table("origin"));
            wt.commit();
        }

        LangBindHelper::advance_read(sg);
        group.verify();
        // Leave `group` and the target accessors in a state which can be tested
        // with the changes applied
    };

    // Break link by nullifying
    perform_change([](Table& origin) {
        origin[1].nullify_link(0);
    });
    CHECK(target_row_0 && !target_row_1);
    CHECK_EQUAL(target.size(), 1);

    // Break link by reassign
    perform_change([](Table& origin) {
        origin[1].set_link(0, 0);
    });
    CHECK(target_row_0 && !target_row_1);
    CHECK_EQUAL(target.size(), 1);

    // Avoid breaking link by reassigning self
    perform_change([](Table& origin) {
        origin[1].set_link(0, 1);
    });
    // Should not delete anything
    CHECK(target_row_0 && target_row_1);
    CHECK_EQUAL(target.size(), 2);

    // Break link by explicit row removal
    perform_change([](Table& origin) {
        origin[1].move_last_over();
    });
    CHECK(target_row_0 && !target_row_1);
    CHECK_EQUAL(target.size(), 1);

    // Break link by clearing table
    perform_change([](Table& origin) {
        origin.clear();
    });
    CHECK(!target_row_0 && !target_row_1);
    CHECK_EQUAL(target.size(), 0);
}


TEST(LangBindHelper_AdvanceReadTransact_CascadeRemove_ColumnLinkList)
{
    SHARED_GROUP_TEST_PATH(path);
    ShortCircuitHistory hist(path);
    SharedGroup sg(hist, SharedGroup::durability_Full, crypt_key());
    SharedGroup sg_w(hist, SharedGroup::durability_Full, crypt_key());

    {
        WriteTransaction wt(sg_w);
        Table& origin = *wt.add_table("origin");
        Table& target = *wt.add_table("target");
        origin.add_column_link(type_LinkList, "o_1", target, link_Strong);
        target.add_column(type_Int, "t_1");
        wt.commit();
    }

    // Start a read transaction (to be repeatedly advanced)
    ReadTransaction rt(sg);
    const Group& group = rt.get_group();
    const Table& target = *group.get_table("target");

    ConstRow target_row_0, target_row_1;

    auto perform_change = [&](std::function<void (Table&)> func) {
        // Ensure there are two rows in each table, with the first row in `origin`
        // linking to the first row in `target`, and the second row in `origin`
        // linking to both rows in `target`
        {
            WriteTransaction wt(sg_w);
            Table& origin_w = *wt.get_table("origin");
            Table& target_w = *wt.get_table("target");

            origin_w.clear();
            target_w.clear();
            origin_w.add_empty_row(2);
            target_w.add_empty_row(2);
            origin_w[0].get_linklist(0)->add(0);
            origin_w[1].get_linklist(0)->add(0);
            origin_w[1].get_linklist(0)->add(1);


            wt.commit();
        }

        // Grab the row accessors before applying the modification being tested
        LangBindHelper::advance_read(sg);
        group.verify();
        target_row_0 = target.get(0);
        target_row_1 = target.get(1);

        // Perform the modification
        {
            WriteTransaction wt(sg_w);
            func(*wt.get_table("origin"));
            wt.commit();
        }

        LangBindHelper::advance_read(sg);
        group.verify();
        // Leave `group` and the target accessors in a state which can be tested
        // with the changes applied
    };

    // Break link by clearing list
    perform_change([](Table& origin) {
        origin[1].get_linklist(0)->clear();
    });
    CHECK(target_row_0 && !target_row_1);
    CHECK_EQUAL(target.size(), 1);

    // Break link by removal from list
    perform_change([](Table& origin) {
        origin[1].get_linklist(0)->remove(1);
    });
    CHECK(target_row_0 && !target_row_1);
    CHECK_EQUAL(target.size(), 1);

    // Break link by reassign
    perform_change([](Table& origin) {
        origin[1].get_linklist(0)->set(1, 0);
    });
    CHECK(target_row_0 && !target_row_1);
    CHECK_EQUAL(target.size(), 1);

    // Avoid breaking link by reassigning self
    perform_change([](Table& origin) {
        origin[1].get_linklist(0)->set(1, 1);
    });
    // Should not delete anything
    CHECK(target_row_0 && target_row_1);
    CHECK_EQUAL(target.size(), 2);

    // Break link by explicit row removal
    perform_change([](Table& origin) {
        origin[1].move_last_over();
    });
    CHECK(target_row_0 && !target_row_1);
    CHECK_EQUAL(target.size(), 1);

    // Break link by clearing table
    perform_change([](Table& origin) {
        origin.clear();
    });
    CHECK(!target_row_0 && !target_row_1);
    CHECK_EQUAL(target.size(), 0);
}


TEST(LangBindHelper_AdvanceReadTransact_IntIndex)
{
    SHARED_GROUP_TEST_PATH(path);

    std::unique_ptr<Replication> hist(make_client_history(path, crypt_key()));
    SharedGroup sg(*hist, SharedGroup::durability_Full, crypt_key());
    Group& g = const_cast<Group&>(sg.begin_read());

    LangBindHelper::promote_to_write(sg);

    TableRef target = g.add_table("target");
    target->add_column(type_Int, "pk");
    target->add_search_index(0);

    target->add_empty_row(REALM_MAX_BPNODE_SIZE+1);

    LangBindHelper::commit_and_continue_as_read(sg);

    // open a second copy that'll be advanced over the write
    std::unique_ptr<Replication> hist_r(make_client_history(path, crypt_key()));
    SharedGroup sg_r(*hist_r, SharedGroup::durability_Full, crypt_key());
    Group& g_r = const_cast<Group&>(sg_r.begin_read());
    TableRef t_r = g_r.get_table("target");

    LangBindHelper::promote_to_write(sg);
    // Ensure that the index has a different bptree layout so that failing to
    // refresh it will do bad things
    for (int i = 0; i < REALM_MAX_BPNODE_SIZE + 1; ++i)
        target->set_int(0, i, i);
    LangBindHelper::commit_and_continue_as_read(sg);

    LangBindHelper::promote_to_write(sg_r);
    // Crashes if index has an invalid parent ref
    t_r->clear();
}

TEST(LangBindHelper_AdvanceReadTransact_TableClear)
{
    SHARED_GROUP_TEST_PATH(path);

    std::unique_ptr<Replication> hist(make_client_history(path, crypt_key()));
    SharedGroup sg(*hist, SharedGroup::durability_Full, crypt_key());

    {
        WriteTransaction wt(sg);
        TableRef table = wt.add_table("table");
        table->add_column(type_Int, "col");
        table->add_empty_row();
        wt.commit();
    }

    ConstTableRef table = sg.begin_read().get_table("table");
    TableView tv = table->where().find_all();
    ConstRow row = table->get(0);
    CHECK(row.is_attached());

    {
        std::unique_ptr<Replication> hist_w(make_client_history(path, crypt_key()));
        SharedGroup sg_w(*hist_w, SharedGroup::durability_Full, crypt_key());

        WriteTransaction wt(sg_w);
        wt.get_table("table")->clear();
        wt.commit();
    }

    LangBindHelper::advance_read(sg);

    CHECK(!row.is_attached());

    CHECK_EQUAL(tv.size(), 1);
    CHECK(!tv.is_in_sync());
    CHECK(!tv.is_row_attached(0));

    tv.sync_if_needed();
    CHECK_EQUAL(tv.size(), 0);
}

TEST(LangBindHelper_AdvanceReadTransact_UnorderedTableViewClear)
{
    SHARED_GROUP_TEST_PATH(path);

    std::unique_ptr<Replication> hist(make_client_history(path, crypt_key()));
    SharedGroup sg(*hist, SharedGroup::durability_Full, crypt_key());

    {
        WriteTransaction wt(sg);
        TableRef table = wt.add_table("table");
        table->add_column(type_Int, "col");
        table->add_empty_row(3);
        table->set_int(0, 0, 0);
        table->set_int(0, 1, 1);
        table->set_int(0, 2, 2);
        wt.commit();
    }

    ConstTableRef table = sg.begin_read().get_table("table");
    ConstRow row = table->get(2);
    CHECK_EQUAL(row.get_int(0), 2);

    {
        std::unique_ptr<Replication> hist_w(make_client_history(path, crypt_key()));
        SharedGroup sg_w(*hist_w, SharedGroup::durability_Full, crypt_key());

        // Remove the first row via unordered removal, resulting in the '2' row
        // moving to index 0 (with ordered removal it would instead move to index 1)
        WriteTransaction wt(sg_w);
        wt.get_table("table")->where().equal(0, 0).find_all().clear(RemoveMode::unordered);
        wt.commit();
    }

    LangBindHelper::advance_read(sg);

    CHECK(row.is_attached());
    CHECK_EQUAL(row.get_int(0), 2);
}

namespace {
// A base class for transaction log parsers so that tests which want to test
// just a single part of the transaction log handling don't have to implement
// the entire interface
class NoOpTransactionLogParser {
public:
    NoOpTransactionLogParser(TestContext& test_context) : test_context(test_context) { }

    size_t get_current_table() const
    {
        return m_current_table;
    }

    std::pair<size_t, size_t> get_current_linkview() const
    {
        return {m_current_linkview_col, m_current_linkview_row};
    }

protected:
    TestContext& test_context;

private:
    size_t m_current_table = realm::npos;
    size_t m_current_linkview_col = realm::npos;
    size_t m_current_linkview_row = realm::npos;

public:
    void parse_complete() { }

    bool select_table(size_t group_level_ndx, int, const size_t*)
    {
        m_current_table = group_level_ndx;
        return true;
    }

    bool select_link_list(size_t col_ndx, size_t row_ndx, size_t)
    {
        m_current_linkview_col = col_ndx;
        m_current_linkview_row = row_ndx;
        return true;
    }

    // subtables not supported
    bool select_descriptor(int, const size_t*) { return false; }

    // Default no-op implmentations of all of the mutation instructions
    bool insert_group_level_table(size_t, size_t, StringData) { return false; }
    bool erase_group_level_table(size_t, size_t) { return false; }
    bool rename_group_level_table(size_t, StringData) { return false; }
    bool move_group_level_table(size_t, size_t) { return false; }
    bool insert_column(size_t, DataType, StringData, bool) { return false; }
    bool insert_link_column(size_t, DataType, StringData, size_t, size_t) { return false; }
    bool erase_column(size_t) { return false; }
    bool erase_link_column(size_t, size_t, size_t) { return false; }
    bool rename_column(size_t, StringData) { return false; }
    bool move_column(size_t, size_t) { return false; }
    bool add_search_index(size_t) { return false; }
    bool remove_search_index(size_t) { return false; }
    bool add_primary_key(size_t) { return false; }
    bool remove_primary_key() { return false; }
    bool set_link_type(size_t, LinkType) { return false; }
    bool insert_empty_rows(size_t, size_t, size_t, bool) { return false; }
    bool erase_rows(size_t, size_t, size_t, bool) { return false; }
    bool swap_rows(size_t, size_t) { return false; }
    bool change_link_targets(size_t, size_t) { return false; }
    bool clear_table() noexcept { return false; }
    bool link_list_set(size_t, size_t) { return false; }
    bool link_list_insert(size_t, size_t) { return false; }
    bool link_list_erase(size_t) { return false; }
    bool link_list_nullify(size_t) { return false; }
    bool link_list_clear(size_t) { return false; }
    bool link_list_move(size_t, size_t) { return false; }
    bool link_list_swap(size_t, size_t) { return false; }
    bool set_int(size_t, size_t, int_fast64_t) { return false; }
    bool set_int_unique(size_t, size_t, size_t, int_fast64_t) { return false; }
    bool set_bool(size_t, size_t, bool) { return false; }
    bool set_float(size_t, size_t, float) { return false; }
    bool set_double(size_t, size_t, double) { return false; }
    bool set_string(size_t, size_t, StringData) { return false; }
    bool set_string_unique(size_t, size_t, size_t, StringData) { return false; }
    bool set_binary(size_t, size_t, BinaryData) { return false; }
    bool set_date_time(size_t, size_t, DateTime) { return false; }
    bool set_table(size_t, size_t) { return false; }
    bool set_mixed(size_t, size_t, const Mixed&) { return false; }
    bool set_link(size_t, size_t, size_t, size_t) { return false; }
    bool set_null(size_t, size_t) { return false; }
    bool nullify_link(size_t, size_t, size_t) { return false; }
    bool insert_substring(size_t, size_t, size_t, StringData) { return false; }
    bool erase_substring(size_t, size_t, size_t, size_t) { return false; }
    bool optimize_table() { return false; }
};

struct AdvanceReadTransact {
    template<typename Func>
    static void call(SharedGroup& sg, Func&& func)
    {
        LangBindHelper::advance_read(sg, std::forward<Func&&>(func));
    }
};

struct PromoteThenRollback {
    template<typename Func>
    static void call(SharedGroup& sg, Func&& func)
    {
        LangBindHelper::promote_to_write(sg, std::forward<Func&&>(func));
        LangBindHelper::rollback_and_continue_as_read(sg);
    }
};

} // unnamed namespace


TEST_TYPES(LangBindHelper_AdvanceReadTransact_TransactLog, AdvanceReadTransact, PromoteThenRollback)
{
    SHARED_GROUP_TEST_PATH(path);
    std::unique_ptr<Replication> hist(make_client_history(path, crypt_key()));
    SharedGroup sg(*hist, SharedGroup::durability_Full, crypt_key());

    {
        WriteTransaction wt(sg);
        wt.add_table("table 1")->add_column(type_Int, "int");
        wt.add_table("table 2")->add_column(type_Int, "int");
        wt.commit();
    }

    sg.begin_read();

    { // With no changes, the handler should not be called at all
        struct : NoOpTransactionLogParser {
            using NoOpTransactionLogParser::NoOpTransactionLogParser;
            void parse_complete()
            {
                CHECK(false);
            }
        } parser(test_context);
        TEST_TYPE::call(sg, parser);
    }

    std::unique_ptr<Replication> hist_w(make_client_history(path, crypt_key()));
    SharedGroup sg_w(*hist_w, SharedGroup::durability_Full, crypt_key());

    { // With an empty change, parse_complete() and nothing else should be called
        WriteTransaction wt(sg_w);
        wt.commit();

        struct foo: NoOpTransactionLogParser {
            using NoOpTransactionLogParser::NoOpTransactionLogParser;

            bool called = false;
            void parse_complete()
            {
                called = true;
            }
        } parser(test_context);
        TEST_TYPE::call(sg, parser);
        CHECK(parser.called);
    }

    { // Make a simple modification and verify that the appropriate handler is called
        WriteTransaction wt(sg_w);
        wt.get_table("table 1")->add_empty_row();
        wt.get_table("table 2")->add_empty_row();
        wt.commit();

        struct foo : NoOpTransactionLogParser {
            using NoOpTransactionLogParser::NoOpTransactionLogParser;

            size_t expected_table = 0;

            bool insert_empty_rows(size_t row_ndx, size_t num_rows_to_insert,
                                   size_t prior_num_rows, bool unordered)
            {
                CHECK_EQUAL(expected_table, get_current_table());
                ++expected_table;

                CHECK_EQUAL(0, row_ndx);
                CHECK_EQUAL(1, num_rows_to_insert);
                CHECK_EQUAL(0, prior_num_rows);
                CHECK(!unordered);

                return true;
            }
        } parser(test_context);
        TEST_TYPE::call(sg, parser);
        CHECK_EQUAL(2, parser.expected_table);
    }

    { // Add a table with some links
        WriteTransaction wt(sg_w);
        TableRef table = wt.add_table("link origin");
        table->add_column_link(type_Link, "link", *wt.get_table("table 1"));
        table->add_column_link(type_LinkList, "linklist", *wt.get_table("table 2"));
        table->add_empty_row();
        table->set_link(0, 0, 0);
        table->get_linklist(1, 0)->add(0);
        wt.commit();

        LangBindHelper::advance_read(sg);
    }

    { // Verify that deleting the targets of the links logs link nullifications
        WriteTransaction wt(sg_w);
        wt.get_table("table 1")->move_last_over(0);
        wt.get_table("table 2")->move_last_over(0);
        wt.commit();

        struct : NoOpTransactionLogParser {
            using NoOpTransactionLogParser::NoOpTransactionLogParser;

            bool erase_rows(size_t row_ndx, size_t num_rows_to_erase,
                            size_t prior_num_rows, bool unordered)
            {
                CHECK_EQUAL(0, row_ndx);
                CHECK_EQUAL(1, num_rows_to_erase);
                CHECK_EQUAL(1, prior_num_rows);
                CHECK(unordered);
                return true;
            }

            bool link_list_nullify(size_t ndx)
            {
                CHECK_EQUAL(2, get_current_table());
                CHECK_EQUAL(1, get_current_linkview().first);
                CHECK_EQUAL(0, get_current_linkview().second);

                CHECK_EQUAL(0, ndx);
                return true;
            }

            bool nullify_link(size_t col_ndx, size_t row_ndx, size_t)
            {
                CHECK_EQUAL(2, get_current_table());
                CHECK_EQUAL(0, col_ndx);
                CHECK_EQUAL(0, row_ndx);
                return true;
            }
        } parser(test_context);
        TEST_TYPE::call(sg, parser);
    }

    { // Verify that clear() logs the correct rows
        WriteTransaction wt(sg_w);
        wt.get_table("table 2")->add_empty_row(10);

        LinkViewRef lv = wt.get_table("link origin")->get_linklist(1, 0);
        lv->add(1);
        lv->add(3);
        lv->add(5);

        wt.commit();
        LangBindHelper::advance_read(sg);
    }

    {
        WriteTransaction wt(sg_w);
        wt.get_table("link origin")->get_linklist(1, 0)->clear();
        wt.commit();

        struct : NoOpTransactionLogParser {
            using NoOpTransactionLogParser::NoOpTransactionLogParser;

            bool link_list_clear(size_t old_list_size) const
            {
                CHECK_EQUAL(2, get_current_table());
                CHECK_EQUAL(1, get_current_linkview().first);
                CHECK_EQUAL(0, get_current_linkview().second);

                CHECK_EQUAL(3, old_list_size);
                return true;
            }
        } parser(test_context);
        TEST_TYPE::call(sg, parser);
    }
}


TEST(LangBindHelper_AdvanceReadTransact_ErrorInObserver)
{
    SHARED_GROUP_TEST_PATH(path);
    std::unique_ptr<Replication> hist(make_client_history(path, crypt_key()));
    SharedGroup sg(*hist, SharedGroup::durability_Full, crypt_key());

    // Add some initial data and then begin a read transaction at that version
    {
        WriteTransaction wt(sg);
        TableRef table = wt.add_table("Table");
        table->add_column(type_Int, "int");
        table->add_empty_row();
        table->set_int(0, 0, 10);
        wt.commit();
    }
    const Group& g = sg.begin_read();

    // Modify the data with a different SG so that we can determine which version
    // the read transaction is using
    {
        std::unique_ptr<Replication> hist_w(make_client_history(path, crypt_key()));
        SharedGroup sg_w(*hist_w, SharedGroup::durability_Full, crypt_key());
        WriteTransaction wt(sg_w);
        wt.get_table("Table")->set_int(0, 0, 20);
        wt.commit();
    }

    struct ObserverError { };
    try {
        struct : NoOpTransactionLogParser {
            using NoOpTransactionLogParser::NoOpTransactionLogParser;

            bool set_int(size_t, size_t, size_t) const
            {
                throw ObserverError();
            }
        } parser(test_context);

        LangBindHelper::advance_read(sg, parser);
        CHECK(false); // Should not be reached
    }
    catch (ObserverError) {
    }

    // Should still see data from old version
    CHECK_EQUAL(10, g.get_table("Table")->get_int(0, 0));

    // Should be able to advance to the new version still
    LangBindHelper::advance_read(sg);

    // And see that version's data
    CHECK_EQUAL(20, g.get_table("Table")->get_int(0, 0));
}


TEST(LangBindHelper_ImplicitTransactions)
{
    SHARED_GROUP_TEST_PATH(path);
    std::unique_ptr<Replication> hist(make_client_history(path, crypt_key()));
    SharedGroup sg(*hist, SharedGroup::durability_Full, crypt_key());
    {
        WriteTransaction wt(sg);
        wt.add_table<TestTableShared>("table")->add_empty_row();
        wt.commit();
    }
    std::unique_ptr<Replication> hist2(make_client_history(path, crypt_key()));
    SharedGroup sg2(*hist2, SharedGroup::durability_Full, crypt_key());
    Group& g = const_cast<Group&>(sg.begin_read());
    TestTableShared::Ref table = g.get_table<TestTableShared>("table");
    for (int i = 0; i<100; i++) {
        {
            // change table in other context
            WriteTransaction wt(sg2);
            wt.get_table<TestTableShared>("table")[0].first += 100;
            wt.commit();
        }
        // verify we can't see the update
        CHECK_EQUAL(i, table[0].first);
        LangBindHelper::advance_read(sg);
        // now we CAN see it, and through the same accessor
        CHECK(table->is_attached());
        CHECK_EQUAL(i + 100, table[0].first);
        {
            // change table in other context
            WriteTransaction wt(sg2);
            wt.get_table<TestTableShared>("table")[0].first += 10000;
            wt.commit();
        }
        // can't see it:
        CHECK_EQUAL(i + 100, table[0].first);
        LangBindHelper::promote_to_write(sg);
        // CAN see it:
        CHECK(table->is_attached());
        CHECK_EQUAL(i + 10100, table[0].first);
        table[0].first -= 10100;
        table[0].first += 1;
        LangBindHelper::commit_and_continue_as_read(sg);
        CHECK(table->is_attached());
        CHECK_EQUAL(i+1, table[0].first);
    }
    sg.end_read();
}


TEST(LangBindHelper_RollbackAndContinueAsRead)
{
    SHARED_GROUP_TEST_PATH(path);
    std::unique_ptr<Replication> hist(make_client_history(path, crypt_key()));
    SharedGroup sg(*hist, SharedGroup::durability_Full, crypt_key());
    {
        Group* group = const_cast<Group*>(&sg.begin_read());
       {
            LangBindHelper::promote_to_write(sg);
            TableRef origin = group->get_or_add_table("origin");
            origin->add_column(type_Int, "");
            origin->add_empty_row();
            origin->set_int(0,0,42);
            LangBindHelper::commit_and_continue_as_read(sg);
        }
        group->verify();
        {
            // rollback of group level table insertion
            LangBindHelper::promote_to_write(sg);
            TableRef o = group->get_or_add_table("nullermand");
            TableRef o2 = group->get_table("nullermand");
            REALM_ASSERT(o2);
            LangBindHelper::rollback_and_continue_as_read(sg);
            TableRef o3 = group->get_table("nullermand");
            REALM_ASSERT(!o3);
            REALM_ASSERT(o2->is_attached() == false);
        }

        TableRef origin = group->get_table("origin");
        Row row = origin->get(0);
        CHECK_EQUAL(42, origin->get_int(0,0));

        {
            LangBindHelper::promote_to_write(sg);
            origin->insert_empty_row(0);
            origin->set_int(0,0,5746);
            CHECK_EQUAL(42, origin->get_int(0,1));
            CHECK_EQUAL(5746, origin->get_int(0,0));
            CHECK_EQUAL(42, row.get_int(0));
            CHECK_EQUAL(2, origin->size());
            group->verify();
            LangBindHelper::rollback_and_continue_as_read(sg);
        }
        CHECK_EQUAL(1, origin->size());
        group->verify();
        CHECK_EQUAL(42, origin->get_int(0,0));
        CHECK_EQUAL(42, row.get_int(0));

        {
            LangBindHelper::promote_to_write(sg);
            origin->add_empty_row();
            origin->set_int(0,1,42);
            LangBindHelper::commit_and_continue_as_read(sg);
        }
        Row row2 = origin->get(1);
        CHECK_EQUAL(2, origin->size());

        {
            LangBindHelper::promote_to_write(sg);
            origin->move_last_over(0);
            CHECK_EQUAL(1, origin->size());
            CHECK_EQUAL(42, row2.get_int(0));
            CHECK_EQUAL(42, origin->get_int(0,0));
            group->verify();
            LangBindHelper::rollback_and_continue_as_read(sg);
        }
        CHECK_EQUAL(2, origin->size());
        group->verify();
        CHECK_EQUAL(42, row2.get_int(0));
        CHECK_EQUAL(42, origin->get_int(0,1));
        sg.end_read();
    }
}


TEST(LangBindHelper_RollbackAndContinueAsReadGroupLevelTableRemoval)
{
    SHARED_GROUP_TEST_PATH(path);
    std::unique_ptr<Replication> hist(make_client_history(path, crypt_key()));
    SharedGroup sg(*hist, SharedGroup::durability_Full, crypt_key());
    Group* group = const_cast<Group*>(&sg.begin_read());
    {
        LangBindHelper::promote_to_write(sg);
        TableRef origin = group->get_or_add_table("a_table");
        LangBindHelper::commit_and_continue_as_read(sg);
    }
    group->verify();
    {
        // rollback of group level table delete
        LangBindHelper::promote_to_write(sg);
        TableRef o2 = group->get_table("a_table");
        REALM_ASSERT(o2);
        group->remove_table("a_table");
        TableRef o3 = group->get_table("a_table");
        REALM_ASSERT(!o3);
        LangBindHelper::rollback_and_continue_as_read(sg);
        TableRef o4 = group->get_table("a_table");
        REALM_ASSERT(o4);
    }
    group->verify();
}


TEST(LangBindHelper_RollbackCircularReferenceRemoval)
{
    SHARED_GROUP_TEST_PATH(path);
    std::unique_ptr<Replication> hist(make_client_history(path, crypt_key()));
    SharedGroup sg(*hist, SharedGroup::durability_Full, crypt_key());
    Group* group = const_cast<Group*>(&sg.begin_read());
    {
        LangBindHelper::promote_to_write(sg);
        TableRef alpha = group->get_or_add_table("alpha");
        TableRef beta = group->get_or_add_table("beta");
        alpha->add_column_link(type_Link, "beta-1", *beta);
        beta->add_column_link(type_Link, "alpha-1", *alpha);
        LangBindHelper::commit_and_continue_as_read(sg);
    }
    group->verify();
    {
        LangBindHelper::promote_to_write(sg);
        CHECK_EQUAL(2, group->size());
        TableRef alpha = group->get_table("alpha");
        TableRef beta = group->get_table("beta");

        CHECK_THROW(group->remove_table("alpha"), CrossTableLinkTarget);
        beta->remove_column(0);
        alpha->remove_column(0);
        group->remove_table("beta");
        CHECK_NOT(group->has_table("beta"));

        // Version 1: This crashes
        LangBindHelper::rollback_and_continue_as_read(sg);
        CHECK_EQUAL(2, group->size());

//        // Version 2: This works
//        LangBindHelper::commit_and_continue_as_read(sg);
//        CHECK_EQUAL(1, group->size());

    }
    group->verify();
}


TEST(LangBindHelper_RollbackAndContinueAsReadColumnAdd)
{
    SHARED_GROUP_TEST_PATH(path);
    std::unique_ptr<Replication> hist(make_client_history(path, crypt_key()));
    SharedGroup sg(*hist, SharedGroup::durability_Full, crypt_key());
    Group* group = const_cast<Group*>(&sg.begin_read());
    TableRef t;
    {
        LangBindHelper::promote_to_write(sg);
        t = group->get_or_add_table("a_table");
        t->add_column(type_Int, "lorelei");
        t->insert_empty_row(0);
        t->set_int(0,0,43);
        CHECK_EQUAL(1, t->get_descriptor()->get_column_count());
        LangBindHelper::commit_and_continue_as_read(sg);
    }
    group->verify();
    {
        // add a column and regret it again
        LangBindHelper::promote_to_write(sg);
        t->add_column(type_Int, "riget");
        t->set_int(1,0,44);
        CHECK_EQUAL(2, t->get_descriptor()->get_column_count());
        group->verify();
        LangBindHelper::rollback_and_continue_as_read(sg);
        group->verify();
        CHECK_EQUAL(1, t->get_descriptor()->get_column_count());
    }
    group->verify();
}


// This issue was uncovered while looking into the RollbackCircularReferenceRemoval issue
TEST(LangBindHelper_TableLinkingRemovalIssue)
{
    SHARED_GROUP_TEST_PATH(path);
    std::unique_ptr<Replication> hist(make_client_history(path, crypt_key()));
    SharedGroup sg(*hist, SharedGroup::durability_Full, crypt_key());
    Group* group = const_cast<Group*>(&sg.begin_read());
    {
        LangBindHelper::promote_to_write(sg);
        TableRef t1 = group->get_or_add_table("t1");
        TableRef t2 = group->get_or_add_table("t2");
        TableRef t3 = group->get_or_add_table("t3");
        TableRef t4 = group->get_or_add_table("t4");
        t1->add_column_link(type_Link, "l12", *t2);
        t2->add_column_link(type_Link, "l23", *t3);
        t3->add_column_link(type_Link, "l34", *t4);
        LangBindHelper::commit_and_continue_as_read(sg);
    }
    group->verify();
    {
        LangBindHelper::promote_to_write(sg);
        CHECK_EQUAL(4, group->size());

        group->remove_table("t1");
        group->remove_table("t2");
        group->remove_table("t3"); // CRASHES HERE
        group->remove_table("t4");

        LangBindHelper::rollback_and_continue_as_read(sg);
        CHECK_EQUAL(4, group->size());
    }
    group->verify();
}


// This issue was uncovered while looking into the RollbackCircularReferenceRemoval issue
TEST(LangBindHelper_RollbackTableRemove)
{
    SHARED_GROUP_TEST_PATH(path);
    std::unique_ptr<Replication> hist(make_client_history(path, crypt_key()));
    SharedGroup sg(*hist, SharedGroup::durability_Full, crypt_key());
    Group* group = const_cast<Group*>(&sg.begin_read());
    {
        LangBindHelper::promote_to_write(sg);
        TableRef alpha = group->get_or_add_table("alpha");
        TableRef beta = group->get_or_add_table("beta");
        beta->add_column_link(type_Link, "alpha-1", *alpha);
        LangBindHelper::commit_and_continue_as_read(sg);
    }
    group->verify();
    {
        LangBindHelper::promote_to_write(sg);
        CHECK_EQUAL(2, group->size());
        TableRef alpha = group->get_table("alpha");
        TableRef beta = group->get_table("beta");
        group->remove_table("beta");
        CHECK_NOT(group->has_table("beta"));

        LangBindHelper::rollback_and_continue_as_read(sg);
        CHECK_EQUAL(2, group->size());

    }
    group->verify();
}


TEST(LangBindHelper_RollbackTableRemove2)
{
    SHARED_GROUP_TEST_PATH(path);
    std::unique_ptr<Replication> hist(make_client_history(path, crypt_key()));
    SharedGroup sg(*hist, SharedGroup::durability_Full, crypt_key());
    Group* group = const_cast<Group*>(&sg.begin_read());
    {
        LangBindHelper::promote_to_write(sg);
        TableRef a = group->get_or_add_table("a");
        TableRef b = group->get_or_add_table("b");
        TableRef c = group->get_or_add_table("c");
        TableRef d = group->get_or_add_table("d");
        c->add_column_link(type_Link, "a", *a);
        d->add_column_link(type_Link, "b", *b);
        LangBindHelper::commit_and_continue_as_read(sg);
    }
    group->verify();
    {
        LangBindHelper::promote_to_write(sg);
        CHECK_EQUAL(4, group->size());
        group->remove_table("c");
        CHECK_NOT(group->has_table("c"));
        group->verify();
        LangBindHelper::rollback_and_continue_as_read(sg);
        CHECK_EQUAL(4, group->size());
    }
    group->verify();
}


TEST(LangBindHelper_ContinuousTransactions_RollbackTableRemoval)
{
    // Test that it is possible to modify a table, then remove it from the
    // group, and then rollback the transaction.

    // This triggered a bug in the instruction reverser which would incorrectly
    // associate the table removal instruction with the table selection
    // instruction induced by the modification, causing the latter to occur in
    // the reverse log at a point where the selected table does not yet
    // exist. The filler table is there to avoid an early-out in
    // Group::TransactAdvancer::select_table() due to a misinterpretation of the
    // reason for the missing table accessor entry.

    SHARED_GROUP_TEST_PATH(path);
    std::unique_ptr<Replication> hist(make_client_history(path, crypt_key()));
    SharedGroup sg(*hist, SharedGroup::durability_Full, crypt_key());
    Group* group = const_cast<Group*>(&sg.begin_read());
    LangBindHelper::promote_to_write(sg);
    TableRef filler = group->get_or_add_table("filler");
    TableRef table = group->get_or_add_table("table");
    table->add_column(type_Int, "i");
    table->add_empty_row();
    LangBindHelper::commit_and_continue_as_read(sg);
    LangBindHelper::promote_to_write(sg);
    table->set_int(0, 0, 0);
    group->remove_table("table");
    LangBindHelper::rollback_and_continue_as_read(sg);
}

TEST(LangBindHelper_AdvanceReadTransact_MoveSelectedTable)
{
    SHARED_GROUP_TEST_PATH(path);
    ShortCircuitHistory hist(path);
    SharedGroup sg(hist, SharedGroup::durability_Full, crypt_key());
    SharedGroup sg_w(hist, SharedGroup::durability_Full, crypt_key());

    {
        WriteTransaction wt(sg_w);
        TableRef table_1_w = wt.add_table("table_1");
        TableRef table_2_w = wt.add_table("table_2");
        table_2_w->add_column(type_Int, "i");
        table_2_w->add_empty_row();
        wt.commit();
    }

    // Start a read transaction (to be repeatedly advanced)
    ReadTransaction rt(sg);
    const Group& group = rt.get_group();
    ConstTableRef table_1 = group.get_table("table_1");
    ConstTableRef table_2 = group.get_table("table_2");

    // Try to advance after an empty write transaction
    {
        WriteTransaction wt(sg_w);
        TableRef table_1_w = wt.get_or_add_table("table_1");
        TableRef table_2_w = wt.get_or_add_table("table_2");
        table_2_w->set_int(0,0,1);
        wt.get_group().move_table(0,1);
        CHECK_EQUAL(1, table_2_w->get_int(0,0));
        CHECK_EQUAL(0, table_2_w->get_index_in_group());
        CHECK_EQUAL(1, table_1_w->get_index_in_group());
        table_2_w->set_int(0,0,2);
        wt.commit();
    }
    LangBindHelper::advance_read(sg);
    group.verify();
    CHECK_EQUAL(2, table_2->get_int(0,0));
    CHECK_EQUAL(0, table_2->get_index_in_group());
    CHECK_EQUAL(1, table_1->get_index_in_group());
}


TEST(LangBindHelper_RollbackAndContinueAsReadLinkColumnRemove)
{
    SHARED_GROUP_TEST_PATH(path);
    std::unique_ptr<Replication> hist(make_client_history(path, crypt_key()));
    SharedGroup sg(*hist, SharedGroup::durability_Full, crypt_key());
    Group* group = const_cast<Group*>(&sg.begin_read());
    TableRef t, t2;
    {
        // add a column
        LangBindHelper::promote_to_write(sg);
        t  = group->get_or_add_table("a_table");
        t2 = group->get_or_add_table("b_table");
        t->add_column_link(type_Link, "bruno", *t2);
        CHECK_EQUAL(1, t->get_descriptor()->get_column_count());
        LangBindHelper::commit_and_continue_as_read(sg);
    }
    group->verify();
    {
        // ... but then regret it
        LangBindHelper::promote_to_write(sg);
        t->remove_column(0);
        CHECK_EQUAL(0, t->get_descriptor()->get_column_count());
        LangBindHelper::rollback_and_continue_as_read(sg);
    }
}


TEST(LangBindHelper_RollbackAndContinueAsReadColumnRemove)
{
    SHARED_GROUP_TEST_PATH(path);
    std::unique_ptr<Replication> hist(make_client_history(path, crypt_key()));
    SharedGroup sg(*hist, SharedGroup::durability_Full, crypt_key());
    Group* group = const_cast<Group*>(&sg.begin_read());
    TableRef t;
    {
        LangBindHelper::promote_to_write(sg);
        t = group->get_or_add_table("a_table");
        t->add_column(type_Int, "lorelei");
        t->add_column(type_Int, "riget");
        t->insert_empty_row(0);
        t->set_int(0,0,43);
        t->set_int(1,0,44);
        CHECK_EQUAL(2, t->get_descriptor()->get_column_count());
        LangBindHelper::commit_and_continue_as_read(sg);
    }
    group->verify();
    {
        // remove a column but regret it
        LangBindHelper::promote_to_write(sg);
        CHECK_EQUAL(2, t->get_descriptor()->get_column_count());
        t->remove_column(0);
        group->verify();
        LangBindHelper::rollback_and_continue_as_read(sg);
        group->verify();
        CHECK_EQUAL(2, t->get_descriptor()->get_column_count());
    }
    group->verify();
}


TEST(LangBindHelper_RollbackAndContinueAsReadLinkList)
{
    SHARED_GROUP_TEST_PATH(path);
    std::unique_ptr<Replication> hist(make_client_history(path, crypt_key()));
    SharedGroup sg(*hist, SharedGroup::durability_Full, crypt_key());
    Group* group = const_cast<Group*>(&sg.begin_read());
    LangBindHelper::promote_to_write(sg);
    TableRef origin = group->add_table("origin");
    TableRef target = group->add_table("target");
    origin->add_column_link(type_LinkList, "", *target);
    target->add_column(type_Int, "");
    origin->add_empty_row();
    target->add_empty_row();
    target->add_empty_row();
    target->add_empty_row();
    LinkViewRef link_list = origin->get_linklist(0,0);
    link_list->add(0);
    LangBindHelper::commit_and_continue_as_read(sg);
    CHECK_EQUAL(1, link_list->size());
    group->verify();
    // now change a link in link list and roll back the change
    LangBindHelper::promote_to_write(sg);
    link_list->add(1);
    link_list->add(2);
    CHECK_EQUAL(3, link_list->size());
    LangBindHelper::rollback_and_continue_as_read(sg);
    CHECK_EQUAL(1, link_list->size());
    LangBindHelper::promote_to_write(sg);
    link_list->remove(0);
    CHECK_EQUAL(0, link_list->size());
    LangBindHelper::rollback_and_continue_as_read(sg);
    CHECK_EQUAL(1, link_list->size());
    // verify that we can do move last over - first set link to last entry in target:
    LangBindHelper::promote_to_write(sg);
    link_list->set(0,2); // link list holds single link to end of target
    LangBindHelper::commit_and_continue_as_read(sg);
    // then we test move last over:
    LangBindHelper::promote_to_write(sg);
    CHECK_EQUAL(2, link_list->get(0).get_index()); // link restored
    target->move_last_over(0);
    CHECK_EQUAL(0, link_list->get(0).get_index()); // link was changed to 0 due to move last over
    LangBindHelper::rollback_and_continue_as_read(sg);
    CHECK_EQUAL(2, link_list->get(0).get_index()); // link restored
}


TEST(LangBindHelper_RollbackAndContinueAsRead_Links)
{
    SHARED_GROUP_TEST_PATH(path);
    std::unique_ptr<Replication> hist(make_client_history(path, crypt_key()));
    SharedGroup sg(*hist, SharedGroup::durability_Full, crypt_key());
    Group* group = const_cast<Group*>(&sg.begin_read());
    LangBindHelper::promote_to_write(sg);
    TableRef origin = group->add_table("origin");
    TableRef target = group->add_table("target");
    origin->add_column_link(type_Link, "", *target);
    target->add_column(type_Int, "");
    origin->add_empty_row();
    target->add_empty_row();
    target->add_empty_row();
    target->add_empty_row();
    origin->set_link(0, 0, 2); // points to last row in target
    CHECK_EQUAL(2, origin->get_link(0,0));
    LangBindHelper::commit_and_continue_as_read(sg);
    // verify that we can reverse a move last over:
    CHECK_EQUAL(2, origin->get_link(0,0));
    LangBindHelper::promote_to_write(sg);
    target->move_last_over(1);
    CHECK_EQUAL(1, origin->get_link(0,0));
    LangBindHelper::rollback_and_continue_as_read(sg);
    CHECK_EQUAL(2, origin->get_link(0,0));
    // verify that we can revert a link change:
    LangBindHelper::promote_to_write(sg);
    origin->set_link(0, 0, 1);
    CHECK_EQUAL(1, origin->get_link(0,0));
    LangBindHelper::rollback_and_continue_as_read(sg);
    CHECK_EQUAL(2, origin->get_link(0,0));
    // verify that we can revert addition of a row in target table
    LangBindHelper::promote_to_write(sg);
    target->add_empty_row();
    CHECK_EQUAL(2, origin->get_link(0,0));
    LangBindHelper::rollback_and_continue_as_read(sg);
    CHECK_EQUAL(2, origin->get_link(0,0));
    // Verify that we can revert a non-end insertion of a row in target table
    LangBindHelper::promote_to_write(sg);
    target->insert_empty_row(0);
    CHECK_EQUAL(3, origin->get_link(0,0));
    LangBindHelper::rollback_and_continue_as_read(sg);
    CHECK_EQUAL(2, origin->get_link(0,0));
}


TEST(LangBindHelper_RollbackAndContinueAsRead_LinkLists)
{
    SHARED_GROUP_TEST_PATH(path);
    std::unique_ptr<Replication> hist(make_client_history(path, crypt_key()));
    SharedGroup sg(*hist, SharedGroup::durability_Full, crypt_key());
    Group* group = const_cast<Group*>(&sg.begin_read());
    LangBindHelper::promote_to_write(sg);
    TableRef origin = group->add_table("origin");
    TableRef target = group->add_table("target");
    origin->add_column_link(type_LinkList, "", *target);
    target->add_column(type_Int, "");
    origin->add_empty_row();
    target->add_empty_row();
    target->add_empty_row();
    target->add_empty_row();
    LinkViewRef link_list = origin->get_linklist(0,0);
    link_list->add(0);
    link_list->add(1);
    link_list->add(2);
    link_list->add(0);
    link_list->add(2);
    LangBindHelper::commit_and_continue_as_read(sg);
    // verify that we can reverse a LinkView::move()
    CHECK_EQUAL(5, link_list->size());
    CHECK_EQUAL(0, link_list->get(0).get_index());
    CHECK_EQUAL(1, link_list->get(1).get_index());
    CHECK_EQUAL(2, link_list->get(2).get_index());
    CHECK_EQUAL(0, link_list->get(3).get_index());
    CHECK_EQUAL(2, link_list->get(4).get_index());
    LangBindHelper::promote_to_write(sg);
    link_list->move(1,3);
    CHECK_EQUAL(5, link_list->size());
    CHECK_EQUAL(0, link_list->get(0).get_index());
    CHECK_EQUAL(2, link_list->get(1).get_index());
    CHECK_EQUAL(0, link_list->get(2).get_index());
    CHECK_EQUAL(1, link_list->get(3).get_index());
    CHECK_EQUAL(2, link_list->get(4).get_index());
    LangBindHelper::rollback_and_continue_as_read(sg);
    CHECK_EQUAL(5, link_list->size());
    CHECK_EQUAL(0, link_list->get(0).get_index());
    CHECK_EQUAL(1, link_list->get(1).get_index());
    CHECK_EQUAL(2, link_list->get(2).get_index());
    CHECK_EQUAL(0, link_list->get(3).get_index());
    CHECK_EQUAL(2, link_list->get(4).get_index());
}


TEST(LangBindHelper_RollbackAndContinueAsRead_MoveLastOverSubtables)
{
    // adapted from earlier move last over test
    SHARED_GROUP_TEST_PATH(path);
    std::unique_ptr<Replication> hist(make_client_history(path, crypt_key()));
    SharedGroup sg(*hist, SharedGroup::durability_Full, crypt_key());
    Group* group = const_cast<Group*>(&sg.begin_read());

    CHECK_EQUAL(0, group->size());

    // Create three parent tables, each with with 5 rows, and each row
    // containing one regular and one mixed subtable
    {
        LangBindHelper::promote_to_write(sg);
        for (int i = 0; i < 3; ++i) {
            const char* table_name = i == 0 ? "parent_1" : i == 1 ? "parent_2" : "parent_3";
            TableRef parent_w = group->add_table(table_name);
            parent_w->add_column(type_Table, "a");
            parent_w->add_column(type_Mixed, "b");
            DescriptorRef subdesc = parent_w->get_subdescriptor(0);
            subdesc->add_column(type_Int, "regular");
            parent_w->add_empty_row(5);
            for (int row_ndx = 0; row_ndx < 5; ++row_ndx) {
                TableRef regular_w = parent_w->get_subtable(0, row_ndx);
                regular_w->add_empty_row();
                regular_w->set_int(0, 0, 10 + row_ndx);
                parent_w->set_mixed(1, row_ndx, Mixed::subtable_tag());
                TableRef mixed_w = parent_w->get_subtable(1, row_ndx);
                mixed_w->add_column(type_Int, "mixed");
                mixed_w->add_empty_row();
                mixed_w->set_int(0, 0, 20 + row_ndx);
            }
        }
        LangBindHelper::commit_and_continue_as_read(sg);
    }
    group->verify();

    // Use first table to check with accessors on row indexes 0, 1, and 4, but
    // none at index 2 and 3.
    ConstTableRef parent = group->get_table("parent_1");
    ConstRow row_0 = (*parent)[0];
    ConstRow row_1 = (*parent)[1];
    ConstRow row_4 = (*parent)[4];
    ConstTableRef regular_0 = parent->get_subtable(0,0);
    ConstTableRef regular_1 = parent->get_subtable(0,1);
    ConstTableRef regular_4 = parent->get_subtable(0,4);
    ConstTableRef   mixed_0 = parent->get_subtable(1,0);
    ConstTableRef   mixed_1 = parent->get_subtable(1,1);
    ConstTableRef   mixed_4 = parent->get_subtable(1,4);
    CHECK(row_0.is_attached());
    CHECK(row_1.is_attached());
    CHECK(row_4.is_attached());
    CHECK_EQUAL(0, row_0.get_index());
    CHECK_EQUAL(1, row_1.get_index());
    CHECK_EQUAL(4, row_4.get_index());
    CHECK(regular_0->is_attached());
    CHECK(regular_1->is_attached());
    CHECK(regular_4->is_attached());
    CHECK_EQUAL(10, regular_0->get_int(0,0));
    CHECK_EQUAL(11, regular_1->get_int(0,0));
    CHECK_EQUAL(14, regular_4->get_int(0,0));
    CHECK(mixed_0 && mixed_0->is_attached());
    CHECK(mixed_1 && mixed_1->is_attached());
    CHECK(mixed_4 && mixed_4->is_attached());
    CHECK_EQUAL(20, mixed_0->get_int(0,0));
    CHECK_EQUAL(21, mixed_1->get_int(0,0));
    CHECK_EQUAL(24, mixed_4->get_int(0,0));

    // Perform two 'move last over' operations which brings the number of
    // rows down from 5 to 3
    {
        LangBindHelper::promote_to_write(sg);
        TableRef parent_w = group->get_table("parent_1");
        parent_w->move_last_over(2); // Move row at index 4 to index 2 --> [0,1,4,3]
        parent_w->move_last_over(0); // Move row at index 3 to index 0 --> [3,1,4]
    }
    CHECK(!row_0.is_attached());
    CHECK(row_1.is_attached());
    CHECK(row_4.is_attached());
    CHECK_EQUAL(1, row_1.get_index());
    CHECK_EQUAL(2, row_4.get_index());
    CHECK(!regular_0->is_attached());
    CHECK(regular_1->is_attached());
    CHECK(regular_4->is_attached());
    CHECK_EQUAL(11, regular_1->get_int(0,0));
    CHECK_EQUAL(14, regular_4->get_int(0,0));
    CHECK(!mixed_0->is_attached());
    CHECK(mixed_1->is_attached());
    CHECK(mixed_4->is_attached());
    CHECK_EQUAL(21, mixed_1->get_int(0,0));
    CHECK_EQUAL(24, mixed_4->get_int(0,0));

    // ... then rollback to earlier state and verify
    {
        LangBindHelper::rollback_and_continue_as_read(sg); // --> [_,1,_,3,4]
    }
    // even though we rollback, accessors to row_0 should have become
    // detached as part of the changes done before reverting, and once
    // detached, they are not magically attached again.
    CHECK(!row_0.is_attached());
    CHECK(row_1.is_attached());
    CHECK(row_4.is_attached());
    CHECK_EQUAL(1, row_1.get_index());
    CHECK_EQUAL(4, row_4.get_index());
    CHECK(!regular_0->is_attached());
    CHECK(regular_1->is_attached());
    CHECK(regular_4->is_attached());
    CHECK_EQUAL(11, regular_1->get_int(0,0));
    CHECK_EQUAL(14, regular_4->get_int(0,0));
    CHECK(!mixed_0->is_attached());
    CHECK(mixed_1->is_attached());
    CHECK(mixed_4->is_attached());
    CHECK_EQUAL(21, mixed_1->get_int(0,0));
    CHECK_EQUAL(24, mixed_4->get_int(0,0));
}

TEST(LangBindHelper_RollbackAndContinueAsRead_TableClear)
{
    SHARED_GROUP_TEST_PATH(path);
    std::unique_ptr<Replication> hist(make_client_history(path, crypt_key()));
    SharedGroup sg(*hist, SharedGroup::durability_Full, crypt_key());
    Group& g = const_cast<Group&>(sg.begin_read());

    LangBindHelper::promote_to_write(sg);
    TableRef origin = g.add_table("origin");
    TableRef target = g.add_table("target");

    target->add_column(type_Int, "int");
    origin->add_column_link(type_LinkList, "linklist", *target);
    origin->add_column_link(type_Link, "link", *target);

    target->add_empty_row();
    origin->add_empty_row();
    origin->set_link(1, 0, 0);
    LinkViewRef linklist = origin->get_linklist(0, 0);
    linklist->add(0);
    LangBindHelper::commit_and_continue_as_read(sg);

    LangBindHelper::promote_to_write(sg);
    CHECK_EQUAL(1, linklist->size());
    target->clear();
    CHECK_EQUAL(0, linklist->size());

    LangBindHelper::rollback_and_continue_as_read(sg);
    CHECK_EQUAL(1, linklist->size());
}

TEST(LangBindHelper_RollbackAndContinueAsRead_IntIndex)
{
    SHARED_GROUP_TEST_PATH(path);
    std::unique_ptr<Replication> hist(make_client_history(path, crypt_key()));
    SharedGroup sg(*hist, SharedGroup::durability_Full, crypt_key());
    Group& g = const_cast<Group&>(sg.begin_read());

    LangBindHelper::promote_to_write(sg);

    TableRef target = g.add_table("target");
    target->add_column(type_Int, "pk");
    target->add_search_index(0);

    target->add_empty_row(REALM_MAX_BPNODE_SIZE+1);

    LangBindHelper::commit_and_continue_as_read(sg);
    LangBindHelper::promote_to_write(sg);

    // Ensure that the index has a different bptree layout so that failing to
    // refresh it will do bad things
    for (int i = 0; i < REALM_MAX_BPNODE_SIZE + 1; ++i)
        target->set_int(0, i, i);

    LangBindHelper::rollback_and_continue_as_read(sg);
    LangBindHelper::promote_to_write(sg);

    // Crashes if index has an invalid parent ref
    target->clear();
}


TEST(LangBindHelper_RollbackAndContinueAsRead_TransactLog)
{
    SHARED_GROUP_TEST_PATH(path);
    std::unique_ptr<Replication> hist(make_client_history(path, crypt_key()));
    SharedGroup sg(*hist, SharedGroup::durability_Full, crypt_key());

    {
        WriteTransaction wt(sg);
        wt.add_table("table 1")->add_column(type_Int, "int");
        wt.add_table("table 2")->add_column(type_Int, "int");
        wt.commit();
    }

    Group& g = const_cast<Group&>(sg.begin_read());
    TableRef table1 = g.get_table("table 1");
    TableRef table2 = g.get_table("table 2");

    { // With no changes, the handler should not be called at all
        struct : NoOpTransactionLogParser {
            using NoOpTransactionLogParser::NoOpTransactionLogParser;
            void parse_complete()
            {
                CHECK(false);
            }
        } parser(test_context);
        LangBindHelper::promote_to_write(sg);
        LangBindHelper::rollback_and_continue_as_read(sg, parser);
    }

    // Make a simple modification and verify that the appropriate handler is called
    LangBindHelper::promote_to_write(sg);
    table1->add_empty_row();
    table2->add_empty_row();

    {
        struct foo : NoOpTransactionLogParser {
            using NoOpTransactionLogParser::NoOpTransactionLogParser;

            size_t expected_table = 1;

            bool erase_rows(size_t row_ndx, size_t num_rows_to_erase,
                            size_t prior_num_rows, bool unordered)
            {
                CHECK_EQUAL(expected_table, get_current_table());
                --expected_table;

                CHECK_EQUAL(0, row_ndx);
                CHECK_EQUAL(1, num_rows_to_erase);
                CHECK_EQUAL(1, prior_num_rows);
                CHECK_NOT(unordered);

                return true;
            }
        } parser(test_context);
        LangBindHelper::rollback_and_continue_as_read(sg, parser);
        CHECK_EQUAL(0, parser.expected_table + 1);
    }

    // Add a table with some links
    LangBindHelper::promote_to_write(sg);
    table1->add_empty_row();
    table2->add_empty_row();

    TableRef link_table = g.add_table("link origin");
    link_table->add_column_link(type_Link, "link", *table1);
    link_table->add_column_link(type_LinkList, "linklist", *table2);
    link_table->add_empty_row();
    link_table->set_link(0, 0, 0);
    link_table->get_linklist(1, 0)->add(0);

    LangBindHelper::commit_and_continue_as_read(sg);

    // Verify that link nullification is rolled back appropriately
    LangBindHelper::promote_to_write(sg);
    table1->move_last_over(0);
    table2->move_last_over(0);

    {
        struct foo: NoOpTransactionLogParser {
            using NoOpTransactionLogParser::NoOpTransactionLogParser;

            size_t expected_table = 1;
            bool link_list_insert_called = false;
            bool set_link_called = false;

            bool insert_empty_rows(size_t row_ndx, size_t num_rows_to_insert,
                                   size_t prior_num_rows, bool unordered)
            {
                CHECK_EQUAL(expected_table, get_current_table());
                --expected_table;

                CHECK_EQUAL(0, row_ndx);
                CHECK_EQUAL(1, num_rows_to_insert);
                CHECK_EQUAL(0, prior_num_rows);
                CHECK(unordered);
                return true;
            }

            bool link_list_insert(size_t ndx, size_t value)
            {
                CHECK_EQUAL(2, get_current_table());
                CHECK_EQUAL(1, get_current_linkview().first);
                CHECK_EQUAL(0, get_current_linkview().second);

                CHECK_EQUAL(0, ndx);
                CHECK_EQUAL(0, value);

                link_list_insert_called = true;
                return true;
            }

            bool set_link(size_t col_ndx, size_t row_ndx, size_t value, size_t)
            {
                CHECK_EQUAL(2, get_current_table());
                CHECK_EQUAL(0, col_ndx);
                CHECK_EQUAL(0, row_ndx);
                CHECK_EQUAL(0, value);

                set_link_called = true;
                return true;
            }
        } parser(test_context);
        LangBindHelper::rollback_and_continue_as_read(sg, parser);
        CHECK_EQUAL(0, parser.expected_table + 1);
        CHECK(parser.link_list_insert_called);
        CHECK(parser.set_link_called);
    }

    // Verify that clear() is rolled back appropriately
    LangBindHelper::promote_to_write(sg);
    table2->add_empty_row(10);

    LinkViewRef lv = link_table->get_linklist(1, 0);
    lv->clear();
    lv->add(1);
    lv->add(3);
    lv->add(5);

    LangBindHelper::commit_and_continue_as_read(sg);


    LangBindHelper::promote_to_write(sg);
    link_table->get_linklist(1, 0)->clear();

    {
        struct foo: NoOpTransactionLogParser {
            using NoOpTransactionLogParser::NoOpTransactionLogParser;

            size_t list_ndx = 0;

            bool link_list_insert(size_t ndx, size_t)
            {
                CHECK_EQUAL(2, get_current_table());
                CHECK_EQUAL(1, get_current_linkview().first);
                CHECK_EQUAL(0, get_current_linkview().second);

                CHECK_EQUAL(list_ndx, ndx);
                ++list_ndx;
                return true;
            }
        } parser(test_context);
        LangBindHelper::rollback_and_continue_as_read(sg, parser);
        CHECK_EQUAL(parser.list_ndx, 3);
    }
}

#ifndef _WIN32

TEST(LangBindHelper_ImplicitTransactions_OverSharedGroupDestruction)
{
    SHARED_GROUP_TEST_PATH(path);
    // we hold on to write log collector and registry across a complete
    // shutdown/initialization of shared group.
    std::unique_ptr<Replication> hist(make_client_history(path, crypt_key()));
    {
        SharedGroup sg(*hist, SharedGroup::durability_Full, crypt_key());
        {
            WriteTransaction wt(sg);
            TableRef tr = wt.add_table("table");
            tr->add_column(type_Int, "first");
            for (int i=0; i<20; i++)
                tr->add_empty_row();
            wt.commit();
        }
        // no valid shared group anymore
    }
    {
        std::unique_ptr<Replication> hist(make_client_history(path, crypt_key()));
        SharedGroup sg(*hist, SharedGroup::durability_Full, crypt_key());
        {
            WriteTransaction wt(sg);
            TableRef tr = wt.get_table("table");
            for (int i=0; i<20; i++)
                tr->add_empty_row();
            wt.commit();
        }
    }
}

#endif

TEST(LangBindHelper_ImplicitTransactions_LinkList)
{
    SHARED_GROUP_TEST_PATH(path);
    std::unique_ptr<Replication> hist(make_client_history(path, crypt_key()));
    SharedGroup sg(*hist, SharedGroup::durability_Full, crypt_key());
    Group* group = const_cast<Group*>(&sg.begin_read());
    LangBindHelper::promote_to_write(sg);
    TableRef origin = group->add_table("origin");
    TableRef target = group->add_table("target");
    origin->add_column_link(type_LinkList, "", *target);
    target->add_column(type_Int, "");
    origin->add_empty_row();
    target->add_empty_row();
    LinkViewRef link_list = origin->get_linklist(0,0);
    link_list->add(0);
    LangBindHelper::commit_and_continue_as_read(sg);
    group->verify();
}


TEST(LangBindHelper_ImplicitTransactions_StringIndex)
{
    SHARED_GROUP_TEST_PATH(path);
    std::unique_ptr<Replication> hist(make_client_history(path, crypt_key()));
    SharedGroup sg(*hist, SharedGroup::durability_Full, crypt_key());
    Group* group = const_cast<Group*>(&sg.begin_read());
    LangBindHelper::promote_to_write(sg);
    TableRef table = group->add_table("a");
    table->add_column(type_String, "b");
    table->add_search_index(0);
    group->verify();
    LangBindHelper::commit_and_continue_as_read(sg);
    group->verify();
}


namespace {

void multiple_trackers_writer_thread(std::string path)
{
    // Insert up to 10 rows at random positions through 10 separate
    // transactions, then quit. No waiting.
    Random random(random_int<unsigned long>());
    std::unique_ptr<Replication> hist(make_client_history(path, crypt_key()));
    SharedGroup sg(*hist, SharedGroup::durability_Full, crypt_key());
    for (int i = 0; i < 10; ++i) {
        WriteTransaction wt(sg);
        TestTableInts::Ref tr = wt.get_table<TestTableInts>("table");
        size_t idx = 1 + random.draw_int_mod(tr->size()-1);

        if (tr[idx].first == 42) {
            // do nothing
        }
        else {
            tr->insert(idx, 0);
        }
        wt.commit();
        sched_yield();
    }
}

void multiple_trackers_reader_thread(TestContext& test_context, std::string path)
{
    Random random(random_int<unsigned long>());

    std::unique_ptr<Replication> hist(make_client_history(path, crypt_key()));
    SharedGroup sg(*hist, SharedGroup::durability_Full, crypt_key());
    Group& g = const_cast<Group&>(sg.begin_read());
    TableRef tr = g.get_table("table");
    Query q = tr->where().equal(0, 42);
    size_t row_ndx = q.find();
    Row row = tr->get(row_ndx);
    TableView tv = q.find_all();
    LangBindHelper::promote_to_write(sg);
    tr->set_int(0, 0, 1 + tr->get_int(0, 0));
    LangBindHelper::commit_and_continue_as_read(sg);
    for (;;) {
        int_fast64_t val = row.get_int(0);
        tv.sync_if_needed();
        if (val == 43)
            break;
        CHECK_EQUAL(42, val);
        CHECK_EQUAL(1,tv.size());
        CHECK_EQUAL(42, tv.get_int(0,0));
        while (!sg.has_changed())
            sched_yield();
        LangBindHelper::advance_read(sg);
    }
    CHECK_EQUAL(0, tv.size());
    sg.end_read();
}

} // anonymous namespace


TEST(LangBindHelper_ImplicitTransactions_MultipleTrackers)
{
    const int write_thread_count = 7;
    const int read_thread_count = 3; // must be less than 42 for correct operation (really?)

    SHARED_GROUP_TEST_PATH(path);

    std::unique_ptr<Replication> hist(make_client_history(path, crypt_key()));
    SharedGroup sg(*hist, SharedGroup::durability_Full, crypt_key());
    {
        WriteTransaction wt(sg);
        TableRef tr = wt.add_table("table");
        tr->add_column(type_Int, "first");
        tr->add_empty_row(200); // use first entry in table to count readers which have locked on
        tr->set_int(0, 100, 42);
        wt.commit();
    }
    // FIXME: Use separate arrays for reader and writer threads for safety and readability.
    Thread threads[write_thread_count + read_thread_count];
    for (int i = 0; i < write_thread_count; ++i)
        threads[i].start([&] { multiple_trackers_writer_thread(path); });
    sched_yield();
    for (int i = 0; i < read_thread_count; ++i) {
        threads[write_thread_count + i].
            start([&] { multiple_trackers_reader_thread(test_context, path); });
    }

    // Wait for all writer threads to complete
    for (int i = 0; i < write_thread_count; ++i)
        threads[i].join();

    // Busy-wait for all reader threads to find and lock onto value '42'
    for (;;) {
        ReadTransaction rt(sg);
        ConstTableRef tr = rt.get_table("table");
        if (tr->get_int(0,0) == read_thread_count)
            break;
        sched_yield();
    }
    // signal to all readers to complete
    {
        WriteTransaction wt(sg);
        TableRef tr = wt.get_table("table");
        Query q = tr->where().equal(0, 42);
        size_t idx = q.find();
        tr->set_int(0, idx, 43);
        wt.commit();
    }
    // Wait for all reader threads to complete
    for (int i = 0; i < read_thread_count; ++i)
        threads[write_thread_count + i].join();

    // cleanup
    sg.end_read(); // FIXME: What cleanup? This seems out of place!?
}

#ifndef _WIN32

#if !REALM_ENABLE_ENCRYPTION
// Interprocess communication does not work with encryption enabled

#if !defined(REALM_ANDROID) && !defined(REALM_IOS)
// fork should not be used on android or ios.

/*

This unit test has been disabled as it occasionally gets itself into a hang
(which has plauged the testing process for a long time). It is unknown to me
(Kristian) whether this is due to a bug in Core or a bug in this test.

TEST(LangBindHelper_ImplicitTransactions_InterProcess)
{
    const int write_process_count = 7;
    const int read_process_count = 3;

    int readpids[read_process_count];
    int writepids[write_process_count];
    SHARED_GROUP_TEST_PATH(path);

    int pid = fork();
    if (pid == 0) {
        std::unique_ptr<Replication> hist(make_client_history(path, crypt_key()));
        SharedGroup sg(*hist);
        {
            WriteTransaction wt(sg);
            TableRef tr = wt.add_table("table");
            tr->add_column(type_Int, "first");
            for (int i = 0; i < 200; ++i)
                tr->add_empty_row();
            tr->set_int(0, 100, 42);
            wt.commit();
        }
        exit(0);
    } else {
        int status;
        waitpid(pid, &status, 0);
    }

    // intialization complete. Start writers:
    for (int i = 0; i < write_process_count; ++i) {
        writepids[i] = fork();
        if (writepids[i] == 0) {
            multiple_trackers_writer_thread(std::string(path));
            exit(0);
        }
    }
    sched_yield();
    // then start readers:
    for (int i = 0; i < read_process_count; ++i) {
        readpids[i] = fork();
        if (readpids[i] == 0) {
            multiple_trackers_reader_thread(test_context, path);
            exit(0);
        }
    }

    // Wait for all writer threads to complete
    for (int i = 0; i < write_process_count; ++i) {
        int status = 0;
        waitpid(writepids[i], &status, 0);
    }

    // Wait for all reader threads to find and lock onto value '42'
    {
        std::unique_ptr<Replication> hist(make_client_history(path, crypt_key()));
        SharedGroup sg(*hist);
        for (;;) {
            ReadTransaction rt(sg);
            ConstTableRef tr = rt.get_table("table");
            if (tr->get_int(0,0) == read_process_count) break;
            sched_yield();
        }
    }

    // signal to all readers to complete
    {
        std::unique_ptr<Replication> hist(make_client_history(path, crypt_key()));
        SharedGroup sg(*hist);
        WriteTransaction wt(sg);
        TableRef tr = wt.get_table("table");
        Query q = tr->where().equal(0, 42);
        int idx = q.find();
        tr->set_int(0, idx, 43);
        wt.commit();
    }

    // Wait for all reader threads to complete
    for (int i = 0; i < read_process_count; ++i) {
        int status;
        waitpid(readpids[i], &status, 0);
    }

}

*/

#endif // !defined(REALM_ANDROID) && !defined(REALM_IOS)
#endif // not REALM_ENABLE_ENCRYPTION
#endif // not defined _WIN32

TEST(LangBindHelper_ImplicitTransactions_NoExtremeFileSpaceLeaks)
{
    SHARED_GROUP_TEST_PATH(path);

    for (int i = 0; i < 100; ++i) {
        std::unique_ptr<Replication> hist(make_client_history(path, crypt_key()));
        SharedGroup sg(*hist, SharedGroup::durability_Full, crypt_key());
        sg.begin_read();
        LangBindHelper::promote_to_write(sg);
        LangBindHelper::commit_and_continue_as_read(sg);
        sg.end_read();
    }

    // the miminum filesize (after a commit) is one or two pages, depending on the
    // page size.
#if REALM_ENABLE_ENCRYPTION
    if (crypt_key())
        // Encrypted files are always at least a 4096 byte header plus payload
        CHECK_LESS_EQUAL(File(path).get_size(), 2 * page_size() + 4096);
    else
        CHECK_LESS_EQUAL(File(path).get_size(), 2 * page_size());
#else
    CHECK_LESS_EQUAL(File(path).get_size(), 2 * page_size());
#endif // REALM_ENABLE_ENCRYPTION
}


TEST(LangBindHelper_ImplicitTransactions_DetachRowAccessorOnMoveLastOver)
{
    SHARED_GROUP_TEST_PATH(path);

    Row rows[10];

    std::unique_ptr<Replication> hist(make_client_history(path, crypt_key()));
    SharedGroup sg(*hist, SharedGroup::durability_Full, crypt_key());
    Group& group = const_cast<Group&>(sg.begin_read());

    LangBindHelper::promote_to_write(sg);
    TableRef table = group.add_table("table");
    table->add_column(type_Int, "");
    table->add_empty_row(10);
    for (int i = 0; i < 10; ++i)
        table->set_int(0, i, i);
    LangBindHelper::commit_and_continue_as_read(sg);

    for (int i = 0; i < 10; ++i)
        rows[i] = table->get(i);

    Random random(random_int<unsigned long>());

    LangBindHelper::promote_to_write(sg);
    for (int i = 0; i < 10; ++i) {
        size_t row_ndx = random.draw_int_mod(table->size());
        int_fast64_t value = table->get_int(0, row_ndx);
        table->move_last_over(row_ndx);
        CHECK_EQUAL(realm::not_found, table->find_first_int(0, value));
        for (int j = 0; j < 10; ++j) {
            bool should_be_attached = table->find_first_int(0, j) != realm::not_found;
            CHECK_EQUAL(should_be_attached, rows[j].is_attached());
        }
    }
    LangBindHelper::commit_and_continue_as_read(sg);

    sg.end_read();
}


TEST(LangBindHelper_ImplicitTransactions_ContinuedUseOfTable)
{
    SHARED_GROUP_TEST_PATH(path);

    std::unique_ptr<Replication> hist(make_client_history(path, crypt_key()));
    SharedGroup sg(*hist, SharedGroup::durability_Full, crypt_key());
    const Group& group = sg.begin_read();
    std::unique_ptr<Replication> hist_w(make_client_history(path, crypt_key()));
    SharedGroup sg_w(*hist_w, SharedGroup::durability_Full, crypt_key());
    Group& group_w = const_cast<Group&>(sg_w.begin_read());

    LangBindHelper::promote_to_write(sg_w);
    TableRef table_w = group_w.add_table("table");
    table_w->add_column(type_Int, "");
    table_w->add_empty_row();
    LangBindHelper::commit_and_continue_as_read(sg_w);
    group_w.verify();

    LangBindHelper::advance_read(sg);
    ConstTableRef table = group.get_table("table");
    CHECK_EQUAL(0, table->get_int(0,0));
    group.verify();

    LangBindHelper::promote_to_write(sg_w);
    table_w->set_int(0,0,1);
    LangBindHelper::commit_and_continue_as_read(sg_w);
    group_w.verify();

    LangBindHelper::advance_read(sg);
    CHECK_EQUAL(1, table->get_int(0,0));
    group.verify();

    sg.end_read();
    sg_w.end_read();
}



TEST(LangBindHelper_ImplicitTransactions_ContinuedUseOfDescriptor)
{
    SHARED_GROUP_TEST_PATH(path);

    std::unique_ptr<Replication> hist(make_client_history(path, crypt_key()));
    SharedGroup sg(*hist, SharedGroup::durability_Full, crypt_key());
    const Group& group = sg.begin_read();

    std::unique_ptr<Replication> hist_w(make_client_history(path, crypt_key()));
    SharedGroup sg_w(*hist_w, SharedGroup::durability_Full, crypt_key());
    Group& group_w = const_cast<Group&>(sg_w.begin_read());

    LangBindHelper::promote_to_write(sg_w);
    TableRef table_w = group_w.add_table("table");
    DescriptorRef desc_w = table_w->get_descriptor();
    desc_w->add_column(type_Int, "1");
    LangBindHelper::commit_and_continue_as_read(sg_w);
    group_w.verify();

    LangBindHelper::advance_read(sg);
    ConstTableRef table = group.get_table("table");
    CHECK_EQUAL(1, table->get_column_count());
    group.verify();

    LangBindHelper::promote_to_write(sg_w);
    desc_w->add_column(type_Int, "2");
    LangBindHelper::commit_and_continue_as_read(sg_w);
    group_w.verify();

    LangBindHelper::advance_read(sg);
    CHECK_EQUAL(2, table->get_column_count());
    group.verify();

    sg.end_read();
    sg_w.end_read();
}


TEST(LangBindHelper_ImplicitTransactions_ContinuedUseOfLinkList)
{
    SHARED_GROUP_TEST_PATH(path);

    std::unique_ptr<Replication> hist(make_client_history(path, crypt_key()));
    SharedGroup sg(*hist, SharedGroup::durability_Full, crypt_key());
    const Group& group = sg.begin_read();

    std::unique_ptr<Replication> hist_w(make_client_history(path, crypt_key()));
    SharedGroup sg_w(*hist_w, SharedGroup::durability_Full, crypt_key());
    Group& group_w = const_cast<Group&>(sg_w.begin_read());

    LangBindHelper::promote_to_write(sg_w);
    TableRef table_w = group_w.add_table("table");
    table_w->add_column_link(type_LinkList, "", *table_w);
    table_w->add_empty_row();
    LinkViewRef link_list_w = table_w->get_linklist(0,0);
    link_list_w->add(0);
    LangBindHelper::commit_and_continue_as_read(sg_w);
    group_w.verify();

    LangBindHelper::advance_read(sg);
    ConstTableRef table = group.get_table("table");
    ConstLinkViewRef link_list = table->get_linklist(0,0);
    CHECK_EQUAL(1, link_list->size());
    group.verify();

    LangBindHelper::promote_to_write(sg_w);
    link_list_w->add(0);
    LangBindHelper::commit_and_continue_as_read(sg_w);
    group_w.verify();

    LangBindHelper::advance_read(sg);
    CHECK_EQUAL(2, link_list->size());
    group.verify();

    sg.end_read();
    sg_w.end_read();
}


TEST(LangBindHelper_ImplicitTransactions_UpdateAccessorsOnChangeLinkTargets)
{
    SHARED_GROUP_TEST_PATH(path);

    std::unique_ptr<Replication> hist{make_client_history(path, crypt_key())};
    SharedGroup sg(*hist, SharedGroup::durability_Full, crypt_key());
    const Group& group = sg.begin_read();

    // Create some tables and rows.
    LangBindHelper::promote_to_write(sg);
    Group& group_w = const_cast<Group&>(group);
    TableRef t0 = group_w.add_table("t0");
    TableRef t1 = group_w.add_table("t1");
    t0->add_column(type_Int, "i");
    t1->add_column_link(type_Link, "l", *t0);
    t1->add_column_link(type_LinkList, "ll", *t0);
    DescriptorRef t1t;
    t1->add_column(type_Table, "t", &t1t);
    t1t->add_column(type_Int, "t1ti");
    t1->add_column(type_Mixed, "m");
    t0->add_empty_row(10);
    t1->add_empty_row(10);
    for (size_t i = 0; i < 10; ++i) {
        t0->set_int(0, i, int_fast64_t(i));
        t1->set_mixed_subtable(3, i, nullptr);
    }
    LangBindHelper::commit_and_continue_as_read(sg);
    group.verify();

    Row r = t0->get(0);
    CHECK_EQUAL(r.get_int(0), 0);

    // Check that row accessors are detached.
    LangBindHelper::promote_to_write(sg);
    t0->change_link_targets(0, 9);
    LangBindHelper::commit_and_continue_as_read(sg);

    CHECK(r.is_attached());

    // Check that LinkView accessors, Subtable accessors, and Subtable accessors
    // inside of Mixed columns are detached.
    LinkViewRef l0 = t1->get_linklist(1, 0);
    TableRef st0 = t1->get_subtable(2, 0);
    TableRef mt0 = t1->get_subtable(3, 0);
    CHECK_EQUAL(l0->get_origin_row_index(), 0);
    LangBindHelper::promote_to_write(sg);
    t1->change_link_targets(0, 9);
    LangBindHelper::commit_and_continue_as_read(sg);

    CHECK(l0->is_attached());
    CHECK(st0->is_attached());
    CHECK(mt0->is_attached());
}


TEST(LangBindHelper_MemOnly)
{
    SHARED_GROUP_TEST_PATH(path);

    // Verify that the db is empty after populating and then re-opening a file
    {
        ShortCircuitHistory hist(path);
        SharedGroup sg(hist, SharedGroup::durability_MemOnly);
        WriteTransaction wt(sg);
        wt.add_table("table");
        wt.commit();
    }
    {
        ShortCircuitHistory hist(path);
        SharedGroup sg(hist, SharedGroup::durability_MemOnly);
        ReadTransaction rt(sg);
        CHECK(rt.get_group().is_empty());
    }

    // Verify that basic replication functionality works

    ShortCircuitHistory hist(path);
    SharedGroup sg_r(hist, SharedGroup::durability_MemOnly);
    SharedGroup sg_w(hist, SharedGroup::durability_MemOnly);
    ReadTransaction rt(sg_r);

    {
        WriteTransaction wt(sg_w);
        wt.add_table("table");
        wt.commit();
    }

    CHECK(rt.get_group().is_empty());
    LangBindHelper::advance_read(sg_r);
    CHECK(!rt.get_group().is_empty());
}

TEST(LangBindHelper_ImplicitTransactions_SearchIndex)
{
    SHARED_GROUP_TEST_PATH(path);

    std::unique_ptr<Replication> hist(make_client_history(path, crypt_key()));
    SharedGroup sg(*hist, SharedGroup::durability_Full, crypt_key());
    const Group& group = sg.begin_read();

    std::unique_ptr<Replication> hist_w(make_client_history(path, crypt_key()));
    SharedGroup sg_w(*hist_w, SharedGroup::durability_Full, crypt_key());
    Group& group_w = const_cast<Group&>(sg_w.begin_read());

    // Add initial data
    LangBindHelper::promote_to_write(sg_w);
    TableRef table_w = group_w.add_table("table");
    table_w->add_column(type_Int, "int1");
    table_w->add_column(type_String, "str");
    table_w->add_column(type_Int, "int2");
    table_w->add_empty_row();
    table_w->set_int(0, 0, 1);
    table_w->set_string(1, 0, "2");
    table_w->set_int(2, 0, 3);
    LangBindHelper::commit_and_continue_as_read(sg_w);
    group_w.verify();

    LangBindHelper::advance_read(sg);
    ConstTableRef table = group.get_table("table");
    CHECK_EQUAL(1, table->get_int(0, 0));
    CHECK_EQUAL("2", table->get_string(1, 0));
    CHECK_EQUAL(3, table->get_int(2, 0));
    group.verify();

    // Add search index and re-verify
    LangBindHelper::promote_to_write(sg_w);
    table_w->add_search_index(1);
    LangBindHelper::commit_and_continue_as_read(sg_w);
    group_w.verify();

    LangBindHelper::advance_read(sg);
    CHECK_EQUAL(1, table->get_int(0, 0));
    CHECK_EQUAL("2", table->get_string(1, 0));
    CHECK_EQUAL(3, table->get_int(2, 0));
    CHECK(table->has_search_index(1));
    group.verify();

    // Remove search index and re-verify
    LangBindHelper::promote_to_write(sg_w);
    table_w->remove_search_index(1);
    LangBindHelper::commit_and_continue_as_read(sg_w);
    group_w.verify();

    LangBindHelper::advance_read(sg);
    CHECK_EQUAL(1, table->get_int(0, 0));
    CHECK_EQUAL("2", table->get_string(1, 0));
    CHECK_EQUAL(3, table->get_int(2, 0));
    CHECK(!table->has_search_index(1));
    group.verify();
}


TEST(LangBindHelper_HandoverQuery)
{
    SHARED_GROUP_TEST_PATH(path);
    std::unique_ptr<Replication> hist(make_client_history(path, crypt_key()));
    SharedGroup sg(*hist, SharedGroup::durability_Full, crypt_key());
    sg.begin_read();

    std::unique_ptr<Replication> hist_w(make_client_history(path, crypt_key()));
    SharedGroup sg_w(*hist_w, SharedGroup::durability_Full, crypt_key());
    Group& group_w = const_cast<Group&>(sg_w.begin_read());

    SharedGroup::VersionID vid;
    {
        // Typed interface
        std::unique_ptr<SharedGroup::Handover<TestTableInts::Query> > handover;
        {
            LangBindHelper::promote_to_write(sg_w);
            TestTableInts::Ref table = group_w.add_table<TestTableInts>("table");
            for (int i = 0; i <100; ++i)
                table->add(i);
            CHECK_EQUAL(100, table->size());
            for (int i = 0; i<100; ++i)
                CHECK_EQUAL(i, table[i].first);
            LangBindHelper::commit_and_continue_as_read(sg_w);
            vid = sg_w.get_version_of_current_transaction();
            TestTableInts::Query query(table->where());
            handover = sg_w.export_for_handover(query, ConstSourcePayload::Copy);
        }
        {
            LangBindHelper::advance_read(sg, vid);
            sg_w.close();
            // importing query
            std::unique_ptr<TestTableInts::Query> q(sg.import_from_handover(move(handover)));
            TestTableInts::View tv = q->find_all();
            CHECK(tv.is_attached());
            CHECK_EQUAL(100, tv.size());
            for (int i = 0; i<100; ++i)
                CHECK_EQUAL(i, tv[i].first);
        }
    }
    {
        // Untyped interface
        std::unique_ptr<SharedGroup::Handover<Query> > handover;
        {
            sg_w.open(*hist_w, SharedGroup::durability_Full, crypt_key());
            sg_w.begin_read();
            LangBindHelper::promote_to_write(sg_w);
            TableRef table = group_w.add_table("table2");
            table->add_column(type_Int, "first");
            for (int i = 0; i <100; ++i) {
                table->add_empty_row();
                table->set_int(0, i, i);
            }
            CHECK_EQUAL(100, table->size());
            for (int i = 0; i<100; ++i)
                CHECK_EQUAL(i, table->get_int(0, i));
            LangBindHelper::commit_and_continue_as_read(sg_w);
            vid = sg_w.get_version_of_current_transaction();
            Query query(table->where());
            handover = sg_w.export_for_handover(query, ConstSourcePayload::Copy);
        }
        {
            LangBindHelper::advance_read(sg, vid);
            sg_w.close();
            // importing query
            std::unique_ptr<Query> q(sg.import_from_handover(move(handover)));
            TableView tv = q->find_all();
            CHECK(tv.is_attached());
            CHECK_EQUAL(100, tv.size());
            for (int i = 0; i<100; ++i)
                CHECK_EQUAL(i, tv.get_int(0,i));
        }
    }
}


TEST(LangBindHelper_SubqueryHandoverDependentViews)
{
    SHARED_GROUP_TEST_PATH(path);
    std::unique_ptr<Replication> hist(make_client_history(path, crypt_key()));
    SharedGroup sg(*hist, SharedGroup::durability_Full, crypt_key());
    sg.begin_read();

    std::unique_ptr<Replication> hist_w(make_client_history(path, crypt_key()));
    SharedGroup sg_w(*hist_w, SharedGroup::durability_Full, crypt_key());
    Group& group_w = const_cast<Group&>(sg_w.begin_read());

    SharedGroup::VersionID vid;
    {
        // Untyped interface
        std::unique_ptr<SharedGroup::Handover<TableView> > handover1;
        std::unique_ptr<SharedGroup::Handover<Query> > handoverQuery;
        {
            TableView tv1;
            LangBindHelper::promote_to_write(sg_w);
            TableRef table = group_w.add_table("table2");
            table->add_column(type_Int, "first");
            table->add_column(type_Bool, "even");
            for (int i = 0; i <100; ++i) {
                table->add_empty_row();
                table->set_int(0, i, i);
                bool isEven = ((i%2) == 0);
                table->set_bool(1, i, isEven);
            }
            LangBindHelper::commit_and_continue_as_read(sg_w);
            vid = sg_w.get_version_of_current_transaction();
            tv1 = table->where().less_equal(0, 50).find_all();
            Query qq = tv1.get_parent().where(&tv1);
            handoverQuery = sg_w.export_for_handover(qq, ConstSourcePayload::Copy);
            CHECK(tv1.is_attached());
            CHECK_EQUAL(51, tv1.size());
        }
        {
            LangBindHelper::advance_read(sg, vid);
            sg_w.close();

            std::unique_ptr<Query> q(sg.import_from_handover(move(handoverQuery)));
            realm::TableView tv = q->equal(1, true).find_all();

            CHECK(tv.is_in_sync());
            CHECK(tv.is_attached());
            CHECK_EQUAL(26, tv.size());//BOOM! fail with 50
        }
    }
}


TEST(LangBindHelper_HandoverPartialQuery)
{
    SHARED_GROUP_TEST_PATH(path);
    std::unique_ptr<Replication> hist(make_client_history(path, crypt_key()));
    SharedGroup sg(*hist, SharedGroup::durability_Full, crypt_key());
    sg.begin_read();

    std::unique_ptr<Replication> hist_w(make_client_history(path, crypt_key()));
    SharedGroup sg_w(*hist_w, SharedGroup::durability_Full, crypt_key());
    Group& group_w = const_cast<Group&>(sg_w.begin_read());

    SharedGroup::VersionID vid;
    {
        // Untyped interface
        std::unique_ptr<SharedGroup::Handover<Query> > handover;
        {
            LangBindHelper::promote_to_write(sg_w);
            TableRef table = group_w.add_table("table2");
            table->add_column(type_Int, "first");
            for (int i = 0; i <100; ++i) {
                table->add_empty_row();
                table->set_int(0, i, i);
            }
            CHECK_EQUAL(100, table->size());
            LangBindHelper::commit_and_continue_as_read(sg_w);
            vid = sg_w.get_version_of_current_transaction();
            TableView view = table->where().less(0, 50).find_all();
            TableView* tv = &view;
            Query query(view.get_parent().where(tv));
            handover = sg_w.export_for_handover(query, ConstSourcePayload::Copy);
        }
        {
            LangBindHelper::advance_read(sg, vid);
            sg_w.close();
            // importing query
            std::unique_ptr<Query> q(sg.import_from_handover(move(handover)));
            TableView tv = q->greater(0, 48).find_all();
            CHECK(tv.is_attached());
            CHECK_EQUAL(1, tv.size());
            CHECK_EQUAL(49, tv.get_int(0,0));
        }
    }
}


TEST(LangBindHelper_HandoverAccessors)
{
    SHARED_GROUP_TEST_PATH(path);
    std::unique_ptr<Replication> hist(make_client_history(path, crypt_key()));
    SharedGroup sg(*hist, SharedGroup::durability_Full, crypt_key());
    sg.begin_read();

    std::unique_ptr<Replication> hist_w(make_client_history(path, crypt_key()));
    SharedGroup sg_w(*hist_w, SharedGroup::durability_Full, crypt_key());
    Group& group_w = const_cast<Group&>(sg_w.begin_read());

    SharedGroup::VersionID vid;
    {
        // Typed interface
        std::unique_ptr<SharedGroup::Handover<TestTableInts::View> > handover;
        {
            TestTableInts::View tv;
            LangBindHelper::promote_to_write(sg_w);
            TestTableInts::Ref table = group_w.add_table<TestTableInts>("table");
            for (int i = 0; i <100; ++i)
                table->add(i);
            CHECK_EQUAL(100, table->size());
            for (int i = 0; i<100; ++i)
                CHECK_EQUAL(i, table[i].first);
            LangBindHelper::commit_and_continue_as_read(sg_w);
            vid = sg_w.get_version_of_current_transaction();
            tv = table->where().find_all();
            CHECK(tv.is_attached());
            CHECK_EQUAL(100, tv.size());
            for (int i = 0; i<100; ++i)
                CHECK_EQUAL(i, tv[i].first);
            handover = sg_w.export_for_handover(tv, ConstSourcePayload::Copy);
            CHECK(tv.is_attached());
        }
        {
            LangBindHelper::advance_read(sg, vid);
            //sg_w.end_read();
            sg_w.close();
            // importing tv
            std::unique_ptr<TestTableInts::View> tv( sg.import_from_handover(move(handover)) );
            CHECK(tv->is_attached());
            CHECK_EQUAL(100, tv->size());
            for (int i = 0; i<100; ++i)
                CHECK_EQUAL(i, (*tv)[i].first);
        }
    }

    {
        // Untyped interface
        std::unique_ptr<SharedGroup::Handover<TableView> > handover2;
        std::unique_ptr<SharedGroup::Handover<TableView> > handover3;
        std::unique_ptr<SharedGroup::Handover<TableView> > handover4;
        std::unique_ptr<SharedGroup::Handover<TableView> > handover5;
        std::unique_ptr<SharedGroup::Handover<TableView> > handover6;
        std::unique_ptr<SharedGroup::Handover<TableView> > handover7;
        std::unique_ptr<SharedGroup::Handover<Row> > handover_row;
        {
            TableView tv;
            Row row;
            sg_w.open(*hist_w, SharedGroup::durability_Full, crypt_key());
            sg_w.begin_read();
            LangBindHelper::promote_to_write(sg_w);
            TableRef table = group_w.add_table("table2");
            table->add_column(type_Int, "first");
            for (int i = 0; i <100; ++i) {
                table->add_empty_row();
                table->set_int(0, i, i);
            }
            LangBindHelper::commit_and_continue_as_read(sg_w);
            vid = sg_w.get_version_of_current_transaction();
            tv= table->where().find_all();
            CHECK(tv.is_attached());
            CHECK_EQUAL(100, tv.size());
            for (int i = 0; i<100; ++i)
                CHECK_EQUAL(i, tv.get_int(0,i));

            handover2 = sg_w.export_for_handover(tv, ConstSourcePayload::Copy);
            CHECK(tv.is_attached());
            CHECK(tv.is_in_sync());
            handover3 = sg_w.export_for_handover(tv, ConstSourcePayload::Stay);
            CHECK(tv.is_attached());
            CHECK(tv.is_in_sync());

            handover4 = sg_w.export_for_handover(tv, MutableSourcePayload::Move);
            CHECK(tv.is_attached());
            CHECK(!tv.is_in_sync());

            // and again, but this time with the source out of sync:
            handover5 = sg_w.export_for_handover(tv, ConstSourcePayload::Copy);
            CHECK(tv.is_attached());
            CHECK(!tv.is_in_sync());

            handover6 = sg_w.export_for_handover(tv, ConstSourcePayload::Stay);
            CHECK(tv.is_attached());
            CHECK(!tv.is_in_sync());

            handover7 = sg_w.export_for_handover(tv, MutableSourcePayload::Move);
            CHECK(tv.is_attached());
            CHECK(!tv.is_in_sync());

            // and verify, that even though it was out of sync, we can bring it in sync again
            tv.sync_if_needed();
            CHECK(tv.is_in_sync());

            // Aaaaand rows!
            row = (*table)[7];
            CHECK_EQUAL(7, row.get_int(0));
            handover_row = sg_w.export_for_handover(row);
            CHECK(row.is_attached());

        }
        {
            LangBindHelper::advance_read(sg, vid);
            sg_w.close();
            // importing tv:
            std::unique_ptr<TableView> tv( sg.import_from_handover(move(handover2)) );
            CHECK(tv->is_attached());
            CHECK(tv->is_in_sync());
            CHECK_EQUAL(100, tv->size());
            for (int i = 0; i<100; ++i)
                CHECK_EQUAL(i, tv->get_int(0,i));
            // importing one without payload:
            std::unique_ptr<TableView> tv3( sg.import_from_handover(move(handover3)) );
            CHECK(tv3->is_attached());
            CHECK(!tv3->is_in_sync());
            tv3->sync_if_needed();
            CHECK_EQUAL(100, tv3->size());
            for (int i = 0; i<100; ++i)
                CHECK_EQUAL(i, tv3->get_int(0,i));

            // one with payload:
            std::unique_ptr<TableView> tv4( sg.import_from_handover(move(handover4)) );
            CHECK(tv4->is_attached());
            CHECK(tv4->is_in_sync());
            CHECK_EQUAL(100, tv4->size());
            for (int i = 0; i<100; ++i)
                CHECK_EQUAL(i, tv4->get_int(0,i));

            // verify that subsequent imports are all without payload:
            std::unique_ptr<TableView> tv5( sg.import_from_handover(move(handover5)) );
            CHECK(tv5->is_attached());
            CHECK(!tv5->is_in_sync());

            std::unique_ptr<TableView> tv6( sg.import_from_handover(move(handover6)) );
            CHECK(tv6->is_attached());
            CHECK(!tv6->is_in_sync());

            std::unique_ptr<TableView> tv7( sg.import_from_handover(move(handover7)) );
            CHECK(tv7->is_attached());
            CHECK(!tv7->is_in_sync());

            // importing row:
            std::unique_ptr<Row> row( sg.import_from_handover(move(handover_row)) );
            CHECK(row->is_attached());
            CHECK_EQUAL(7, row->get_int(0));

        }

    }

}

namespace {
// support threads for handover test. The setup is as follows:
// thread A writes a stream of updates to the database,
// thread B listens and continously does advance_read to see the updates.
// thread B also has a table view, which it continuosly keeps in sync in response
// to the updates. It then hands over the result to thread C.
// thread C continuously recieves copies of the results obtained in thead B and
// verifies them (by comparing with its own local, but identical query)
REALM_TABLE_1(TheTable, first, Int)

template<typename T>
struct HandoverControl {
    Mutex m_lock;
    CondVar m_changed;
    SharedGroup::VersionID m_version;
    std::unique_ptr<T> m_handover;
    bool m_has_feedback = false;
    void put(std::unique_ptr<T> h, SharedGroup::VersionID v)
    {
        LockGuard lg(m_lock);
        //std::cout << "put " << h << std::endl;
        while (m_handover != nullptr) m_changed.wait(lg);
        //std::cout << " -- put " << h << std::endl;
        m_handover = move(h);
        m_version = v;
        m_changed.notify_all();
    }
    void get(std::unique_ptr<T>& h, SharedGroup::VersionID &v)
    {
        LockGuard lg(m_lock);
        //std::cout << "get " << std::endl;
        while (m_handover == nullptr) m_changed.wait(lg);
        //std::cout << " -- get " << m_handover << std::endl;
        h = move(m_handover);
        v = m_version;
        m_handover = nullptr;
        m_changed.notify_all();
    }
    bool try_get(std::unique_ptr<T>& h, SharedGroup::VersionID& v)
    {
        LockGuard lg(m_lock);
        if (m_handover == nullptr) return false;
        h = move(m_handover);
        v = m_version;
        m_handover = nullptr;
        m_changed.notify_all();
        return true;
    }
    void signal_feedback()
    {
        LockGuard lg(m_lock);
        m_has_feedback = true;
        m_changed.notify_all();
    }
    void wait_feedback()
    {
        LockGuard lg(m_lock);
        while (!m_has_feedback) m_changed.wait(lg);
        m_has_feedback = false;
    }
    HandoverControl(const HandoverControl&) = delete;
    HandoverControl() {}
};

void handover_writer(std::string path)
{
    std::unique_ptr<Replication> hist(make_client_history(path, crypt_key()));
    SharedGroup sg(*hist, SharedGroup::durability_Full, crypt_key());
    Group& g = const_cast<Group&>(sg.begin_read());
    TheTable::Ref table = g.get_table<TheTable>("table");
    Random random(random_int<unsigned long>());
    for (int i = 1; i < 5000; ++i)
    {
        LangBindHelper::promote_to_write(sg);
        // table holds random numbers >= 1, until the writing process
        // finishes, after which table[0] is set to 0 to signal termination
        table->add(1 + random.draw_int_mod(100));
        LangBindHelper::commit_and_continue_as_read(sg);
        // improve chance of consumers running concurrently with
        // new writes:
        for (int n=0; n<10; ++n)
            sched_yield();
    }
    LangBindHelper::promote_to_write(sg);
    table[0].first = 0; // <---- signals other threads to stop
    LangBindHelper::commit_and_continue_as_read(sg);
    sg.end_read();
}


void handover_querier(HandoverControl<SharedGroup::Handover<TableView>>* control,
                      TestContext& test_context, std::string path)
{
    std::unique_ptr<Replication> hist(make_client_history(path, crypt_key()));
    SharedGroup sg(*hist, SharedGroup::durability_Full, crypt_key());
    // We need to ensure that the initial version observed is *before* the final
    // one written by the writer thread. We do this (simplisticly) by locking on
    // to the initial version before even starting the writer.
    Group& g = const_cast<Group&>(sg.begin_read());
    Thread writer;
    writer.start([&] { handover_writer(path); });
    TableRef table = g.get_table("table");
    TableView tv = table->where().greater(0,50).find_all();
    for (;;) {
        // wait here for writer to change the database. Kind of wasteful, but wait_for_change()
        // is not available on osx.
        if (!sg.has_changed()) {
            sched_yield();
            continue;
        }
        LangBindHelper::advance_read(sg);
        CHECK(!tv.is_in_sync());
        tv.sync_if_needed();
        CHECK(tv.is_in_sync());
        control->put(sg.export_for_handover(tv, MutableSourcePayload::Move),
                     sg.get_version_of_current_transaction());

        // here we need to allow the reciever to get hold on the proper version before
        // we go through the loop again and advance_read().
        control->wait_feedback();
        sched_yield();

        if (table->size() > 0 && table->get_int(0,0) == 0)
            break;
    }
    sg.end_read();
    writer.join();
}

void handover_verifier(HandoverControl<SharedGroup::Handover<TableView>>* control,
                       TestContext& test_context, std::string path)
{
    std::unique_ptr<Replication> hist(make_client_history(path, crypt_key()));
    SharedGroup sg(*hist, SharedGroup::durability_Full, crypt_key());
    for (;;) {
        std::unique_ptr<SharedGroup::Handover<TableView>> handover;
        SharedGroup::VersionID version;
        control->get(handover, version);
        CHECK_EQUAL(version.version, handover->version.version);
        CHECK(version == handover->version);
        Group& g = const_cast<Group&>(sg.begin_read(version));
        CHECK_EQUAL(version.version, sg.get_version_of_current_transaction().version);
        CHECK(version == sg.get_version_of_current_transaction());
        control->signal_feedback();
        TableRef table = g.get_table("table");
        TableView tv = table->where().greater(0,50).find_all();
        CHECK(tv.is_in_sync());
        std::unique_ptr<TableView> tv2 = sg.import_from_handover(move(handover));
        CHECK(tv.is_in_sync());
        CHECK(tv2->is_in_sync());
        CHECK_EQUAL(tv.size(), tv2->size());
        for (size_t k=0; k<tv.size(); ++k)
            CHECK_EQUAL(tv.get_int(0,k), tv2->get_int(0,k));
        if (table->size() > 0 && table->get_int(0,0) == 0)
            break;
        sg.end_read();
    }
}

} // anonymous namespace


namespace {

void attacher(std::string path)
{
    for (int i=0; i<1000; ++i) {
        std::unique_ptr<Replication> hist(make_client_history(path, crypt_key()));
        SharedGroup sg(*hist, SharedGroup::durability_Full, crypt_key());
        Group& g = const_cast<Group&>(sg.begin_read());
        g.verify();
        TheTable::Ref table = g.get_table<TheTable>("table");
        LangBindHelper::promote_to_write(sg);
        table[i].first = 1 + table[i*10].first;
        LangBindHelper::commit_and_continue_as_read(sg);
        g.verify();
        sg.end_read();
    }
}
} // anonymous namespace

TEST(LangBindHelper_RacingAttachers)
{
    const int num_attachers = 10;
    SHARED_GROUP_TEST_PATH(path);
    {
        std::unique_ptr<Replication> hist(make_client_history(path, crypt_key()));
        SharedGroup sg(*hist, SharedGroup::durability_Full, crypt_key());
        Group& g = sg.begin_write();
        TheTable::Ref table = g.add_table<TheTable>("table");
        table->add_empty_row(10000);
        sg.commit();
    }
    Thread attachers[num_attachers];
    for (int i=0; i<num_attachers; ++i) {
        attachers[i].start([&] { attacher(path); });
    }
    for (int i=0; i<num_attachers; ++i) {
        attachers[i].join();
    }
}


TEST(LangBindHelper_HandoverBetweenThreads)
{
    SHARED_GROUP_TEST_PATH(path);
    std::unique_ptr<Replication> hist(make_client_history(path, crypt_key()));
    SharedGroup sg(*hist, SharedGroup::durability_Full, crypt_key());
    Group& g = sg.begin_write();
    TheTable::Ref table = g.add_table<TheTable>("table");
    sg.commit();
    sg.begin_read();
    table = g.get_table<TheTable>("table");
    CHECK(bool(table));
    sg.end_read();

    HandoverControl<SharedGroup::Handover<TableView>> control;
    Thread querier, verifier;
    querier.start([&] { handover_querier(&control, test_context, path); });
    verifier.start([&] { handover_verifier(&control, test_context, path); });
    querier.join();
    verifier.join();

}

namespace {
// for stealing, we need to expose the shared group of the thread we're stealing from,
// as well as the tableview we want to steal. Stealing can be done while the shared group
// is advancing, BUT care must be taken to ensure that the object we're stealing remains
// valid and unchanged until stealing is complete.
struct StealingInfo {
    SharedGroup* sg;
    TableView* tv;
};


void stealing_querier(HandoverControl<StealingInfo>* control,
                      TestContext& test_context, std::string path)
{
    std::unique_ptr<Replication> hist(make_client_history(path, crypt_key()));
    SharedGroup sg(*hist, SharedGroup::durability_Full, crypt_key());
    // We need to ensure that the initial version observed is *before* the final
    // one written by the writer thread. We do this (simplisticly) by locking on
    // to the initial version before even starting the writer.
    Group& g = const_cast<Group&>(sg.begin_read());
    Thread writer;
    writer.start([&] { handover_writer(path); });
    TableRef table = g.get_table("table");
    TableView tv = table->where().greater(0,50).find_all();
    for (;;) {
        // wait here for writer to change the database. Kind of wasteful, but wait_for_change
        // is not available on osx.
        if (!sg.has_changed()) {
            sched_yield();
            continue;
        }
        LangBindHelper::advance_read(sg);
        CHECK(!tv.is_in_sync());
        tv.sync_if_needed();
        CHECK(tv.is_in_sync());
        std::unique_ptr<StealingInfo> info(new StealingInfo);
        info->sg = &sg;
        info->tv = &tv;
        control->put(move(info), sg.get_version_of_current_transaction());
        control->wait_feedback();
        if (table->size() > 0 && table->get_int(0,0) <= 0) {
            // we need to wait for the verifier to steal our latest payload.
            // if we go out of scope too early, the payload will become invalid
            LangBindHelper::advance_read(sg);
            if (table->get_int(0,0) == -1)
                break;
        }
    }
    sg.end_read();
    writer.join();
}

void stealing_verifier(HandoverControl<StealingInfo>* control,
                       TestContext& test_context, std::string path)
{
    std::unique_ptr<Replication> hist(make_client_history(path, crypt_key()));
    SharedGroup sg(*hist, SharedGroup::durability_Full, crypt_key());
    for (;;) {
        std::unique_ptr<StealingInfo> info;
        std::unique_ptr<SharedGroup::Handover<TableView>> handover;
        SharedGroup::VersionID version;
        control->get(info, version);
        // Actually steal the payload:
        handover = info->sg->export_for_handover(*info->tv, MutableSourcePayload::Move);
        // we need to use the same version as the exported one.
        // if we had used the version obtained from control->get(),
        // we would risk using a stale version, because the producing
        // thread might advance_read() after control->put() but
        // before we did the export_for_handover() above.
        version = handover->version;
        Group& g = const_cast<Group&>(sg.begin_read(version));
        control->signal_feedback();
        TableRef table = g.get_table("table");
        TableView tv = table->where().greater(0,50).find_all();
        CHECK(tv.is_in_sync());

        std::unique_ptr<TableView> tv2 = sg.import_from_handover(move(handover));
        CHECK(tv.is_in_sync());
        CHECK(tv2->is_in_sync());
        CHECK(tv.size() == tv2->size());
        for (size_t k=0; k<tv.size(); ++k)
            CHECK(tv.get_int(0,k) == tv2->get_int(0,k));
        // this looks wrong!
        if (table->size() > 0 && table->get_int(0,0) == 0) {
            LangBindHelper::promote_to_write(sg);
            table->set_int(0,0,-1);
            sg.commit();
            control->signal_feedback();
            break;
        }
        else
            sg.end_read();
    }
}

} // anonymous namespace

TEST(LangBindHelper_HandoverStealing)
{
    SHARED_GROUP_TEST_PATH(path);
    std::unique_ptr<Replication> hist(make_client_history(path, crypt_key()));
    SharedGroup sg(*hist, SharedGroup::durability_Full, crypt_key());
    Group& g = sg.begin_write();
    TheTable::Ref table = g.add_table<TheTable>("table");
    sg.commit();
    sg.begin_read();
    table = g.get_table<TheTable>("table");
    CHECK(bool(table));
    sg.end_read();
    HandoverControl<StealingInfo> control;

    Thread querier, verifier;
    querier.start([&] { stealing_querier(&control, test_context, path); });
    verifier.start([&] { stealing_verifier(&control, test_context, path); });
    querier.join();
    verifier.join();

}


TEST(LangBindHelper_HandoverDependentViews)
{
    SHARED_GROUP_TEST_PATH(path);
    std::unique_ptr<Replication> hist(make_client_history(path, crypt_key()));
    SharedGroup sg(*hist, SharedGroup::durability_Full, crypt_key());
    sg.begin_read();

    std::unique_ptr<Replication> hist_w(make_client_history(path, crypt_key()));
    SharedGroup sg_w(*hist_w, SharedGroup::durability_Full, crypt_key());
    Group& group_w = const_cast<Group&>(sg_w.begin_read());

    SharedGroup::VersionID vid;
    {
        // Untyped interface
        std::unique_ptr<SharedGroup::Handover<TableView> > handover1;
        std::unique_ptr<SharedGroup::Handover<TableView> > handover2;
        {
            TableView tv1;
            TableView tv2;
            LangBindHelper::promote_to_write(sg_w);
            TableRef table = group_w.add_table("table2");
            table->add_column(type_Int, "first");
            for (int i = 0; i <100; ++i) {
                table->add_empty_row();
                table->set_int(0, i, i);
            }
            LangBindHelper::commit_and_continue_as_read(sg_w);
            vid = sg_w.get_version_of_current_transaction();
            tv1 = table->where().find_all();
            tv2 = table->where(&tv1).find_all();
            CHECK(tv1.is_attached());
            CHECK(tv2.is_attached());
            CHECK_EQUAL(100, tv1.size());
            for (int i = 0; i<100; ++i)
                CHECK_EQUAL(i, tv1.get_int(0,i));
            CHECK_EQUAL(100, tv2.size());
            for (int i = 0; i<100; ++i)
                CHECK_EQUAL(i, tv2.get_int(0,i));
            handover2 = sg_w.export_for_handover(tv2, ConstSourcePayload::Copy);
            CHECK(tv1.is_attached());
            CHECK(tv2.is_attached());
        }
        {
            LangBindHelper::advance_read(sg, vid);
            sg_w.close();
            // importing tv:
            std::unique_ptr<TableView> tv2(sg.import_from_handover(move(handover2)) );
            // CHECK(tv1.is_in_sync()); -- not possible, tv1 is now owned by tv2 and not reachable
            CHECK(tv2->is_in_sync());
            // CHECK(tv1.is_attached());
            CHECK(tv2->is_attached());
            CHECK_EQUAL(100, tv2->size());
            for (int i = 0; i<100; ++i)
                CHECK_EQUAL(i, tv2->get_int(0,i));
        }
    }
}


TEST(LangBindHelper_HandoverTableViewWithLinkView)
{
    // First iteration hands-over a normal valid attached LinkView. Second
    // iteration hands-over a detached LinkView.
    for (int detached = 0; detached < 2; detached++)
    {
        SHARED_GROUP_TEST_PATH(path);
        std::unique_ptr<Replication> hist(make_client_history(path, crypt_key()));
        SharedGroup sg(*hist, SharedGroup::durability_Full, crypt_key());
        sg.begin_read();

        std::unique_ptr<Replication> hist_w(make_client_history(path, crypt_key()));
        SharedGroup sg_w(*hist_w, SharedGroup::durability_Full, crypt_key());
        Group& group_w = const_cast<Group&>(sg_w.begin_read());
        std::unique_ptr<SharedGroup::Handover<TableView> > handover;
        SharedGroup::VersionID vid;

        {
            TableView tv;
            LangBindHelper::promote_to_write(sg_w);

            TableRef table1 = group_w.add_table("table1");
            TableRef table2 = group_w.add_table("table2");

            // add some more columns to table1 and table2
            table1->add_column(type_Int, "col1");
            table1->add_column(type_String, "str1");

            // add some rows
            table1->add_empty_row();
            table1->set_int(0, 0, 300);
            table1->set_string(1, 0, "delta");

            table1->add_empty_row();
            table1->set_int(0, 1, 100);
            table1->set_string(1, 1, "alfa");

            table1->add_empty_row();
            table1->set_int(0, 2, 200);
            table1->set_string(1, 2, "beta");

            size_t col_link2 = table2->add_column_link(type_LinkList, "linklist", *table1);

            table2->add_empty_row();
            table2->add_empty_row();

            LinkViewRef lvr;

            lvr = table2->get_linklist(col_link2, 0);
            lvr->clear();
            lvr->add(0);
            lvr->add(1);
            lvr->add(2);

            // Return all rows of table1 (the linked-to-table) that match the criteria and is in the LinkList

            // q.m_table = table1
            // q.m_view = lvr
            Query q = table1->where(lvr).and_query(table1->column<Int>(0) > 100);

            // Remove the LinkList that the query depends on, to see if a detached LinkView can be handed over
            // correctly
            if (detached == 1)
                table2->remove(0);

            // tv.m_table == table1
            tv = q.find_all(); // tv = { 0, 2 }
            CHECK(tv.is_in_sync());

            // TableView tv2 = lvr->get_sorted_view(0);
            LangBindHelper::commit_and_continue_as_read(sg_w);
            vid = sg_w.get_version_of_current_transaction();
            handover = sg_w.export_for_handover(tv, ConstSourcePayload::Copy);
        }
        {
            LangBindHelper::advance_read(sg, vid);
            sg_w.close();
            std::unique_ptr<TableView> tv(sg.import_from_handover(move(handover))); // <-- import tv

            CHECK(tv->is_in_sync());
            if (detached == 1) {
                CHECK_EQUAL(0, tv->size());
            }
            else {
                CHECK_EQUAL(2, tv->size());
                CHECK_EQUAL(0, tv->get_source_ndx(0));
                CHECK_EQUAL(2, tv->get_source_ndx(1));
            }
        }
    }
}


TEST(LangBindHelper_HandoverTableRef)
{
    SHARED_GROUP_TEST_PATH(path);
    std::unique_ptr<Replication> hist(make_client_history(path, crypt_key()));
    SharedGroup sg(*hist, SharedGroup::durability_Full, crypt_key());
    sg.begin_read();

    std::unique_ptr<Replication> hist_w(make_client_history(path, crypt_key()));
    SharedGroup sg_w(*hist_w, SharedGroup::durability_Full, crypt_key());
    Group& group_w = const_cast<Group&>(sg_w.begin_read());

    std::unique_ptr<SharedGroup::Handover<Table> > handover;
    SharedGroup::VersionID vid;
    {
        LangBindHelper::promote_to_write(sg_w);
        TableRef table1 = group_w.add_table("table1");
        LangBindHelper::commit_and_continue_as_read(sg_w);
        vid = sg_w.get_version_of_current_transaction();
        handover = sg_w.export_table_for_handover(table1);
    }
    {
        LangBindHelper::advance_read(sg, vid);
        TableRef table2 = sg.import_table_from_handover(move(handover));
        CHECK(table2->is_attached());
        CHECK(table2->size() == 0);
    }
}


TEST(LangBindHelper_HandoverLinkView)
{
    SHARED_GROUP_TEST_PATH(path);
    std::unique_ptr<Replication> hist(make_client_history(path, crypt_key()));
    SharedGroup sg(*hist, SharedGroup::durability_Full, crypt_key());
    Group& group = const_cast<Group&>(sg.begin_read());

    std::unique_ptr<Replication> hist_w(make_client_history(path, crypt_key()));
    SharedGroup sg_w(*hist_w, SharedGroup::durability_Full, crypt_key());
    Group& group_w = const_cast<Group&>(sg_w.begin_read());

    std::unique_ptr<SharedGroup::Handover<LinkView> > handover;
    std::unique_ptr<SharedGroup::Handover<LinkView> > handover2;
    SharedGroup::VersionID vid;
    {

        LangBindHelper::promote_to_write(sg_w);

        TableRef table1 = group_w.add_table("table1");
        TableRef table2 = group_w.add_table("table2");

        // add some more columns to table1 and table2
        table1->add_column(type_Int, "col1");
        table1->add_column(type_String, "str1");

        // add some rows
        table1->add_empty_row();
        table1->set_int(0, 0, 300);
        table1->set_string(1, 0, "delta");

        table1->add_empty_row();
        table1->set_int(0, 1, 100);
        table1->set_string(1, 1, "alfa");

        table1->add_empty_row();
        table1->set_int(0, 2, 200);
        table1->set_string(1, 2, "beta");

        size_t col_link2 = table2->add_column_link(type_LinkList, "linklist", *table1);

        table2->add_empty_row();
        table2->add_empty_row();

        LinkViewRef lvr;

        lvr = table2->get_linklist(col_link2, 0);
        lvr->clear();
        lvr->add(0);
        lvr->add(1);
        lvr->add(2);

        // TableView tv2 = lvr->get_sorted_view(0);
        LangBindHelper::commit_and_continue_as_read(sg_w);
        vid = sg_w.get_version_of_current_transaction();
        handover = sg_w.export_linkview_for_handover(lvr);
        handover2 = sg_w.export_linkview_for_handover(lvr);
    }
    {
        LangBindHelper::advance_read(sg, vid);
        LinkViewRef lvr = sg.import_linkview_from_handover(move(handover)); // <-- import lvr
        // Return all rows of table1 (the linked-to-table) that match the criteria and is in the LinkList

        // q.m_table = table1
        // q.m_view = lvr
        TableRef table1 = group.get_table("table1");
        Query q = table1->where(lvr).and_query(table1->column<Int>(0) > 100);

        // tv.m_table == table1
        TableView tv;
        tv = q.find_all(); // tv = { 0, 2 }


        CHECK_EQUAL(2, tv.size());
        CHECK_EQUAL(0, tv.get_source_ndx(0));
        CHECK_EQUAL(2, tv.get_source_ndx(1));
    }
    {
        LangBindHelper::promote_to_write(sg_w);
        // Change table1 and verify that the change does not propagate through the handed-over linkview
        TableRef table1 = group_w.get_table("table1");
        table1->set_int(0, 0, 50);
        LangBindHelper::commit_and_continue_as_read(sg_w);
    }
    {
        LinkViewRef lvr = sg.import_linkview_from_handover(move(handover2)); // <-- import lvr
        // Return all rows of table1 (the linked-to-table) that match the criteria and is in the LinkList

        // q.m_table = table1
        // q.m_view = lvr
        TableRef table1 = group.get_table("table1");
        Query q = table1->where(lvr).and_query(table1->column<Int>(0) > 100);

        // tv.m_table == table1
        TableView tv;
        tv = q.find_all(); // tv = { 0, 2 }

        CHECK_EQUAL(2, tv.size());
        CHECK_EQUAL(0, tv.get_source_ndx(0));
        CHECK_EQUAL(2, tv.get_source_ndx(1));
    }
}


TEST(LangBindHelper_HandoverDistinctView)
{
    SHARED_GROUP_TEST_PATH(path);
    std::unique_ptr<Replication> hist(make_client_history(path, crypt_key()));
    SharedGroup sg(*hist, SharedGroup::durability_Full, crypt_key());
    sg.begin_read();

    std::unique_ptr<Replication> hist_w(make_client_history(path, crypt_key()));
    SharedGroup sg_w(*hist_w, SharedGroup::durability_Full, crypt_key());
    Group& group_w = const_cast<Group&>(sg_w.begin_read());

    SharedGroup::VersionID vid;
    {
        // Untyped interface
        std::unique_ptr<SharedGroup::Handover<TableView> > handover1;
        std::unique_ptr<SharedGroup::Handover<TableView> > handover2;
        {
            TableView tv1;
            TableView tv2;
            LangBindHelper::promote_to_write(sg_w);
            TableRef table = group_w.add_table("table2");
            table->add_column(type_Int, "first");
            table->add_empty_row(2);
            table->set_int(0, 0, 100);
            table->set_int(0, 1, 100);

            LangBindHelper::commit_and_continue_as_read(sg_w);
            vid = sg_w.get_version_of_current_transaction();
            tv1 = table->where().find_all();
            tv1.distinct(0);
            CHECK(tv1.size() == 1);
            CHECK(tv1.get_source_ndx(0) == 0);
            CHECK(tv1.is_attached());

            handover2 = sg_w.export_for_handover(tv1, ConstSourcePayload::Copy);
            CHECK(tv1.is_attached());
        }
        {
            LangBindHelper::advance_read(sg, vid);
            sg_w.close();
            // importing tv1:
            std::unique_ptr<TableView> tv2(sg.import_from_handover(move(handover2)));
            CHECK(tv2->is_in_sync());
            CHECK(tv2->is_attached());

            CHECK_EQUAL(tv2->size(), 1);
            CHECK_EQUAL(tv2->get_source_ndx(0), 0);

            // distinct property must remain through handover such that second row is kept being omitted
            // after sync_if_needed()
            tv2->sync_if_needed();
            CHECK_EQUAL(tv2->size(), 1);
            CHECK_EQUAL(tv2->get_source_ndx(0), 0);

            // Remove distinct property
            tv2->distinct(std::vector<size_t>());
            tv2->sync_if_needed();
            CHECK_EQUAL(tv2->size(), 2);
        }
    }
}


TEST(LangBindHelper_HandoverWithReverseDependency)
{
    // FIXME: This testcase is wrong!
    SHARED_GROUP_TEST_PATH(path);
    std::unique_ptr<Replication> hist(make_client_history(path, crypt_key()));
    SharedGroup sg(*hist, SharedGroup::durability_Full, crypt_key());
    sg.begin_read();

    std::unique_ptr<Replication> hist_w(make_client_history(path, crypt_key()));
    SharedGroup sg_w(*hist_w, SharedGroup::durability_Full, crypt_key());
    Group& group_w = const_cast<Group&>(sg_w.begin_read());

    SharedGroup::VersionID vid;
    {
        // Untyped interface
        std::unique_ptr<SharedGroup::Handover<TableView> > handover1;
        std::unique_ptr<SharedGroup::Handover<TableView> > handover2;
        TableView tv1;
        TableView tv2;
        {
            LangBindHelper::promote_to_write(sg_w);
            TableRef table = group_w.add_table("table2");
            table->add_column(type_Int, "first");
            for (int i = 0; i <100; ++i) {
                table->add_empty_row();
                table->set_int(0, i, i);
            }
            LangBindHelper::commit_and_continue_as_read(sg_w);
            vid = sg_w.get_version_of_current_transaction();
            tv1 = table->where().find_all();
            tv2 = table->where(&tv1).find_all();
            CHECK(tv1.is_attached());
            CHECK(tv2.is_attached());
            CHECK_EQUAL(100, tv1.size());
            for (int i = 0; i<100; ++i)
                CHECK_EQUAL(i, tv1.get_int(0,i));
            CHECK_EQUAL(100, tv2.size());
            for (int i = 0; i<100; ++i)
                CHECK_EQUAL(i, tv2.get_int(0,i));
            handover2 = sg_w.export_for_handover(tv1, ConstSourcePayload::Copy);
            CHECK(tv1.is_attached());
            CHECK(tv2.is_attached());
        }
    }
}

TEST(LangBindHelper_HandoverTableViewFromBacklink)
{
    SHARED_GROUP_TEST_PATH(path);
    std::unique_ptr<Replication> hist(make_client_history(path, crypt_key()));
    SharedGroup sg(*hist, SharedGroup::durability_Full, crypt_key());

    std::unique_ptr<Replication> hist_w(make_client_history(path, crypt_key()));
    SharedGroup sg_w(*hist_w, SharedGroup::durability_Full, crypt_key());
    Group& group_w = const_cast<Group&>(sg_w.begin_read());

    SharedGroup::VersionID vid;
    {
        // Untyped interface
        std::unique_ptr<SharedGroup::Handover<TableView> > handover1;
        {
            LangBindHelper::promote_to_write(sg_w);

            TableRef source = group_w.add_table("source");
            source->add_column(type_Int, "int");

            TableRef links = group_w.add_table("links");
            links->add_column_link(type_Link, "link", *source);


            for (int i = 0; i < 100; ++i) {
                source->add_empty_row();
                source->set_int(0, i, i);

                links->add_empty_row();
                links->set_link(0, i, i);
            }
            LangBindHelper::commit_and_continue_as_read(sg_w);
            vid = sg_w.get_version_of_current_transaction();

            for (int i = 0; i < 100; ++i) {
                TableView tv = source->get_backlink_view(i, links.get(), 0);
                CHECK(tv.is_attached());
                CHECK_EQUAL(1, tv.size());
                CHECK_EQUAL(i, tv.get_link(0, 0));
                handover1 = sg_w.export_for_handover(tv, ConstSourcePayload::Copy);
                CHECK(tv.is_attached());
                sg.begin_read(vid);
                auto tv2 = sg.import_from_handover(std::move(handover1));
                CHECK(tv2->is_attached());
                CHECK_EQUAL(1, tv2->size());
                CHECK_EQUAL(i, tv2->get_link(0, 0));
                sg.end_read();
            }
        }
    }
}

// Test that we can handover a query involving links, and that after the
// handover export, the handover is completely decoupled from later changes
// done on accessors belonging to the exporting shared group
TEST(LangBindHelper_HandoverWithLinkQueries)
{
    SHARED_GROUP_TEST_PATH(path);
    std::unique_ptr<Replication> hist(make_client_history(path, crypt_key()));
    SharedGroup sg(*hist, SharedGroup::durability_Full, crypt_key());
    sg.begin_read();

    std::unique_ptr<Replication> hist_w(make_client_history(path, crypt_key()));
    SharedGroup sg_w(*hist_w, SharedGroup::durability_Full, crypt_key());
    Group& group_w = const_cast<Group&>(sg_w.begin_read());

    // First setup data so that we can do a query on links
    LangBindHelper::promote_to_write(sg_w);
    TableRef table1 = group_w.add_table("table1");
    TableRef table2 = group_w.add_table("table2");
    // add some more columns to table1 and table2
    table1->add_column(type_Int, "col1");
    table1->add_column(type_String, "str1");

    table2->add_column(type_Int, "col1");
    table2->add_column(type_String, "str2");

    // add some rows
    table1->add_empty_row();
    table1->set_int(0, 0, 100);
    table1->set_string(1, 0, "foo");
    table1->add_empty_row();
    table1->set_int(0, 1, 200);
    table1->set_string(1, 1, "!");
    table1->add_empty_row();
    table1->set_int(0, 2, 300);
    table1->set_string(1, 2, "bar");

    table2->add_empty_row();
    table2->set_int(0, 0, 400);
    table2->set_string(1, 0, "hello");
    table2->add_empty_row();
    table2->set_int(0, 1, 500);
    table2->set_string(1, 1, "world");
    table2->add_empty_row();
    table2->set_int(0, 2, 600);
    table2->set_string(1, 2, "!");


    size_t col_link2 = table1->add_column_link(type_LinkList, "link", *table2);

    // set some links
    LinkViewRef links1;

    links1 = table1->get_linklist(col_link2, 0);
    links1->add(1);

    links1 = table1->get_linklist(col_link2, 1);
    links1->add(1);
    links1->add(2);
    LangBindHelper::commit_and_continue_as_read(sg_w);

    size_t match;

    std::unique_ptr<SharedGroup::Handover<Query> > handoverQuery;
    std::unique_ptr<SharedGroup::Handover<Query> > handoverQuery2;
    std::unique_ptr<SharedGroup::Handover<Query> > handoverQuery_int;


    {
        // Do a query (which will have zero results) and export it twice.
        // To test separation, we'll later modify state at the exporting side,
        // and verify that the two different imports still get identical results
        realm::Query query = table1->link(col_link2).column<String>(1) == "nabil";
        realm::TableView tv4 = query.find_all();

        handoverQuery = sg_w.export_for_handover(query, ConstSourcePayload::Copy);
        handoverQuery2 = sg_w.export_for_handover(query, ConstSourcePayload::Copy);
    }

    SharedGroup::VersionID vid =  sg_w.get_version_of_current_transaction();// vid == 2
    {
        LangBindHelper::advance_read(sg, vid);
        std::unique_ptr<Query> q(sg.import_from_handover(move(handoverQuery)));
        realm::TableView tv = q->find_all();
        match = tv.size();
        CHECK_EQUAL(0, match);
    }

    // On the exporting side, change the data such that the query will now have
    // non-zero results if evaluated in that context.
    LangBindHelper::promote_to_write(sg_w);
    table2->add_empty_row();
    table2->set_int(0, 3, 700);
    table2->set_string(1, 3, "nabil");
    links1 = table1->get_linklist(col_link2, 2);
    links1->add(3);
    LangBindHelper::commit_and_continue_as_read(sg_w);

    {
        // Import query and evaluate in the old context. This should *not* be
        // affected by the change done above on the exporting side.
        std::unique_ptr<Query> q2(sg.import_from_handover(move(handoverQuery2)));
        realm::TableView tv2 = q2->find_all();
        match = tv2.size();
        CHECK_EQUAL(0, match);
    }
}


TEST(LangBindHelper_HandoverQueryLinksTo)
{
    SHARED_GROUP_TEST_PATH(path);
    std::unique_ptr<Replication> hist(make_client_history(path, crypt_key()));
    SharedGroup sg(*hist, SharedGroup::durability_Full, crypt_key());
    sg.begin_read();

    std::unique_ptr<Replication> hist_w(make_client_history(path, crypt_key()));
    SharedGroup sg_w(*hist_w, SharedGroup::durability_Full, crypt_key());
    Group& group_w = const_cast<Group&>(sg_w.begin_read());

    std::unique_ptr<SharedGroup::Handover<Query>> handoverQuery;
    std::unique_ptr<SharedGroup::Handover<Query>> handoverQueryOr;
    std::unique_ptr<SharedGroup::Handover<Query>> handoverQueryAnd;
    std::unique_ptr<SharedGroup::Handover<Query>> handoverQueryNot;
    std::unique_ptr<SharedGroup::Handover<Query>> handoverQueryAndAndOr;
    std::unique_ptr<SharedGroup::Handover<Query>> handoverQueryWithExpression;
    std::unique_ptr<SharedGroup::Handover<Query>> handoverQueryLinksToDetached;

    {
        LangBindHelper::promote_to_write(sg_w);

        TableRef source = group_w.add_table("source");
        TableRef target = group_w.add_table("target");

        size_t col_link = source->add_column_link(type_Link, "link", *target);
        size_t col_name = target->add_column(type_String, "name");

        target->add_empty_row(4);
        target->set_string(col_name, 0, "A");
        target->set_string(col_name, 1, "B");
        target->set_string(col_name, 2, "C");
        target->set_string(col_name, 3, "D");

        source->add_empty_row(3);
        source->set_link(col_link, 0, 0);
        source->set_link(col_link, 1, 1);
        source->set_link(col_link, 2, 2);

        Row detached_row = target->get(3);
        target->move_last_over(3);

        LangBindHelper::commit_and_continue_as_read(sg_w);

        Query query = source->where().links_to(col_link, target->get(0));
        handoverQuery = sg_w.export_for_handover(query, ConstSourcePayload::Copy);

        Query queryOr = source->where().links_to(col_link, target->get(0)).Or().links_to(col_link, target->get(1));
        handoverQueryOr = sg_w.export_for_handover(queryOr, ConstSourcePayload::Copy);

        Query queryAnd = source->where().links_to(col_link, target->get(0)).links_to(col_link, target->get(0));
        handoverQueryAnd = sg_w.export_for_handover(queryAnd, ConstSourcePayload::Copy);

        Query queryNot = source->where().Not().links_to(col_link, target->get(0)).links_to(col_link, target->get(1));
        handoverQueryNot = sg_w.export_for_handover(queryNot, ConstSourcePayload::Copy);

        Query queryAndAndOr = source->where().group().and_query(queryOr).end_group().and_query(queryAnd);
        handoverQueryAndAndOr = sg_w.export_for_handover(queryAndAndOr, ConstSourcePayload::Copy);

        Query queryWithExpression = source->column<LinkList>(col_link).is_not_null() && query;
        handoverQueryWithExpression = sg_w.export_for_handover(queryWithExpression, ConstSourcePayload::Copy);

        Query queryLinksToDetached = source->where().links_to(col_link, detached_row);
        handoverQueryLinksToDetached = sg_w.export_for_handover(queryLinksToDetached, ConstSourcePayload::Copy);
    }

    SharedGroup::VersionID vid =  sg_w.get_version_of_current_transaction(); // vid == 2
    {
        // Import the queries into the read-only shared group.
        LangBindHelper::advance_read(sg, vid);
        std::unique_ptr<Query> query(sg.import_from_handover(move(handoverQuery)));
        std::unique_ptr<Query> queryOr(sg.import_from_handover(move(handoverQueryOr)));
        std::unique_ptr<Query> queryAnd(sg.import_from_handover(move(handoverQueryAnd)));
        std::unique_ptr<Query> queryNot(sg.import_from_handover(move(handoverQueryNot)));
        std::unique_ptr<Query> queryAndAndOr(sg.import_from_handover(move(handoverQueryAndAndOr)));
        std::unique_ptr<Query> queryWithExpression(sg.import_from_handover(move(handoverQueryWithExpression)));
        std::unique_ptr<Query> queryLinksToDetached(sg.import_from_handover(move(handoverQueryLinksToDetached)));

        CHECK_EQUAL(1, query->count());
        CHECK_EQUAL(2, queryOr->count());
        CHECK_EQUAL(1, queryAnd->count());
        CHECK_EQUAL(1, queryNot->count());
        CHECK_EQUAL(1, queryAndAndOr->count());
        CHECK_EQUAL(1, queryWithExpression->count());
        CHECK_EQUAL(0, queryLinksToDetached->count());


        // Remove the linked-to row.
        {
            LangBindHelper::promote_to_write(sg_w);

            TableRef target = group_w.get_table("target");
            target->move_last_over(0);

            LangBindHelper::commit_and_continue_as_read(sg_w);
        }

        // Verify that the queries against the read-only shared group gives the same results.
        CHECK_EQUAL(1, query->count());
        CHECK_EQUAL(2, queryOr->count());
        CHECK_EQUAL(1, queryAnd->count());
        CHECK_EQUAL(1, queryNot->count());
        CHECK_EQUAL(1, queryAndAndOr->count());
        CHECK_EQUAL(1, queryWithExpression->count());
        CHECK_EQUAL(0, queryLinksToDetached->count());
    }
}


TEST(LangBindHelper_HandoverQuerySubQuery)
{
    SHARED_GROUP_TEST_PATH(path);
    std::unique_ptr<Replication> hist(make_client_history(path, crypt_key()));
    SharedGroup sg(*hist, SharedGroup::durability_Full, crypt_key());
    sg.begin_read();

    std::unique_ptr<Replication> hist_w(make_client_history(path, crypt_key()));
    SharedGroup sg_w(*hist_w, SharedGroup::durability_Full, crypt_key());
    Group& group_w = const_cast<Group&>(sg_w.begin_read());

    std::unique_ptr<SharedGroup::Handover<Query>> handoverQuery;

    {
        LangBindHelper::promote_to_write(sg_w);

        TableRef source = group_w.add_table("source");
        TableRef target = group_w.add_table("target");

        size_t col_link = source->add_column_link(type_Link, "link", *target);
        size_t col_name = target->add_column(type_String, "name");

        target->add_empty_row(3);
        target->set_string(col_name, 0, "A");
        target->set_string(col_name, 1, "B");
        target->set_string(col_name, 2, "C");

        source->add_empty_row(3);
        source->set_link(col_link, 0, 0);
        source->set_link(col_link, 1, 1);
        source->set_link(col_link, 2, 2);

        LangBindHelper::commit_and_continue_as_read(sg_w);

        realm::Query query = source->column<Link>(col_link, target->column<String>(col_name) == "C").count() == 1;
        handoverQuery = sg_w.export_for_handover(query, ConstSourcePayload::Copy);
    }

    SharedGroup::VersionID vid =  sg_w.get_version_of_current_transaction(); // vid == 2
    {
        // Import the queries into the read-only shared group.
        LangBindHelper::advance_read(sg, vid);
        std::unique_ptr<Query> query(sg.import_from_handover(move(handoverQuery)));

        CHECK_EQUAL(1, query->count());

        // Remove the linked-to row.
        {
            LangBindHelper::promote_to_write(sg_w);

            TableRef target = group_w.get_table("target");
            target->move_last_over(2);

            LangBindHelper::commit_and_continue_as_read(sg_w);
        }

        // Verify that the queries against the read-only shared group gives the same results.
        CHECK_EQUAL(1, query->count());
    }
}



REALM_TABLE_1(MyTable, first,  Int)

#ifndef _WIN32

TEST(LangBindHelper_VersionControl)
{
    const int num_versions = 10;
    const int num_random_tests = 100;
    SharedGroup::VersionID versions[num_versions];
    SHARED_GROUP_TEST_PATH(path);
    {
        // Create a new shared db
        std::unique_ptr<Replication> hist(make_client_history(path, crypt_key()));
        SharedGroup sg(*hist, SharedGroup::durability_Full, crypt_key());
        std::unique_ptr<Replication> hist_w(make_client_history(path, crypt_key()));
        SharedGroup sg_w(*hist_w, SharedGroup::durability_Full, crypt_key());
        // first create 'num_version' versions
        sg.begin_read();
        {
                WriteTransaction wt(sg_w);
                MyTable::Ref t = wt.get_or_add_table<MyTable>("test");
                wt.commit();
        }
        for (int i = 0; i < num_versions; ++i) {
            {
                WriteTransaction wt(sg_w);
                MyTable::Ref t = wt.get_table<MyTable>("test");
                t->add(i);
                wt.commit();
            }
            {
                ReadTransaction rt(sg_w);
                versions[i] = sg_w.get_version_of_current_transaction();
            }
        }

        // do steps of increasing size from the first version to the last,
        // including a "step on the spot" (from version 0 to 0)
        {
            for (int k = 0; k < num_versions; ++k) {
                // std::cerr << "Advancing from initial version to version " << k << std::endl;
                const Group& g = sg_w.begin_read(versions[0]);
                MyTable::ConstRef t = g.get_table<MyTable>("test");
                CHECK(versions[k] >= versions[0]);
                g.verify();

                // FIXME: Oops, illegal attempt to access a specific version
                // that is not currently tethered via another transaction.

                LangBindHelper::advance_read(sg_w, versions[k]);
                g.verify();
                CHECK_EQUAL(k, t[k].first);
                sg_w.end_read();
            }
        }

        // step through the versions backward:
        for (int i = num_versions-1; i >= 0; --i) {
            // std::cerr << "Jumping directly to version " << i << std::endl;

            // FIXME: Oops, illegal attempt to access a specific version
            // that is not currently tethered via another transaction.

            const Group& g = sg_w.begin_read(versions[i]);
            g.verify();
            MyTable::ConstRef t = g.get_table<MyTable>("test");
            CHECK_EQUAL(i, t[i].first);
            sg_w.end_read();
        }

        // then advance through the versions going forward
        {
            const Group& g = sg_w.begin_read(versions[0]);
            g.verify();
            MyTable::ConstRef t = g.get_table<MyTable>("test");
            for (int k = 0; k < num_versions; ++k) {
                // std::cerr << "Advancing to version " << k << std::endl;
                CHECK(k==0 || versions[k] >= versions[k-1]);

                // FIXME: Oops, illegal attempt to access a specific version
                // that is not currently tethered via another transaction.

                LangBindHelper::advance_read(sg_w, versions[k]);
                g.verify();
                CHECK_EQUAL(k, t[k].first);
            }
            sg_w.end_read();
        }

        // sync to a randomly selected version - use advance_read when going
        // forward in time, but begin_read when going back in time
        int old_version = 0;
        const Group& g = sg_w.begin_read(versions[old_version]);
        MyTable::ConstRef t = g.get_table<MyTable>("test");
        CHECK_EQUAL(old_version, t[old_version].first);
        for (int k = num_random_tests; k; --k) {
            int new_version = random() % num_versions; // FIXME: Use of wrong random generator. See note at beginning of file.
            // std::cerr << "Random jump: version " << old_version << " -> " << new_version << std::endl;
            if (new_version < old_version) {
                CHECK(versions[new_version] < versions[old_version]);
                sg_w.end_read();

                // FIXME: Oops, illegal attempt to access a specific version
                // that is not currently tethered via another transaction.

                sg_w.begin_read(versions[new_version]);
                g.verify();
                t = g.get_table<MyTable>("test");
                CHECK_EQUAL(new_version, t[new_version].first);
            }
            else {
                CHECK(versions[new_version] >= versions[old_version]);
                g.verify();

                // FIXME: Oops, illegal attempt to access a specific version
                // that is not currently tethered via another transaction.

                LangBindHelper::advance_read(sg_w, versions[new_version]);
                g.verify();
                CHECK_EQUAL(new_version, t[new_version].first);
            }
            old_version = new_version;
        }
        sg_w.end_read();
        // release the first readlock and commit something to force a cleanup
        // we need to commit twice, because cleanup is done before the actual
        // commit, so during the first commit, the last of the previous versions
        // will still be kept. To get rid of it, we must commit once more.
        sg.end_read();
        sg_w.begin_write();
        sg_w.commit();
        sg_w.begin_write();
        sg_w.commit();

        // Validate that all the versions are now unreachable
        for (int i = 0; i < num_versions; ++i)
            CHECK_THROW(sg.begin_read(versions[i]), SharedGroup::BadVersion);
    }
}

#endif // not defined _WIN32


TEST(LangBindHelper_LinkListCrash)
{
    SHARED_GROUP_TEST_PATH(path);
    std::unique_ptr<Replication> hist(make_client_history(path, crypt_key()));
    SharedGroup sg(*hist, SharedGroup::durability_Full, crypt_key());
    {
        WriteTransaction wt(sg);
        TableRef points = wt.add_table("Point");
        points->add_column(type_Int, "value");
        wt.commit();
    }

    std::unique_ptr<Replication> hist2(make_client_history(path, crypt_key()));
    SharedGroup sg2(*hist, SharedGroup::durability_Full, crypt_key());
    Group& g2 = const_cast<Group&>(sg2.begin_read());
    for (int i = 0; i < 2; ++i) {
        WriteTransaction wt(sg);
        wt.commit();
    }
    for (int i = 0; i < 1; ++i)
    {
        WriteTransaction wt(sg);
        wt.get_table("Point")->add_empty_row();
        wt.commit();
    }
    {
        ReadTransaction rt(sg);
        rt.get_group().verify();
    }
    g2.verify();
    LangBindHelper::advance_read(sg2);
    g2.verify();
}


TEST(LangBindHelper_OpenCloseOpen)
{
    SHARED_GROUP_TEST_PATH(path);
    std::unique_ptr<Replication> hist_w(make_client_history(path, crypt_key()));
    SharedGroup sg_w(*hist_w, SharedGroup::durability_Full, crypt_key());
    Group& group_w = const_cast<Group&>(sg_w.begin_read());
    LangBindHelper::promote_to_write(sg_w);
    group_w.add_table("bar");
    LangBindHelper::commit_and_continue_as_read(sg_w);
    sg_w.close();
    sg_w.open(*hist_w, SharedGroup::durability_Full, crypt_key());
    sg_w.begin_read();
    LangBindHelper::promote_to_write(sg_w);
    group_w.add_table("foo");
    LangBindHelper::commit_and_continue_as_read(sg_w);
    sg_w.close();
}


TEST(LangBindHelper_MixedCommitSizes)
{
    SHARED_GROUP_TEST_PATH(path);
    std::unique_ptr<Replication> hist(make_client_history(path, crypt_key()));
    SharedGroup sg(*hist, SharedGroup::durability_Full, crypt_key());

    Group& g = const_cast<Group&>(sg.begin_read());

    LangBindHelper::promote_to_write(sg);
    TableRef table = g.add_table("table");
    table->add_column(type_Binary, "value");
    LangBindHelper::commit_and_continue_as_read(sg);

    std::unique_ptr<char[]> buffer(new char[65536]);
    std::fill(buffer.get(), buffer.get() + 65536, 0);

    // 4 large commits so that both write log files are large and fully
    // initialized (with both iv slots being non-zero when encryption is
    // enabled), two small commits to shrink both of the log files, then two
    // large commits to re-expand them
    for (int i = 0; i < 4; ++i) {
        LangBindHelper::promote_to_write(sg);
        table->insert_empty_row(0);
        table->set_binary(0, 0, BinaryData(buffer.get(), 65536));
        LangBindHelper::commit_and_continue_as_read(sg);
        g.verify();
    }

    for (int i = 0; i < 2; ++i) {
        LangBindHelper::promote_to_write(sg);
        table->insert_empty_row(0);
        table->set_binary(0, 0, BinaryData(buffer.get(), 1024));
        LangBindHelper::commit_and_continue_as_read(sg);
        g.verify();
    }

    for (int i = 0; i < 2; ++i) {
        LangBindHelper::promote_to_write(sg);
        table->insert_empty_row(0);
        table->set_binary(0, 0, BinaryData(buffer.get(), 65536));
        LangBindHelper::commit_and_continue_as_read(sg);
        g.verify();
    }
}

TEST(LangBindHelper_RollbackToInitialState1)
{
    SHARED_GROUP_TEST_PATH(path);
    std::unique_ptr<Replication> hist_w(make_client_history(path, crypt_key()));
    SharedGroup sg_w(*hist_w, SharedGroup::durability_Full, crypt_key());
    sg_w.begin_read();
    LangBindHelper::promote_to_write(sg_w);
    LangBindHelper::rollback_and_continue_as_read(sg_w);
}


TEST(LangBindHelper_RollbackToInitialState2)
{
    SHARED_GROUP_TEST_PATH(path);
    std::unique_ptr<Replication> hist_w(make_client_history(path, crypt_key()));
    SharedGroup sg_w(*hist_w, SharedGroup::durability_Full, crypt_key());
    sg_w.begin_write();
    sg_w.rollback();
}


TEST(LangBindHelper_Compact)
{
    SHARED_GROUP_TEST_PATH(path);
    size_t N = 100;

    {
        std::unique_ptr<Replication> hist_w(make_client_history(path, crypt_key()));
        SharedGroup sg_w(*hist_w, SharedGroup::durability_Full, crypt_key());
        WriteTransaction w(sg_w);
        TableRef table = w.get_or_add_table("test");
        table->add_column(type_Int, "int");
        for (size_t i = 0; i < N; ++i) {
            table->add_empty_row();
            table->set_int(0, i, i);
        }
        w.commit();
        sg_w.close();
    }
    {
        std::unique_ptr<Replication> hist(make_client_history(path, crypt_key()));
        SharedGroup sg(*hist, SharedGroup::durability_Full, crypt_key());
        ReadTransaction r(sg);
        ConstTableRef table = r.get_table("test");
        CHECK_EQUAL(N, table->size());
        sg.close();
    }

    {
        std::unique_ptr<Replication> hist(make_client_history(path, crypt_key()));
        SharedGroup sg(*hist, SharedGroup::durability_Full, crypt_key());
        CHECK_EQUAL(true, sg.compact());
        sg.close();
    }

    {
        std::unique_ptr<Replication> hist(make_client_history(path, crypt_key()));
        SharedGroup sg(*hist, SharedGroup::durability_Full, crypt_key());
        ReadTransaction r(sg);
        ConstTableRef table = r.get_table("test");
        CHECK_EQUAL(N, table->size());
        sg.close();
    }
}


TEST(LangBindHelper_CompactLargeEncryptedFile)
{
    SHARED_GROUP_TEST_PATH(path);

    // We need to ensure that the size of the compacted file does not line up
    // with the chunked-memory-mapping section boundaries, so that the file is
    // resized on open. This targets the gap between 32 and 36 pages by writing
    // 32 pages of data and assuming that the file overhead will be greater than
    // zero bytes and less than four pages.
    std::vector<char> data(realm::util::page_size());
    const size_t N = 32;

    {
        std::unique_ptr<Replication> hist(make_client_history(path, crypt_key(true)));
        SharedGroup sg(*hist, SharedGroup::durability_Full, crypt_key(true));
        WriteTransaction wt(sg);
        TableRef table = wt.get_or_add_table("test");
        table->add_column(type_String, "string");
        for (size_t i = 0; i < N; ++i) {
            table->add_empty_row();
            table->set_string(0, i, StringData(data.data(), data.size()));
        }
        wt.commit();

        CHECK_EQUAL(true, sg.compact());

        sg.close();
    }

    {
        std::unique_ptr<Replication> hist(make_client_history(path, crypt_key(true)));
        SharedGroup sg(*hist, SharedGroup::durability_Full, crypt_key(true));
        ReadTransaction r(sg);
        ConstTableRef table = r.get_table("test");
        CHECK_EQUAL(N, table->size());
        sg.close();
    }
}


TEST(LangBindHelper_TableViewAggregateAfterAdvanceRead)
{
    SHARED_GROUP_TEST_PATH(path);

    std::unique_ptr<Replication> hist_w(make_client_history(path, crypt_key()));
    SharedGroup sg_w(*hist_w, SharedGroup::durability_Full, crypt_key());
    {
        WriteTransaction w(sg_w);
        TableRef table = w.add_table("test");
        table->add_column(type_Double, "double");
        table->add_empty_row(3);
        table->set_double(0, 0, 1234);
        table->set_double(0, 1, -5678);
        table->set_double(0, 2, 1000);
        w.commit();
    }

    std::unique_ptr<Replication> hist_r(make_client_history(path, crypt_key()));
    SharedGroup sg_r(*hist_r, SharedGroup::durability_Full, crypt_key());
    ReadTransaction r(sg_r);
    ConstTableRef table_r = r.get_table("test");

    // Create a table view with all refs detached.
    TableView view = table_r->where().find_all();
    {
        WriteTransaction w(sg_w);
        w.get_table("test")->clear();
        w.commit();
    }
    LangBindHelper::advance_read(sg_r);

    // Verify that an aggregate on the view with detached refs gives the expected result.
    CHECK_EQUAL(false, view.is_in_sync());
    size_t ndx = not_found;
    double min = view.minimum_double(0, &ndx);
    CHECK_EQUAL(0, min);
    CHECK_EQUAL(not_found, ndx);

    // Sync the view to discard the detached refs.
    view.sync_if_needed();

    // Verify that an aggregate on the view still gives the expected result.
    ndx = not_found;
    min = view.minimum_double(0, &ndx);
    CHECK_EQUAL(0, min);
    CHECK_EQUAL(not_found, ndx);
}


// Tests handover of a Query. Especially it tests if next-gen-syntax nodes are deep copied correctly by
// executing an imported query multiple times in parallel
TEST(LangBindHelper_HandoverFuzzyTest)
{
    SHARED_GROUP_TEST_PATH(path);

    const size_t threads = 5;

    size_t numberOfOwner = 100;
    size_t numberOfDogsPerOwner = 20;

    std::vector<SharedGroup::VersionID> vids;
    std::vector < std::unique_ptr<SharedGroup::Handover<Query> > > qs;
    std::mutex vector_mutex;

    std::atomic<bool> end_signal(false);

    {
        std::unique_ptr<Replication> hist(make_client_history(path, crypt_key()));
        SharedGroup sg(*hist, SharedGroup::durability_Full, crypt_key());
        sg.begin_read();

        std::unique_ptr<Replication> hist_w(make_client_history(path, crypt_key()));
        SharedGroup sg_w(*hist_w, SharedGroup::durability_Full, crypt_key());
        Group& group_w = const_cast<Group&>(sg_w.begin_read());

        // First setup data so that we can do a query on links
        LangBindHelper::promote_to_write(sg_w);

        TableRef owner = group_w.add_table("Owner");
        TableRef dog = group_w.add_table("Dog");

        owner->add_column(type_String, "name");
        owner->add_column_link(type_LinkList, "link", *dog);

        dog->add_column(type_String, "name");
        dog->add_column_link(type_Link, "link", *owner);

        for (size_t i = 0; i < numberOfOwner; i++) {

            size_t r = owner->add_empty_row();
            owner->set_string(0, r, std::string("owner") + to_string(i));

            for (size_t j = 0; j < numberOfDogsPerOwner; j++) {
                size_t r = dog->add_empty_row();
                dog->set_string(0, r, std::string("dog") + to_string(i * numberOfOwner + j));
                dog->set_link(1, r, i);
                LinkViewRef ll = owner->get_linklist(1, i);
                ll->add(r);
            }
        }

        LangBindHelper::commit_and_continue_as_read(sg_w);
    }

    auto async = [&]() {
        // Async thread
        //************************************************************************************************
        std::unique_ptr<Replication> hist(make_client_history(path, crypt_key()));
        SharedGroup sg(*hist, SharedGroup::durability_Full, crypt_key());
        sg.begin_read();

        while (!end_signal) {
            millisleep(10);

            vector_mutex.lock();
            if (qs.size() > 0) {

                SharedGroup::VersionID v = std::move(vids[0]);
                vids.erase(vids.begin());
                std::unique_ptr<SharedGroup::Handover<Query> > qptr = move(qs[0]);
                qs.erase(qs.begin());
                vector_mutex.unlock();

                // We cannot advance backwards compared to our initial begin_read() outside the while loop
                if (v >= sg.get_version_of_current_transaction()) {
                    LangBindHelper::advance_read(sg, v);
                    std::unique_ptr<Query> q(sg.import_from_handover(move(qptr)));
                    realm::TableView tv = q->find_all();
                }
            }
            else {
                vector_mutex.unlock();
            }
        }
        //************************************************************************************************
    };

    std::unique_ptr<Replication> hist(make_client_history(path, crypt_key()));
    SharedGroup sg(*hist, SharedGroup::durability_Full, crypt_key());
    Group& group = const_cast<Group&>(sg.begin_read());

    // Create and export query
    TableRef owner = group.get_table("Owner");
    TableRef dog = group.get_table("Dog");

    realm::Query query = dog->link(1).column<String>(0) == "owner" + to_string(rand() % numberOfOwner);

    Thread slaves[threads];
    for (int i = 0; i != threads; ++i) {
        slaves[i].start([=] { async(); });
    }

    // Main thread
    //************************************************************************************************
    for (size_t iter = 0; iter < 20 + TEST_DURATION * TEST_DURATION * 500; iter++) {
        vector_mutex.lock();
        LangBindHelper::promote_to_write(sg);
        LangBindHelper::commit_and_continue_as_read(sg);
        if (qs.size() < 100) {
            for (size_t t = 0; t < 5; t++) {
                qs.push_back(sg.export_for_handover(query, MutableSourcePayload::Move));
                vids.push_back(sg.get_version_of_current_transaction());
            }
        }
        vector_mutex.unlock();

        millisleep(100);
    }
    //************************************************************************************************

    end_signal = true;
    for (int i = 0; i != threads; ++i)
        slaves[i].join();
}


// TableView::clear() was originally reported to be slow when table was indexed and had links, but performance
// has now doubled. This test is just a short sanity test that clear() still works.
TEST(LangBindHelper_TableViewClear)
{
    SHARED_GROUP_TEST_PATH(path);

    size_t number_of_history = 1000;
    size_t number_of_line = 18;

    std::unique_ptr<Replication> hist_w(make_client_history(path, crypt_key()));
    SharedGroup sg_w(*hist_w, SharedGroup::durability_Full, crypt_key());
    Group& group_w = const_cast<Group&>(sg_w.begin_read());

    // set up tables:
    // history : ["id" (int), "parent" (int), "lines" (list(line))]
    // line    : ["id" (int), "parent" (int)]
    {
        LangBindHelper::promote_to_write(sg_w);
        TableRef history = group_w.add_table("history");
        TableRef line = group_w.add_table("line");

        history->add_column(type_Int, "id");
        history->add_column(type_Int, "parent");
        history->add_column_link(type_LinkList, "lines", *line);
        history->add_search_index(1);

        line->add_column(type_Int, "id");
        line->add_column(type_Int, "parent");
        line->add_search_index(1);

        LangBindHelper::commit_and_continue_as_read(sg_w);
    }

    {
        LangBindHelper::promote_to_write(sg_w);

        TableRef history = group_w.get_table("history");
        TableRef line = group_w.get_table("line");

        history->add_empty_row();
        history->set_int(0, 0, 1);
        LinkViewRef ll = history->get_linklist(2, 0);
        for (size_t j = 0; j < number_of_line; ++j) {
            size_t r = line->add_empty_row();
            line->set_int(0, r, j + 1);
            ll->add(r);
        }

        for (size_t i = 1; i < number_of_history; ++i) {
            size_t ri = history->add_empty_row();
            history->set_int(0, ri, i + 1);
            history->set_int(1, ri, 1);
            for (size_t j = 1; j <= number_of_line; ++j) {
                size_t rj = line->add_empty_row();
                line->set_int(0, rj, rj + 1);
                line->set_int(1, rj, j);
            }
        }

        LangBindHelper::commit_and_continue_as_read(sg_w);

        CHECK_EQUAL(number_of_history, history->size());
        CHECK_EQUAL(number_of_history * number_of_line, line->size());
    }

    // query and delete
    {
        LangBindHelper::promote_to_write(sg_w);

        TableRef history = group_w.get_table("history");
        TableRef line = group_w.get_table("line");

    //    number_of_line = 2;
        for (size_t i = 1; i <= number_of_line; ++i) {
            TableView tv = (line->column<Int>(1) == int64_t(i)).find_all();
            tv.clear(RemoveMode::unordered);
        }
        LangBindHelper::commit_and_continue_as_read(sg_w);
    }

    {
        TableRef history = group_w.get_table("history");
        TableRef line = group_w.get_table("line");

        CHECK_EQUAL(number_of_history, history->size());
        CHECK_EQUAL(number_of_line, line->size());
    }
}


TEST(LangBindHelper_SessionHistoryConsistency)
{
    // Check that we can reliably detect inconsist history
    // types across concurrent session participants.

    // Errors of this kind are considered as incorrect API usage, and will lead
    // to throwing of LogicError exceptions.

    SHARED_GROUP_TEST_PATH(path);

    // When starting with an empty Realm, all history types are allowed, but all
    // session participants must still agree
    {
        // No history
        SharedGroup sg(path);

        // Out-of-Realm history
        std::unique_ptr<Replication> hist = realm::make_client_history(path, crypt_key());
        CHECK_LOGIC_ERROR(SharedGroup(*hist, SharedGroup::durability_Full, crypt_key()),
                          LogicError::mixed_history_type);
    }
}


TEST(LangBindHelper_InRealmHistory_Basics)
{
    SHARED_GROUP_TEST_PATH(path);
    std::unique_ptr<Replication> hist = make_in_realm_history(path);
    std::unique_ptr<Replication> hist_w = make_in_realm_history(path);
    SharedGroup sg(*hist, SharedGroup::durability_Full, crypt_key());
    SharedGroup sg_w(*hist_w, SharedGroup::durability_Full, crypt_key());

    // Start a read transaction (to be repeatedly advanced)
    ReadTransaction rt(sg);
    const Group& group = rt.get_group();
    CHECK_EQUAL(0, group.size());

    // Try to advance without anything having happened
    LangBindHelper::advance_read(sg);
    group.verify();
    CHECK_EQUAL(0, group.size());

    // Try to advance after an empty write transaction
    {
        WriteTransaction wt(sg_w);
        wt.commit();
    }
    LangBindHelper::advance_read(sg);
    group.verify();
    CHECK_EQUAL(0, group.size());

    // Try to advance after a superfluous rollback
    {
        WriteTransaction wt(sg_w);
        // Implicit rollback
    }
    LangBindHelper::advance_read(sg);
    group.verify();
    CHECK_EQUAL(0, group.size());

    // Try to advance after a propper rollback
    {
        WriteTransaction wt(sg_w);
        TableRef foo_w = wt.add_table("bad");
        // Implicit rollback
    }
    LangBindHelper::advance_read(sg);
    group.verify();
    CHECK_EQUAL(0, group.size());

    // Create a table via the other SharedGroup
    {
        WriteTransaction wt(sg_w);
        TableRef foo_w = wt.add_table("foo");
        foo_w->add_column(type_Int, "i");
        foo_w->add_empty_row();
        wt.commit();
    }

    LangBindHelper::advance_read(sg);
    group.verify();
    CHECK_EQUAL(1, group.size());
    ConstTableRef foo = group.get_table("foo");
    CHECK_EQUAL(1, foo->get_column_count());
    CHECK_EQUAL(type_Int, foo->get_column_type(0));
    CHECK_EQUAL(1, foo->size());
    CHECK_EQUAL(0, foo->get_int(0,0));
    uint_fast64_t version = foo->get_version_counter();

    // Modify the table via the other SharedGroup
    {
        WriteTransaction wt(sg_w);
        TableRef foo_w = wt.get_table("foo");
        foo_w->add_column(type_String, "s");
        foo_w->add_empty_row();
        foo_w->set_int(0, 0, 1);
        foo_w->set_int(0, 1, 2);
        foo_w->set_string(1, 0, "a");
        foo_w->set_string(1, 1, "b");
        wt.commit();
    }
    LangBindHelper::advance_read(sg);
    CHECK(version != foo->get_version_counter());
    group.verify();
    CHECK_EQUAL(2, foo->get_column_count());
    CHECK_EQUAL(type_Int, foo->get_column_type(0));
    CHECK_EQUAL(type_String, foo->get_column_type(1));
    CHECK_EQUAL(2, foo->size());
    CHECK_EQUAL(1, foo->get_int(0,0));
    CHECK_EQUAL(2, foo->get_int(0,1));
    CHECK_EQUAL("a", foo->get_string(1,0));
    CHECK_EQUAL("b", foo->get_string(1,1));
    CHECK_EQUAL(foo, group.get_table("foo"));

    // Again, with no change
    LangBindHelper::advance_read(sg);
    group.verify();
    CHECK_EQUAL(2, foo->get_column_count());
    CHECK_EQUAL(type_Int, foo->get_column_type(0));
    CHECK_EQUAL(type_String, foo->get_column_type(1));
    CHECK_EQUAL(2, foo->size());
    CHECK_EQUAL(1, foo->get_int(0,0));
    CHECK_EQUAL(2, foo->get_int(0,1));
    CHECK_EQUAL("a", foo->get_string(1,0));
    CHECK_EQUAL("b", foo->get_string(1,1));
    CHECK_EQUAL(foo, group.get_table("foo"));

    // Perform several write transactions before advancing the read transaction
    {
        WriteTransaction wt(sg_w);
        TableRef bar_w = wt.add_table("bar");
        bar_w->add_column(type_Int, "a");
        wt.commit();
    }
    {
        WriteTransaction wt(sg_w);
        wt.commit();
    }
    {
        WriteTransaction wt(sg_w);
        TableRef bar_w = wt.get_table("bar");
        bar_w->add_column(type_Float, "b");
        wt.commit();
    }
    {
        WriteTransaction wt(sg_w);
        // Implicit rollback
    }
    {
        WriteTransaction wt(sg_w);
        TableRef bar_w = wt.get_table("bar");
        bar_w->add_column(type_Double, "c");
        wt.commit();
    }

    LangBindHelper::advance_read(sg);
    group.verify();
    CHECK_EQUAL(2, group.size());
    CHECK_EQUAL(2, foo->get_column_count());
    CHECK_EQUAL(type_Int, foo->get_column_type(0));
    CHECK_EQUAL(type_String, foo->get_column_type(1));
    CHECK_EQUAL(2, foo->size());
    CHECK_EQUAL(1, foo->get_int(0,0));
    CHECK_EQUAL(2, foo->get_int(0,1));
    CHECK_EQUAL("a", foo->get_string(1,0));
    CHECK_EQUAL("b", foo->get_string(1,1));
    CHECK_EQUAL(foo, group.get_table("foo"));
    ConstTableRef bar = group.get_table("bar");
    CHECK_EQUAL(3, bar->get_column_count());
    CHECK_EQUAL(type_Int,    bar->get_column_type(0));
    CHECK_EQUAL(type_Float,  bar->get_column_type(1));
    CHECK_EQUAL(type_Double, bar->get_column_type(2));

    // Clear tables
    {
        WriteTransaction wt(sg_w);
        TableRef foo_w = wt.get_table("foo");
        foo_w->clear();
        TableRef bar_w = wt.get_table("bar");
        bar_w->clear();
        wt.commit();
    }
    LangBindHelper::advance_read(sg);
    group.verify();
    CHECK_EQUAL(2, group.size());
    CHECK(foo->is_attached());
    CHECK_EQUAL(2, foo->get_column_count());
    CHECK_EQUAL(type_Int, foo->get_column_type(0));
    CHECK_EQUAL(type_String, foo->get_column_type(1));
    CHECK_EQUAL(0, foo->size());
    CHECK(bar->is_attached());
    CHECK_EQUAL(3, bar->get_column_count());
    CHECK_EQUAL(type_Int,    bar->get_column_type(0));
    CHECK_EQUAL(type_Float,  bar->get_column_type(1));
    CHECK_EQUAL(type_Double, bar->get_column_type(2));
    CHECK_EQUAL(0, bar->size());
    CHECK_EQUAL(foo, group.get_table("foo"));
    CHECK_EQUAL(bar, group.get_table("bar"));
}


TEST(LangBindHelper_InRealmHistory_RollbackAndContinueAsRead)
{
    SHARED_GROUP_TEST_PATH(path);
    std::unique_ptr<Replication> hist(make_in_realm_history(path));
    SharedGroup sg(*hist, SharedGroup::durability_Full, crypt_key());
    {
        Group* group = const_cast<Group*>(&sg.begin_read());
       {
            LangBindHelper::promote_to_write(sg);
            TableRef origin = group->get_or_add_table("origin");
            origin->add_column(type_Int, "");
            origin->add_empty_row();
            origin->set_int(0,0,42);
            LangBindHelper::commit_and_continue_as_read(sg);
        }
        group->verify();
        {
            // rollback of group level table insertion
            LangBindHelper::promote_to_write(sg);
            TableRef o = group->get_or_add_table("nullermand");
            TableRef o2 = group->get_table("nullermand");
            REALM_ASSERT(o2);
            LangBindHelper::rollback_and_continue_as_read(sg);
            TableRef o3 = group->get_table("nullermand");
            REALM_ASSERT(!o3);
            REALM_ASSERT(o2->is_attached() == false);
        }

        TableRef origin = group->get_table("origin");
        Row row = origin->get(0);
        CHECK_EQUAL(42, origin->get_int(0,0));

        {
            LangBindHelper::promote_to_write(sg);
            origin->insert_empty_row(0);
            origin->set_int(0,0,5746);
            CHECK_EQUAL(42, origin->get_int(0,1));
            CHECK_EQUAL(5746, origin->get_int(0,0));
            CHECK_EQUAL(42, row.get_int(0));
            CHECK_EQUAL(2, origin->size());
            group->verify();
            LangBindHelper::rollback_and_continue_as_read(sg);
        }
        CHECK_EQUAL(1, origin->size());
        group->verify();
        CHECK_EQUAL(42, origin->get_int(0,0));
        CHECK_EQUAL(42, row.get_int(0));

        {
            LangBindHelper::promote_to_write(sg);
            origin->add_empty_row();
            origin->set_int(0,1,42);
            LangBindHelper::commit_and_continue_as_read(sg);
        }
        Row row2 = origin->get(1);
        CHECK_EQUAL(2, origin->size());

        {
            LangBindHelper::promote_to_write(sg);
            origin->move_last_over(0);
            CHECK_EQUAL(1, origin->size());
            CHECK_EQUAL(42, row2.get_int(0));
            CHECK_EQUAL(42, origin->get_int(0,0));
            group->verify();
            LangBindHelper::rollback_and_continue_as_read(sg);
        }
        CHECK_EQUAL(2, origin->size());
        group->verify();
        CHECK_EQUAL(42, row2.get_int(0));
        CHECK_EQUAL(42, origin->get_int(0,1));
        sg.end_read();
    }
}


TEST(LangBindHelper_InRealmHistory_Upgrade)
{
    SHARED_GROUP_TEST_PATH(path_1);
    {
        // Out-of-Realm history
        std::unique_ptr<Replication> hist = make_client_history(path_1, crypt_key());
        SharedGroup sg(*hist, SharedGroup::durability_Full, crypt_key());
        WriteTransaction wt(sg);
        wt.commit();
    }
    {
        // In-Realm history
        std::unique_ptr<Replication> hist = make_in_realm_history(path_1);
        SharedGroup sg(*hist, SharedGroup::durability_Full, crypt_key());
        WriteTransaction wt(sg);
        wt.commit();
    }
    SHARED_GROUP_TEST_PATH(path_2);
    {
        // No history
        SharedGroup sg(path_2);
        WriteTransaction wt(sg);
        wt.commit();
    }
    {
        // In-Realm history
        std::unique_ptr<Replication> hist = make_in_realm_history(path_2);
        SharedGroup sg(*hist, SharedGroup::durability_Full, crypt_key());
        WriteTransaction wt(sg);
        wt.commit();
    }
}


TEST(LangBindHelper_InRealmHistory_Downgrade)
{
    SHARED_GROUP_TEST_PATH(path);
    {
        // In-Realm history
        std::unique_ptr<Replication> hist = make_in_realm_history(path);
        SharedGroup sg(*hist, SharedGroup::durability_Full, crypt_key());
        WriteTransaction wt(sg);
        wt.commit();
    }
    {
        // No history
        CHECK_THROW(SharedGroup(path), InvalidDatabase);
    }
    {
        // Out-of-Realm history
        std::unique_ptr<Replication> hist = make_client_history(path, crypt_key());
        CHECK_THROW(SharedGroup(*hist, SharedGroup::durability_Full, crypt_key()),
                    InvalidDatabase);
    }
}


TEST(LangBindHelper_InRealmHistory_SessionConsistency)
{
    // Check that we can reliably detect inconsist history
    // types across concurrent session participants.

    // Errors of this kind are considered as incorrect API usage, and will lead
    // to throwing of LogicError exceptions.

    SHARED_GROUP_TEST_PATH(path);

    // When starting with an empty Realm, all history types are allowed, but all
    // session participants must still agree
    {
        // No history
        SharedGroup sg(path);

        // In-Realm history
        std::unique_ptr<Replication> hist = make_in_realm_history(path);
        CHECK_LOGIC_ERROR(SharedGroup(*hist, SharedGroup::durability_Full, crypt_key()),
                          LogicError::mixed_history_type);
    }
    // The Realm is still at its initial empty state
    {
        // Out-of-Realm history
        std::unique_ptr<Replication> hist = realm::make_client_history(path, crypt_key());
        SharedGroup sg(*hist, SharedGroup::durability_Full, crypt_key());

        // In-Realm history
        std::unique_ptr<Replication> hist_2 = make_in_realm_history(path);
        CHECK_LOGIC_ERROR(SharedGroup(*hist_2, SharedGroup::durability_Full, crypt_key()),
                          LogicError::mixed_history_type);
    }
}

// Check that stored column indices are correct after a
// column removal. Not updating the stored index was
// causing an assertion failure when a table was cleared.
TEST(LangBindHelper_StaleLinkIndexOnTableClear)
{
    SHARED_GROUP_TEST_PATH(path);
    std::unique_ptr<Replication> hist(realm::make_client_history(path, crypt_key()));
    SharedGroup sg_w(*hist, SharedGroup::durability_Full, crypt_key());
    Group& group_w = const_cast<Group&>(sg_w.begin_read());

    LangBindHelper::promote_to_write(sg_w);
    TableRef t = group_w.add_table("table1");
    t->add_column(type_Int, "int1");
    t->add_search_index(0);
    t->add_empty_row(2);

    TableRef t2 = group_w.add_table("table2");
    t2->add_column(type_Int, "int_col");
    t2->add_column_link(type_Link, "link", *t);
    t2->add_empty_row();
    t2->set_link(1, 0, 1);
    t2->remove_column(0); // after this call LinkColumnBase::m_column_ndx was incorrect

    // which would cause an index out of bounds assertion failure triggered
    // from a table clear() (assert in Spec::get_opposite_link_table_ndx)
    t->clear();

    CHECK_EQUAL(t->size(), 0);
    CHECK_EQUAL(t2->get_link(0, 0), realm::npos); // no link
}

// Check that rollback of a transaction which deletes a table
// containing a link will insert the associated backlink into
// the correct index in the associated (linked) table. In this
// case, backlink columns should not be appended (rather they
// should be inserted into the previously used index).
TEST(LangBindHelper_RollBackAfterRemovalOfTable)
{
    SHARED_GROUP_TEST_PATH(path);
    std::unique_ptr<Replication> hist(realm::make_client_history(path, crypt_key()));
    SharedGroup sg_w(*hist, SharedGroup::durability_Full, crypt_key());
    Group& group_w = const_cast<Group&>(sg_w.begin_read());

    LangBindHelper::promote_to_write(sg_w);

    TableRef source_a = group_w.add_table("source_a");
    TableRef source_b = group_w.add_table("source_b");
    TableRef target_b = group_w.add_table("target_b");

    source_a->add_column_link(type_LinkList, "b", *target_b);
    source_b->add_column_link(type_LinkList, "b", *target_b);

    LangBindHelper::commit_and_continue_as_read(sg_w);

    {
        LangBindHelper::promote_to_write(sg_w);

        group_w.remove_table("source_a");
        LangBindHelper::rollback_and_continue_as_read(sg_w);
    }
    using tf = _impl::TableFriend;
    CHECK_EQUAL(group_w.size(), 3);
    CHECK_EQUAL(group_w.get_table_name(0), StringData("source_a"));
    CHECK_EQUAL(group_w.get_table(0)->get_column_count(), 1);
    CHECK_EQUAL(group_w.get_table(0)->get_link_target(0), target_b);
    CHECK_EQUAL(group_w.get_table(1)->get_link_target(0), target_b);
    // backlink column index in target_b from source_a should be index 0
    CHECK_EQUAL(tf::get_spec(*target_b).find_backlink_column(0, 0), 0);
    // backlink column index in target_b from source_b should be index 1
    CHECK_EQUAL(tf::get_spec(*target_b).find_backlink_column(1, 0), 1);
}


<<<<<<< HEAD
// Check that the spec.enumkeys become detached when
// rolling back the insertion of a string enum column
TEST(LangBindHelper_RollbackStringEnumInsert)
{
    SHARED_GROUP_TEST_PATH(path);
    std::unique_ptr<Replication> hist_w(make_client_history(path, 0));
    std::unique_ptr<Replication> hist_2(make_client_history(path, 0));
    SharedGroup sg_w(*hist_w, SharedGroup::durability_Full, 0);
    SharedGroup sg_2(*hist_2, SharedGroup::durability_Full, 0);
    Group& g = const_cast<Group&>(sg_w.begin_read());
    Group& g2 = const_cast<Group&>(sg_2.begin_read());
    LangBindHelper::promote_to_write(sg_w);

    auto populate_with_string_enum = [](TableRef t) {
        t->add_column(type_String, "t1_col0_string");
        t->add_empty_row(3);
        t->set_string(0, 0, "simple string");
        t->set_string(0, 1, "duplicate");
        t->set_string(0, 2, "duplicate");
        bool force = true;
        t->optimize(force);  // upgrade to internal string enum column type
    };

    g.add_table("t0");
    g.add_table("t1");

    LangBindHelper::commit_and_continue_as_read(sg_w);
    LangBindHelper::promote_to_write(sg_w);

    populate_with_string_enum(g.get_table(1));

    LangBindHelper::rollback_and_continue_as_read(sg_w);
    LangBindHelper::promote_to_write(sg_w);

    populate_with_string_enum(g.get_table(1));

    g.get_table(1)->set_string(0, 0, "duplicate");

    LangBindHelper::commit_and_continue_as_read(sg_w);
    LangBindHelper::advance_read(sg_2);

    CHECK_EQUAL(g2.get_table(1)->size(), 3);
    CHECK_EQUAL(g2.get_table(1)->get_string(0, 2), "duplicate");

    CHECK_EQUAL(g.size(), 2);
    CHECK_EQUAL(g.get_table(1)->get_column_count(), 1);
    CHECK_EQUAL(g.get_table(1)->size(), 3);
}

// Check that the table.spec.subspec array becomes detached
// after rolling back the insertion of a subspec type
TEST(LangBindHelper_RollbackLinkInsert)
{
    SHARED_GROUP_TEST_PATH(path);
    std::unique_ptr<Replication> hist_w(make_client_history(path, 0));

    SharedGroup sg_w(*hist_w, SharedGroup::durability_Full, 0);
    Group& g = const_cast<Group&>(sg_w.begin_read());
    LangBindHelper::promote_to_write(sg_w);

    g.add_table("t0");
    g.add_table("t1");

    LangBindHelper::commit_and_continue_as_read(sg_w);
    LangBindHelper::promote_to_write(sg_w);

    g.get_table(1)->add_column_link(type_LinkList, "t1_col0_link", *g.get_table(0));
    // or
    //g.get_table(0)->add_column_link(type_Link, "t0_col0_link", *g.get_table(1));

    LangBindHelper::rollback_and_continue_as_read(sg_w);
    LangBindHelper::promote_to_write(sg_w);

    g.add_table("t2");
    g.get_table(1)->add_column_link(type_Link, "link", *g.get_table(0));
    // or
    //g.get_table(0)->add_column_link(type_Link, "link", *g.get_table(1));

    g.add_table("t3");

    CHECK_EQUAL(g.size(), 4);
    CHECK_EQUAL(g.get_table(1)->get_column_count(), 1);
    CHECK_EQUAL(g.get_table(1)->get_link_target(0), g.get_table(0));
}


=======
>>>>>>> ad2c05e3
#endif<|MERGE_RESOLUTION|>--- conflicted
+++ resolved
@@ -11682,7 +11682,6 @@
 }
 
 
-<<<<<<< HEAD
 // Check that the spec.enumkeys become detached when
 // rolling back the insertion of a string enum column
 TEST(LangBindHelper_RollbackStringEnumInsert)
@@ -11769,6 +11768,4 @@
 }
 
 
-=======
->>>>>>> ad2c05e3
 #endif