////////////////////////////////////////////////////////////////////////////
//
// Copyright 2015 Realm Inc.
//
// Licensed under the Apache License, Version 2.0 (the "License");
// you may not use this file except in compliance with the License.
// You may obtain a copy of the License at
//
// http://www.apache.org/licenses/LICENSE-2.0
//
// Unless required by applicable law or agreed to in writing, software
// distributed under the License is distributed on an "AS IS" BASIS,
// WITHOUT WARRANTIES OR CONDITIONS OF ANY KIND, either express or implied.
// See the License for the specific language governing permissions and
// limitations under the License.
//
////////////////////////////////////////////////////////////////////////////

#include <catch2/catch_all.hpp>

#include "util/test_file.hpp"
#include "util/test_utils.hpp"
#include "util/event_loop.hpp"
#include "util/index_helpers.hpp"

#include <realm/object-store/binding_context.hpp>
#include <realm/object-store/list.hpp>
#include <realm/object-store/object.hpp>
#include <realm/object-store/object_schema.hpp>
#include <realm/object-store/property.hpp>
#include <realm/object-store/results.hpp>
#include <realm/object-store/schema.hpp>

#include <realm/object-store/impl/realm_coordinator.hpp>
#include <realm/object-store/impl/object_accessor_impl.hpp>

#include <realm/version.hpp>
#include <realm/db.hpp>

#include <cstdint>

using namespace realm;
using util::any_cast;

TEST_CASE("list") {
    InMemoryTestFile config;
    config.cache = false;
    config.automatic_change_notifications = false;
    auto r = Realm::get_shared_realm(config);
    r->update_schema({
        {"origin", {{"array", PropertyType::Array | PropertyType::Object, "target"}}},
        {"target", {{"value", PropertyType::Int}, {"value2", PropertyType::Int}}},
        {"other_origin", {{"array", PropertyType::Array | PropertyType::Object, "other_target"}}},
        {"other_target", {{"value", PropertyType::Int}}},
    });

    auto& coordinator = *_impl::RealmCoordinator::get_coordinator(config.path);

    auto origin = r->read_group().get_table("class_origin");
    auto target = r->read_group().get_table("class_target");
    auto other_origin = r->read_group().get_table("class_other_origin");
    auto other_target = r->read_group().get_table("class_other_target");
    ColKey col_link = origin->get_column_key("array");
    ColKey col_target_value = target->get_column_key("value");
    ColKey other_col_link = other_origin->get_column_key("array");
    ColKey other_col_value = other_target->get_column_key("value");

    r->begin_transaction();

    std::vector<ObjKey> target_keys;
    target->create_objects(10, target_keys);
    for (int i = 0; i < 10; ++i)
        target->get_object(target_keys[i]).set_all(i);

    Obj obj = origin->create_object();
    auto lv = obj.get_linklist_ptr(col_link);
    for (int i = 0; i < 10; ++i)
        lv->add(target_keys[i]);
    auto lv2 = origin->create_object().get_linklist_ptr(col_link);
    for (int i = 0; i < 10; ++i)
        lv2->add(target_keys[i]);

    ObjKeys other_target_keys({3, 5, 7, 9, 11, 13, 15, 17, 19, 21});
    other_target->create_objects(other_target_keys);
    for (int i = 0; i < 10; ++i)
        other_target->get_object(other_target_keys[i]).set_all(i);

    Obj other_obj = other_origin->create_object();
    auto other_lv = other_obj.get_linklist_ptr(other_col_link);
    for (int i = 0; i < 10; ++i)
        other_lv->add(other_target_keys[i]);

    r->commit_transaction();

    auto r2 = coordinator.get_realm();
    auto r2_lv = r2->read_group().get_table("class_origin")->get_object(0).get_linklist_ptr(col_link);

    auto write = [&](auto&& f) {
        r->begin_transaction();
        f();
        r->commit_transaction();
        advance_and_notify(*r);
    };

    SECTION("add_notification_block()") {
        CollectionChangeSet change;
        List lst(r, obj, col_link);

        auto require_change = [&] {
            auto token = lst.add_notification_callback([&](CollectionChangeSet c) {
                change = c;
            });
            advance_and_notify(*r);
            return token;
        };

        auto require_no_change = [&] {
            bool first = true;
            auto token = lst.add_notification_callback([&, first](CollectionChangeSet) mutable {
                REQUIRE(first);
                first = false;
            });
            advance_and_notify(*r);
            return token;
        };

        SECTION("modifying the list sends a change notifications") {
            auto token = require_change();
            write([&] {
                if (lv2->size() > 5)
                    lst.remove(5);
            });
            REQUIRE_INDICES(change.deletions, 5);
            REQUIRE(!change.collection_was_cleared);
        }

        SECTION("modifying a different list doesn't send a change notification") {
            auto token = require_no_change();
            write([&] {
                if (lv2->size() > 5)
                    lv2->remove(5);
            });
        }

        SECTION("clearing list sets cleared flag") {
            auto token = require_change();
            write([&] {
                lst.remove_all();
            });
            REQUIRE_INDICES(change.deletions, 0, 1, 2, 3, 4, 5, 6, 7, 8, 9);
            REQUIRE(change.collection_was_cleared);
        }

        SECTION("clearing list followed by insertion does not set cleared flag") {
            auto token = require_change();
            write([&] {
                lst.remove_all();
                Obj obj = target->get_object(target_keys[5]);
                lst.add(obj);
            });
            REQUIRE_INDICES(change.deletions, 0, 1, 2, 3, 4, 5, 6, 7, 8, 9);
            REQUIRE_INDICES(change.insertions, 0);
            REQUIRE(!change.collection_was_cleared);
        }

        SECTION("removing all elements from list does not set cleared flag") {
            auto token = require_change();
            write([&] {
                auto size = lst.size();
                for (size_t i = 0; i < size; i++)
                    lst.remove(0);
            });
            REQUIRE_INDICES(change.deletions, 0, 1, 2, 3, 4, 5, 6, 7, 8, 9);
            REQUIRE(!change.collection_was_cleared);
        }

        SECTION("deleting the list sends a change notification") {
            auto token = require_change();
            write([&] {
                obj.remove();
            });
            REQUIRE_INDICES(change.deletions, 0, 1, 2, 3, 4, 5, 6, 7, 8, 9);

            // Should not resend delete all notification after another commit
            change = {};
            write([&] {
                target->create_object();
            });
            REQUIRE(change.empty());
        }

        SECTION("deleting list before first run of notifier reports deletions") {
            auto token = lst.add_notification_callback([&](CollectionChangeSet c) {
                change = c;
            });
            advance_and_notify(*r);
            write([&] {
                origin->begin()->remove();
            });
            REQUIRE_INDICES(change.deletions, 0, 1, 2, 3, 4, 5, 6, 7, 8, 9);
            REQUIRE(change.collection_root_was_deleted);
        }

        SECTION("deleting an empty list triggers the notifier") {
            size_t notifier_count = 0;
            auto token = lst.add_notification_callback([&](CollectionChangeSet c) {
                change = c;
                ++notifier_count;
            });
            advance_and_notify(*r);
            write([&] {
                lst.delete_all();
            });
            REQUIRE(!change.collection_root_was_deleted);
            REQUIRE_INDICES(change.deletions, 0, 1, 2, 3, 4, 5, 6, 7, 8, 9);
            REQUIRE(notifier_count == 2);
            REQUIRE(lst.size() == 0);

            write([&] {
                origin->begin()->remove();
            });
            REQUIRE(change.deletions.count() == 0);
            REQUIRE(change.collection_root_was_deleted);
            REQUIRE(notifier_count == 3);

            // Should not resend delete notification after another commit
            change = {};
            write([&] {
                target->create_object();
            });
            REQUIRE(change.empty());
        }

        SECTION("modifying one of the target rows sends a change notification") {
            auto token = require_change();
            write([&] {
                lst.get(5).set(col_target_value, 6);
            });
            REQUIRE_INDICES(change.modifications, 5);
        }

        SECTION("deleting a target row sends a change notification") {
            auto token = require_change();
            write([&] {
                target->remove_object(target_keys[5]);
            });
            REQUIRE_INDICES(change.deletions, 5);
        }

        SECTION("adding a row and then modifying the target row does not mark the row as modified") {
            auto token = require_change();
            write([&] {
                Obj obj = target->get_object(target_keys[5]);
                lst.add(obj);
                obj.set(col_target_value, 10);
            });
            REQUIRE_INDICES(change.insertions, 10);
            REQUIRE_INDICES(change.modifications, 5);
        }

        SECTION("modifying and then moving a row reports move/insert but not modification") {
            auto token = require_change();
            write([&] {
                target->get_object(target_keys[5]).set(col_target_value, 10);
                lst.move(5, 8);
            });
            REQUIRE_INDICES(change.insertions, 8);
            REQUIRE_INDICES(change.deletions, 5);
            REQUIRE_MOVES(change, {5, 8});
            REQUIRE(change.modifications.empty());
        }

        SECTION("modifying a row which appears multiple times in a list marks them all as modified") {
            r->begin_transaction();
            lst.add(target_keys[5]);
            r->commit_transaction();

            auto token = require_change();
            write([&] {
                target->get_object(target_keys[5]).set(col_target_value, 10);
            });
            REQUIRE_INDICES(change.modifications, 5, 10);
        }

        SECTION("deleting a row which appears multiple times in a list marks them all as modified") {
            r->begin_transaction();
            lst.add(target_keys[5]);
            r->commit_transaction();

            auto token = require_change();
            write([&] {
                target->remove_object(target_keys[5]);
            });
            REQUIRE_INDICES(change.deletions, 5, 10);
        }

        SECTION("clearing the target table sends a change notification") {
            auto token = require_change();
            write([&] {
                target->clear();
            });
            REQUIRE_INDICES(change.deletions, 0, 1, 2, 3, 4, 5, 6, 7, 8, 9);
        }

        SECTION("moving a target row does not send a change notification") {
            // Remove a row from the LV so that we have one to delete that's not in the list
            r->begin_transaction();
            if (lv->size() > 2)
                lv->remove(2);
            r->commit_transaction();

            auto token = require_no_change();
            write([&] {
                target->remove_object(target_keys[2]);
            });
        }

        SECTION("multiple LinkViews for the same LinkList can get notifications") {
            r->begin_transaction();
            target->clear();
            std::vector<ObjKey> keys;
            target->create_objects(5, keys);
            r->commit_transaction();

            auto get_list = [&] {
                auto r = Realm::get_shared_realm(config);
                auto obj = r->read_group().get_table("class_origin")->get_object(0);
                return List(r, obj, col_link);
            };
            auto change_list = [&] {
                r->begin_transaction();
                if (lv->size()) {
                    target->get_object(lv->size() - 1).set(col_target_value, int64_t(lv->size()));
                }
                lv->add(keys[lv->size()]);
                r->commit_transaction();
            };

            List lists[3];
            NotificationToken tokens[3];
            CollectionChangeSet changes[3];

            for (int i = 0; i < 3; ++i) {
                lists[i] = get_list();
                tokens[i] = lists[i].add_notification_callback([i, &changes](CollectionChangeSet c) {
                    changes[i] = std::move(c);
                });
                change_list();
            }

            // Each of the Lists now has a different source version and state at
            // that version, so they should all see different changes despite
            // being for the same LinkList
            for (auto& list : lists)
                advance_and_notify(*list.get_realm());

            REQUIRE_INDICES(changes[0].insertions, 0, 1, 2);
            REQUIRE(changes[0].modifications.empty());

            REQUIRE_INDICES(changes[1].insertions, 1, 2);
            REQUIRE_INDICES(changes[1].modifications, 0);

            REQUIRE_INDICES(changes[2].insertions, 2);
            REQUIRE_INDICES(changes[2].modifications, 1);

            // After making another change, they should all get the same notification
            change_list();
            for (auto& list : lists)
                advance_and_notify(*list.get_realm());

            for (int i = 0; i < 3; ++i) {
                REQUIRE_INDICES(changes[i].insertions, 3);
                REQUIRE_INDICES(changes[i].modifications, 2);
            }
        }

        SECTION("multiple callbacks for the same Lists can be skipped individually") {
            auto token = require_no_change();
            auto token2 = require_change();

            r->begin_transaction();
            lv->add(target_keys[0]);
            token.suppress_next();
            r->commit_transaction();

            advance_and_notify(*r);
            REQUIRE_INDICES(change.insertions, 10);
        }

        SECTION("multiple Lists for the same LinkView can be skipped individually") {
            auto token = require_no_change();

            List list2(r, obj, col_link);
            auto token2 = list2.add_notification_callback([&](CollectionChangeSet c) {
                change = c;
            });
            advance_and_notify(*r);

            r->begin_transaction();
            lv->add(target_keys[0]);
            token.suppress_next();
            r->commit_transaction();

            advance_and_notify(*r);
            REQUIRE_INDICES(change.insertions, 10);
        }

        SECTION("skipping only effects the current transaction even if no notification would occur anyway") {
            auto token = require_change();

            // would not produce a notification even if it wasn't skipped because no changes were made
            r->begin_transaction();
            token.suppress_next();
            r->commit_transaction();
            advance_and_notify(*r);
            REQUIRE(change.empty());

            // should now produce a notification
            r->begin_transaction();
            lv->add(target_keys[0]);
            r->commit_transaction();
            advance_and_notify(*r);
            REQUIRE_INDICES(change.insertions, 10);
        }

        SECTION("modifying a different table does not send a change notification") {
            auto token = require_no_change();
            write([&] {
                other_lv->add(other_target_keys[0]);
            });
        }

        SECTION("changes are reported correctly for multiple tables") {
            List list2(r, *other_lv);
            CollectionChangeSet other_changes;
            auto token1 = list2.add_notification_callback([&](CollectionChangeSet c) {
                other_changes = std::move(c);
            });
            auto token2 = require_change();

            write([&] {
                lv->add(target_keys[1]);

                other_origin->create_object();
                if (other_lv->size() > 0)
                    other_lv->insert(1, other_target_keys[0]);

                lv->add(target_keys[2]);
            });
            REQUIRE_INDICES(change.insertions, 10, 11);
            REQUIRE_INDICES(other_changes.insertions, 1);

            write([&] {
                lv->add(target_keys[3]);
                other_obj.remove();
                lv->add(target_keys[4]);
            });
            REQUIRE_INDICES(change.insertions, 12, 13);
            REQUIRE_INDICES(other_changes.deletions, 0, 1, 2, 3, 4, 5, 6, 7, 8, 9, 10);

            write([&] {
                lv->add(target_keys[5]);
                other_origin->clear();
                lv->add(target_keys[6]);
            });
            REQUIRE_INDICES(change.insertions, 14, 15);
        }

        SECTION("tables-of-interest are tracked properly for multiple source versions") {
            // Add notifiers for different tables at different versions to verify
            // that the tables of interest are updated correctly as we process
            // new notifiers
            CollectionChangeSet changes1, changes2;
            auto token1 = lst.add_notification_callback([&](CollectionChangeSet c) {
                changes1 = std::move(c);
            });

            r2->begin_transaction();
            r2->read_group().get_table("class_target")->get_object(target_keys[0]).set(col_target_value, 10);
            r2->read_group()
                .get_table("class_other_target")
                ->get_object(other_target_keys[1])
                .set(other_col_value, 10);
            r2->commit_transaction();

            List list2(r2, r2->read_group().get_table("class_other_origin")->get_object(0), other_col_link);
            auto token2 = list2.add_notification_callback([&](CollectionChangeSet c) {
                changes2 = std::move(c);
            });

            auto r3 = coordinator.get_realm();
            r3->begin_transaction();
            r3->read_group().get_table("class_target")->get_object(target_keys[2]).set(col_target_value, 10);
            r3->read_group()
                .get_table("class_other_target")
                ->get_object(other_target_keys[3])
                .set(other_col_value, 10);
            r3->commit_transaction();

            advance_and_notify(*r);
            advance_and_notify(*r2);

            REQUIRE_INDICES(changes1.modifications, 0, 2);
            REQUIRE_INDICES(changes2.modifications, 3);
        }

        SECTION("modifications are reported for rows that are moved and then moved back in a second transaction") {
            auto token = require_change();

            r2->begin_transaction();
            r2_lv->get_object(5).set(col_target_value, 10);
            r2_lv->get_object(1).set(col_target_value, 10);
            r2_lv->move(5, 8);
            r2_lv->move(1, 2);
            r2->commit_transaction();

            coordinator.on_change();

            r2->begin_transaction();
            if (r2_lv->size() > 8)
                r2_lv->move(8, 5);
            r2->commit_transaction();
            advance_and_notify(*r);

            REQUIRE_INDICES(change.deletions, 1);
            REQUIRE_INDICES(change.insertions, 2);
            REQUIRE_INDICES(change.modifications, 5);
            REQUIRE_MOVES(change, {1, 2});
        }

        SECTION("changes are sent in initial notification") {
            auto token = lst.add_notification_callback([&](CollectionChangeSet c) {
                change = c;
            });
            r2->begin_transaction();
            r2_lv->remove(5);
            r2->commit_transaction();
            advance_and_notify(*r);
            REQUIRE_INDICES(change.deletions, 5);
        }

        SECTION("changes are sent in initial notification after removing and then re-adding callback") {
            auto token = lst.add_notification_callback([&](CollectionChangeSet) {
                REQUIRE(false);
            });
            token = {};

            auto write = [&] {
                r2->begin_transaction();
                r2_lv->remove(5);
                r2->commit_transaction();
            };

            SECTION("add new callback before transaction") {
                token = lst.add_notification_callback([&](CollectionChangeSet c) {
                    change = c;
                });

                write();

                advance_and_notify(*r);
                REQUIRE_INDICES(change.deletions, 5);
            }

            SECTION("add new callback after transaction") {
                write();

                token = lst.add_notification_callback([&](CollectionChangeSet c) {
                    change = c;
                });

                advance_and_notify(*r);
                REQUIRE_INDICES(change.deletions, 5);
            }

            SECTION("add new callback after transaction and after changeset was calculated") {
                write();
                coordinator.on_change();

                token = lst.add_notification_callback([&](CollectionChangeSet c) {
                    change = c;
                });

                advance_and_notify(*r);
                REQUIRE_INDICES(change.deletions, 5);
            }
        }
    }

    SECTION("sorted add_notification_block()") {
        List lst(r, *lv);
        Results results = lst.sort({{{col_target_value}}, {false}});

        int notification_calls = 0;
        CollectionChangeSet change;
        auto token = results.add_notification_callback([&](CollectionChangeSet c) {
            change = c;
            ++notification_calls;
        });

        advance_and_notify(*r);

        SECTION("add duplicates") {
            write([&] {
                lst.add(target_keys[5]);
                lst.add(target_keys[5]);
                lst.add(target_keys[5]);
            });
            REQUIRE(notification_calls == 2);
            REQUIRE_INDICES(change.insertions, 5, 6, 7);
        }

        SECTION("change order by modifying target") {
            write([&] {
                lst.get(5).set(col_target_value, 15);
            });
            REQUIRE(notification_calls == 2);
            REQUIRE_INDICES(change.deletions, 4);
            REQUIRE_INDICES(change.insertions, 0);
        }

        SECTION("swap") {
            write([&] {
                lst.swap(1, 2);
            });
            REQUIRE(notification_calls == 1);
        }

        SECTION("move") {
            write([&] {
                lst.move(5, 3);
            });
            REQUIRE(notification_calls == 1);
        }
    }

    SECTION("filtered add_notification_block()") {
        List lst(r, *lv);
        Results results = lst.filter(target->where().less(col_target_value, 9));

        int notification_calls = 0;
        CollectionChangeSet change;
        auto token = results.add_notification_callback([&](CollectionChangeSet c) {
            change = c;
            ++notification_calls;
        });

        advance_and_notify(*r);

        SECTION("add duplicates") {
            write([&] {
                lst.add(target_keys[5]);
                lst.add(target_keys[5]);
                lst.add(target_keys[5]);
            });
            REQUIRE(notification_calls == 2);
            REQUIRE_INDICES(change.insertions, 9, 10, 11);
        }

        SECTION("swap") {
            write([&] {
                lst.swap(1, 2);
            });
            REQUIRE(notification_calls == 2);
            REQUIRE_INDICES(change.deletions, 2);
            REQUIRE_INDICES(change.insertions, 1);

            write([&] {
                lst.swap(5, 8);
            });
            REQUIRE(notification_calls == 3);
            REQUIRE_INDICES(change.deletions, 5, 8);
            REQUIRE_INDICES(change.insertions, 5, 8);
        }

        SECTION("move") {
            write([&] {
                lst.move(5, 3);
            });
            REQUIRE(notification_calls == 2);
            REQUIRE_INDICES(change.deletions, 5);
            REQUIRE_INDICES(change.insertions, 3);
        }

        SECTION("move non-matching entry") {
            write([&] {
                lst.move(9, 3);
            });
            REQUIRE(notification_calls == 1);
        }
    }

    SECTION("Keypath filtered change notifications") {
        ColKey col_target_value2 = target->get_column_key("value2");
        List list(r, obj, col_link);

        // Creating KeyPathArrays:
        // 1. Property pairs
        std::pair<TableKey, ColKey> pair_origin_link(origin->get_key(), col_link);
        std::pair<TableKey, ColKey> pair_target_value(target->get_key(), col_target_value);
        std::pair<TableKey, ColKey> pair_target_value2(target->get_key(), col_target_value2);
        // 2. KeyPaths
        auto key_path_origin_link = {pair_origin_link};
        auto key_path_target_value = {pair_target_value};
        auto key_path_target_value2 = {pair_target_value2};
        // 3. Aggregated `KeyPathArray`
        KeyPathArray key_path_array_origin_to_target_value = {key_path_origin_link, key_path_target_value};
        KeyPathArray key_path_array_target_value = {key_path_target_value};
        KeyPathArray key_path_array_target_value2 = {key_path_target_value2};

        // For the keypath filtered notifications we need to check three scenarios:
        // - no callbacks have filters (this part is covered by other sections)
        // - some callbacks have filters
        // - all callbacks have filters
        CollectionChangeSet collection_change_set_without_filter;
        CollectionChangeSet collection_change_set_with_filter_on_target_value;

        // Note that in case not all callbacks have filters we do accept false positive notifications by design.
        // Distinguishing between these two cases would be a big change for little value.
        SECTION("some callbacks have filters") {
            auto require_change_no_filter = [&] {
                auto token = list.add_notification_callback([&](CollectionChangeSet c) {
                    collection_change_set_without_filter = c;
                });
                advance_and_notify(*r);
                return token;
            };

            auto require_change_target_value_filter = [&] {
                auto token = list.add_notification_callback(
                    [&](CollectionChangeSet c) {
                        collection_change_set_with_filter_on_target_value = c;
                    },
                    key_path_array_target_value);
                advance_and_notify(*r);
                return token;
            };

            SECTION("modifying table 'target', property 'value' "
                    "-> DOES send a notification") {
                auto token1 = require_change_no_filter();
                auto token2 = require_change_target_value_filter();
                write([&] {
                    list.get(0).set(col_target_value, 42);
                });
                REQUIRE_INDICES(collection_change_set_without_filter.modifications, 0);
                REQUIRE_INDICES(collection_change_set_without_filter.modifications_new, 0);
                REQUIRE_INDICES(collection_change_set_with_filter_on_target_value.modifications, 0);
                REQUIRE_INDICES(collection_change_set_with_filter_on_target_value.modifications_new, 0);
            }

            SECTION("modifying table 'target', property 'value2' "
                    "-> DOES send a notification") {
                auto token1 = require_change_no_filter();
                auto token2 = require_change_target_value_filter();
                write([&] {
                    list.get(0).set(col_target_value2, 42);
                });
                REQUIRE_INDICES(collection_change_set_without_filter.modifications, 0);
                REQUIRE_INDICES(collection_change_set_without_filter.modifications_new, 0);
                REQUIRE_INDICES(collection_change_set_with_filter_on_target_value.modifications, 0);
                REQUIRE_INDICES(collection_change_set_with_filter_on_target_value.modifications_new, 0);
            }
        }

        // In case all callbacks do have filters we expect every callback to only get called when the corresponding
        // filter is hit. Compared to the above 'some callbacks have filters' case we do not expect false positives
        // here.
        SECTION("all callbacks have filters") {
            auto require_change = [&] {
                auto token = list.add_notification_callback(
                    [&](CollectionChangeSet c) {
                        collection_change_set_with_filter_on_target_value = c;
                    },
                    key_path_array_target_value);
                advance_and_notify(*r);
                return token;
            };

            auto require_no_change = [&] {
                bool first = true;
                auto token = list.add_notification_callback(
                    [&, first](CollectionChangeSet) mutable {
                        REQUIRE(first);
                        first = false;
                    },
                    key_path_array_target_value2);
                advance_and_notify(*r);
                return token;
            };

            SECTION("modifying table 'target', property 'value' "
                    "-> DOES send a notification for 'value'") {
                auto token = require_change();
                write([&] {
                    list.get(0).set(col_target_value, 42);
                });
                REQUIRE_INDICES(collection_change_set_with_filter_on_target_value.modifications, 0);
                REQUIRE_INDICES(collection_change_set_with_filter_on_target_value.modifications_new, 0);
            }

            SECTION("modifying table 'target', property 'value' "
                    "-> does NOT send a notification for 'value'") {
                auto token = require_no_change();
                write([&] {
                    list.get(0).set(col_target_value, 42);
                });
            }
        }

        SECTION("linked filter") {
            CollectionChangeSet collection_change_set_linked_filter;
            Object object(r, obj);

            auto require_change_origin_to_target = [&] {
                auto token = object.add_notification_callback(
                    [&](CollectionChangeSet c) {
                        collection_change_set_linked_filter = c;
                    },
                    key_path_array_origin_to_target_value);
                advance_and_notify(*r);
                return token;
            };

            auto token = require_change_origin_to_target();

            write([&] {
                auto foo = obj.get_linklist(col_link);
                ObjKey obj_key = foo.get(0);
                TableRef target_table = foo.get_target_table();
                Obj target_object = target_table->get_object(obj_key);
                target_object.set(col_target_value, 42);
            });
            REQUIRE_INDICES(collection_change_set_linked_filter.modifications, 0);
            REQUIRE_INDICES(collection_change_set_linked_filter.modifications_new, 0);
        }
    }

    SECTION("sort()") {
        auto objectschema = &*r->schema().find("target");
        List list(r, *lv);
        auto results = list.sort({{{col_target_value}}, {false}});

        REQUIRE(&results.get_object_schema() == objectschema);
        REQUIRE(results.get_mode() == Results::Mode::Collection);
        REQUIRE(results.size() == 10);

        // Aggregates don't inherently have to convert to TableView, but do
        // because aggregates aren't implemented for Collection
        REQUIRE(results.sum(col_target_value) == 45);
        REQUIRE(results.get_mode() == Results::Mode::TableView);

        // Reset to Collection mode to test implicit conversion to TableView on get()
        results = list.sort({{{col_target_value}}, {false}});
        for (size_t i = 0; i < 10; ++i)
            REQUIRE(results.get(i).get_key() == target_keys[9 - i]);
        REQUIRE_THROWS_WITH(results.get(10), "Requested index 10 calling get() on Results when max is 9");
        REQUIRE(results.get_mode() == Results::Mode::TableView);

        // Zero sort columns should leave it in Collection mode
        results = list.sort(SortDescriptor());
        for (size_t i = 0; i < 10; ++i)
            REQUIRE(results.get(i).get_key() == target_keys[i]);
        REQUIRE_THROWS_WITH(results.get(10), "Requested index 10 calling get() on Results when max is 9");
        REQUIRE(results.get_mode() == Results::Mode::Collection);
    }

    SECTION("distinct()") {
        // Make it so that there's actually duplicate values in the target
        write([&] {
            for (int i = 0; i < 10; ++i)
                target->get_object(i).set_all(i / 2);
        });

        auto objectschema = &*r->schema().find("target");
        List list(r, *lv);
        auto results = list.as_results().distinct(DistinctDescriptor({{col_target_value}}));
        REQUIRE(&results.get_object_schema() == objectschema);
        REQUIRE(results.get_mode() == Results::Mode::Collection);

        SECTION("size()") {
            REQUIRE(results.size() == 5);
        }

        SECTION("aggregates") {
            REQUIRE(results.sum(col_target_value) == 10);
        }

        SECTION("get()") {
            for (size_t i = 0; i < 5; ++i)
                REQUIRE(results.get(i).get_key() == target_keys[i * 2]);
            REQUIRE_THROWS_WITH(results.get(5), "Requested index 5 calling get() on Results when max is 4");
            REQUIRE(results.get_mode() == Results::Mode::TableView);
        }

        SECTION("clear()") {
            REQUIRE(target->size() == 10);
            write([&] {
                results.clear();
            });
            REQUIRE(target->size() == 5);

            // After deleting the first object with each distinct value, the
            // results should now contain the second object with each distinct
            // value (which in this case means that the size hasn't changed)
            REQUIRE(results.size() == 5);
            for (size_t i = 0; i < 5; ++i)
                REQUIRE(results.get(i).get_key() == target_keys[(i + 1) * 2 - 1]);
        }

        SECTION("empty distinct descriptor does nothing") {
            results = list.as_results().distinct(DistinctDescriptor());
            for (size_t i = 0; i < 10; ++i)
                REQUIRE(results.get(i).get_key() == target_keys[i]);
            REQUIRE_THROWS_WITH(results.get(10), "Requested index 10 calling get() on Results when max is 9");
            REQUIRE(results.get_mode() == Results::Mode::Collection);
        }
    }

    SECTION("filter()") {
        auto objectschema = &*r->schema().find("target");
        List list(r, *lv);
        auto results = list.filter(target->where().greater(col_target_value, 5));

        REQUIRE(&results.get_object_schema() == objectschema);
        REQUIRE(results.get_mode() == Results::Mode::Query);
        REQUIRE(results.size() == 4);

        for (size_t i = 0; i < 4; ++i) {
            REQUIRE(results.get(i).get_key() == target_keys[i + 6]);
        }
    }

    SECTION("snapshot()") {
        auto objectschema = &*r->schema().find("target");
        List list(r, *lv);

        auto snapshot = list.snapshot();
        REQUIRE(&snapshot.get_object_schema() == objectschema);
        REQUIRE(snapshot.get_mode() == Results::Mode::TableView);
        REQUIRE(snapshot.size() == 10);

        r->begin_transaction();
        for (size_t i = 0; i < 5; ++i) {
            list.remove(0);
        }
        REQUIRE(snapshot.size() == 10);
        for (size_t i = 0; i < snapshot.size(); ++i) {
            REQUIRE(snapshot.get(i).is_valid());
        }
        for (size_t i = 0; i < 5; ++i) {
            target->remove_object(target_keys[i]);
        }
        REQUIRE(snapshot.size() == 10);
        for (size_t i = 0; i < 5; ++i) {
            REQUIRE(!snapshot.get(i).is_valid());
        }
        for (size_t i = 5; i < 10; ++i) {
            REQUIRE(snapshot.get(i).is_valid());
        }
        list.add(target_keys[5]);
        REQUIRE(snapshot.size() == 10);
    }

    SECTION("snapshot() after deletion") {
        List list(r, *lv);

        auto snapshot = list.snapshot();

        for (size_t i = 0; i < snapshot.size(); ++i) {
            r->begin_transaction();
            Obj obj = snapshot.get<Obj>(i);
            obj.remove();
            r->commit_transaction();
        }

        auto snapshot2 = list.snapshot();
        CHECK(snapshot2.size() == 0);
        CHECK(list.size() == 0);
    }

    SECTION("get_object_schema()") {
        List list(r, *lv);
        auto objectschema = &*r->schema().find("target");
        REQUIRE(&list.get_object_schema() == objectschema);
    }

    SECTION("delete_at()") {
        List list(r, *lv);
        r->begin_transaction();
        auto initial_view_size = lv->size();
        auto initial_target_size = target->size();
        list.delete_at(1);
        REQUIRE(lv->size() == initial_view_size - 1);
        REQUIRE(target->size() == initial_target_size - 1);
        r->cancel_transaction();
    }

    SECTION("delete_all()") {
        List list(r, *lv);
        r->begin_transaction();
        list.delete_all();
        REQUIRE(lv->size() == 0);
        REQUIRE(target->size() == 0);
        r->cancel_transaction();
    }

    SECTION("as_results().clear()") {
        List list(r, *lv);
        r->begin_transaction();
        list.as_results().clear();
        REQUIRE(lv->size() == 0);
        REQUIRE(target->size() == 0);
        r->cancel_transaction();
    }

    SECTION("snapshot().clear()") {
        List list(r, *lv);
        r->begin_transaction();
        auto snapshot = list.snapshot();
        snapshot.clear();
        REQUIRE(snapshot.size() == 10);
        REQUIRE(list.size() == 0);
        REQUIRE(lv->size() == 0);
        REQUIRE(target->size() == 0);
        r->cancel_transaction();
    }

    SECTION("add(RowExpr)") {
        List list(r, *lv);
        r->begin_transaction();
        SECTION("adds rows from the correct table") {
            list.add(target_keys[5]);
            REQUIRE(list.size() == 11);
            REQUIRE(list.get(10).get_key() == target_keys[5]);
        }

        SECTION("throws for rows from the wrong table") {
            REQUIRE_THROWS(list.add(obj));
        }
        r->cancel_transaction();
    }

    SECTION("insert(RowExpr)") {
        List list(r, *lv);
        r->begin_transaction();

        SECTION("insert rows from the correct table") {
            list.insert(0, target_keys[5]);
            REQUIRE(list.size() == 11);
            REQUIRE(list.get(0).get_key() == target_keys[5]);
        }

        SECTION("throws for rows from the wrong table") {
            REQUIRE_THROWS(list.insert(0, obj));
        }

        SECTION("throws for out of bounds insertions") {
            REQUIRE_THROWS(list.insert(11, target_keys[5]));
            REQUIRE_NOTHROW(list.insert(10, target_keys[5]));
        }
        r->cancel_transaction();
    }

    SECTION("set(RowExpr)") {
        List list(r, *lv);
        r->begin_transaction();

        SECTION("assigns for rows from the correct table") {
            list.set(0, target_keys[5]);
            REQUIRE(list.size() == 10);
            REQUIRE(list.get(0).get_key() == target_keys[5]);
        }

        SECTION("throws for rows from the wrong table") {
            REQUIRE_THROWS(list.set(0, obj));
        }

        SECTION("throws for out of bounds sets") {
            REQUIRE_THROWS(list.set(10, target_keys[5]));
        }
        r->cancel_transaction();
    }

    SECTION("find(RowExpr)") {
        List list(r, *lv);
        Obj obj1 = target->get_object(target_keys[1]);
        Obj obj5 = target->get_object(target_keys[5]);

        SECTION("returns index in list for values in the list") {
            REQUIRE(list.find(obj5) == 5);
        }

        SECTION("returns index in list and not index in table") {
            r->begin_transaction();
            list.remove(1);
            REQUIRE(list.find(obj5) == 4);
            REQUIRE(list.as_results().index_of(obj5) == 4);
            r->cancel_transaction();
        }

        SECTION("returns npos for values not in the list") {
            r->begin_transaction();
            list.remove(1);
            REQUIRE(list.find(obj1) == npos);
            REQUIRE(list.as_results().index_of(obj1) == npos);
            r->cancel_transaction();
        }

        SECTION("throws for row in wrong table") {
            REQUIRE_THROWS(list.find(obj));
            REQUIRE_THROWS(list.as_results().index_of(obj));
        }
    }

    SECTION("find(Query)") {
        List list(r, *lv);

        SECTION("returns index in list for values in the list") {
            REQUIRE(list.find(std::move(target->where().equal(col_target_value, 5))) == 5);
        }

        SECTION("returns index in list and not index in table") {
            r->begin_transaction();
            list.remove(1);
            REQUIRE(list.find(std::move(target->where().equal(col_target_value, 5))) == 4);
            r->cancel_transaction();
        }

        SECTION("returns npos for values not in the list") {
            REQUIRE(list.find(std::move(target->where().equal(col_target_value, 11))) == npos);
        }
    }

    SECTION("add(Context)") {
        List list(r, *lv);
        CppContext ctx(r, &list.get_object_schema());
        r->begin_transaction();

        SECTION("adds boxed RowExpr") {
            list.add(ctx, std::any(target->get_object(target_keys[5])));
            REQUIRE(list.size() == 11);
            REQUIRE(list.get(10).get_key().value == 5);
        }

        SECTION("adds boxed realm::Object") {
            realm::Object obj(r, list.get_object_schema(), target->get_object(target_keys[5]));
            list.add(ctx, std::any(obj));
            REQUIRE(list.size() == 11);
            REQUIRE(list.get(10).get_key() == target_keys[5]);
        }

        SECTION("creates new object for dictionary") {
            list.add(ctx, std::any(AnyDict{{"value", INT64_C(20)}, {"value2", INT64_C(20)}}));
            REQUIRE(list.size() == 11);
            REQUIRE(target->size() == 11);
            REQUIRE(list.get(10).get<Int>(col_target_value) == 20);
        }

        SECTION("throws for object in wrong table") {
            REQUIRE_THROWS(list.add(ctx, std::any(origin->get_object(0))));
            realm::Object object(r, *r->schema().find("origin"), origin->get_object(0));
            REQUIRE_THROWS(list.add(ctx, std::any(object)));
        }

        r->cancel_transaction();
    }

    SECTION("find(Context)") {
        List list(r, *lv);
        CppContext ctx(r, &list.get_object_schema());

        SECTION("returns index in list for boxed RowExpr") {
            REQUIRE(list.find(ctx, std::any(target->get_object(target_keys[5]))) == 5);
        }

        SECTION("returns index in list for boxed Object") {
            realm::Object obj(r, *r->schema().find("origin"), target->get_object(target_keys[5]));
            REQUIRE(list.find(ctx, std::any(obj)) == 5);
        }

        SECTION("does not insert new objects for dictionaries") {
            REQUIRE(list.find(ctx, std::any(AnyDict{{"value", INT64_C(20)}})) == npos);
            REQUIRE(target->size() == 10);
        }

        SECTION("throws for object in wrong table") {
            REQUIRE_THROWS(list.find(ctx, std::any(obj)));
        }
    }

    SECTION("get(Context)") {
        List list(r, *lv);
        CppContext ctx(r, &list.get_object_schema());

        Object obj;
        REQUIRE_NOTHROW(obj = util::any_cast<Object&&>(list.get(ctx, 1)));
        REQUIRE(obj.is_valid());
        REQUIRE(obj.obj().get_key() == target_keys[1]);
    }
}

TEST_CASE("embedded List") {
    InMemoryTestFile config;
    config.automatic_change_notifications = false;
    auto r = Realm::get_shared_realm(config);
    r->update_schema({
        {"origin",
         {{"pk", PropertyType::Int, Property::IsPrimary{true}},
          {"array", PropertyType::Array | PropertyType::Object, "target"}}},
        {"target", ObjectSchema::ObjectType::Embedded, {{"value", PropertyType::Int}}},
        {"other_origin", {{"array", PropertyType::Array | PropertyType::Object, "other_target"}}},
        {"other_target", ObjectSchema::ObjectType::Embedded, {{"value", PropertyType::Int}}},
    });

    auto& coordinator = *_impl::RealmCoordinator::get_coordinator(config.path);

    auto origin = r->read_group().get_table("class_origin");
    auto target = r->read_group().get_table("class_target");
    auto other_origin = r->read_group().get_table("class_other_origin");
    ColKey col_link = origin->get_column_key("array");
    ColKey col_value = target->get_column_key("value");
    ColKey other_col_link = other_origin->get_column_key("array");

    r->begin_transaction();

    Obj obj = origin->create_object_with_primary_key(0);
    auto lv = obj.get_linklist_ptr(col_link);
    for (int i = 0; i < 10; ++i)
        lv->create_and_insert_linked_object(i).set_all(i);
    auto lv2 = origin->create_object_with_primary_key(1).get_linklist_ptr(col_link);
    for (int i = 0; i < 10; ++i)
        lv2->create_and_insert_linked_object(i).set_all(i);


    Obj other_obj = other_origin->create_object();
    auto other_lv = other_obj.get_linklist_ptr(other_col_link);
    for (int i = 0; i < 10; ++i)
        other_lv->create_and_insert_linked_object(i).set_all(i);

    r->commit_transaction();
    lv->size();
    lv2->size();
    other_lv->size();

    auto r2 = coordinator.get_realm();
    auto r2_lv = r2->read_group().get_table("class_origin")->get_object(0).get_linklist_ptr(col_link);

    auto write = [&](auto&& f) {
        r->begin_transaction();
        f();
        r->commit_transaction();
        advance_and_notify(*r);
    };

    SECTION("add_notification_block()") {
        CollectionChangeSet change;
        List lst(r, obj, col_link);

        auto require_change = [&] {
            auto token = lst.add_notification_callback([&](CollectionChangeSet c) {
                change = c;
            });
            advance_and_notify(*r);
            return token;
        };

        auto require_no_change = [&] {
            bool first = true;
            auto token = lst.add_notification_callback([&, first](CollectionChangeSet) mutable {
                REQUIRE(first);
                first = false;
            });
            advance_and_notify(*r);
            return token;
        };

        SECTION("modifying the list sends a change notifications") {
            auto token = require_change();
            write([&] {
                lst.remove(5);
            });
            REQUIRE_INDICES(change.deletions, 5);
        }

        SECTION("modifying a different list doesn't send a change notification") {
            auto token = require_no_change();
            write([&] {
                lv2->remove(5);
            });
        }

        SECTION("deleting the list sends a change notification") {
            auto token = require_change();
            write([&] {
                obj.remove();
            });
            REQUIRE_INDICES(change.deletions, 0, 1, 2, 3, 4, 5, 6, 7, 8, 9);

            // Should not resend delete all notification after another commit
            change = {};
            write([&] {
                lv2->size();
                lv2->create_and_insert_linked_object(0);
            });
            REQUIRE(change.empty());
        }

        SECTION("deleting list before first run of notifier reports deletions") {
            auto token = lst.add_notification_callback([&](CollectionChangeSet c) {
                change = c;
            });
            advance_and_notify(*r);
            write([&] {
                origin->begin()->remove();
            });
            REQUIRE_INDICES(change.deletions, 0, 1, 2, 3, 4, 5, 6, 7, 8, 9);
        }

        SECTION("modifying one of the target rows sends a change notification") {
            auto token = require_change();
            write([&] {
                lst.get(5).set(col_value, 6);
            });
            REQUIRE_INDICES(change.modifications, 5);
        }

        SECTION("deleting a target row sends a change notification") {
            auto token = require_change();
            write([&] {
                target->remove_object(lv->get(5));
            });
            REQUIRE_INDICES(change.deletions, 5);
        }

        SECTION("modifying and then moving a row reports move/insert but not modification") {
            auto token = require_change();
            write([&] {
                target->get_object(lv->get(5)).set(col_value, 10);
                lst.move(5, 8);
            });
            REQUIRE_INDICES(change.insertions, 8);
            REQUIRE_INDICES(change.deletions, 5);
            REQUIRE_MOVES(change, {5, 8});
            REQUIRE(change.modifications.empty());
        }

        SECTION("clearing the target table sends a change notification") {
            auto token = require_change();
            write([&] {
                target->clear();
            });
            REQUIRE_INDICES(change.deletions, 0, 1, 2, 3, 4, 5, 6, 7, 8, 9);
        }
    }

    SECTION("sorted add_notification_block()") {
        List lst(r, *lv);
        Results results = lst.sort({{{col_value}}, {false}});

        int notification_calls = 0;
        CollectionChangeSet change;
        auto token = results.add_notification_callback([&](CollectionChangeSet c) {
            change = c;
            ++notification_calls;
        });

        advance_and_notify(*r);

        SECTION("change order by modifying target") {
            write([&] {
                lst.get(5).set(col_value, 15);
            });
            REQUIRE(notification_calls == 2);
            REQUIRE_INDICES(change.deletions, 4);
            REQUIRE_INDICES(change.insertions, 0);
        }

        SECTION("swap") {
            write([&] {
                lst.swap(1, 2);
            });
            REQUIRE(notification_calls == 1);
        }

        SECTION("move") {
            write([&] {
                lst.move(5, 3);
            });
            REQUIRE(notification_calls == 1);
        }
    }

    SECTION("filtered add_notification_block()") {
        List lst(r, *lv);
        Results results = lst.filter(target->where().less(col_value, 9));

        int notification_calls = 0;
        CollectionChangeSet change;
        auto token = results.add_notification_callback([&](CollectionChangeSet c) {
            change = c;
            ++notification_calls;
        });

        advance_and_notify(*r);

        SECTION("swap") {
            write([&] {
                lst.swap(1, 2);
            });
            REQUIRE(notification_calls == 2);
            REQUIRE_INDICES(change.deletions, 2);
            REQUIRE_INDICES(change.insertions, 1);

            write([&] {
                lst.swap(5, 8);
            });
            REQUIRE(notification_calls == 3);
            REQUIRE_INDICES(change.deletions, 5, 8);
            REQUIRE_INDICES(change.insertions, 5, 8);
        }

        SECTION("move") {
            write([&] {
                lst.move(5, 3);
            });
            REQUIRE(notification_calls == 2);
            REQUIRE_INDICES(change.deletions, 5);
            REQUIRE_INDICES(change.insertions, 3);
        }

        SECTION("move non-matching entry") {
            write([&] {
                lst.move(9, 3);
            });
            REQUIRE(notification_calls == 1);
        }
    }

    auto initial_view_size = lv->size();
    auto initial_target_size = target->size();
    SECTION("delete_at()") {
        List list(r, *lv);
        r->begin_transaction();
        list.delete_at(1);
        REQUIRE(lv->size() == initial_view_size - 1);
        REQUIRE(target->size() == initial_target_size - 1);
        r->cancel_transaction();
    }

    SECTION("delete_all()") {
        List list(r, *lv);
        r->begin_transaction();
        list.delete_all();
        REQUIRE(lv->size() == 0);
        REQUIRE(target->size() == initial_target_size - 10);
        r->cancel_transaction();
    }

    SECTION("as_results().clear()") {
        List list(r, *lv);
        r->begin_transaction();
        list.as_results().clear();
        REQUIRE(lv->size() == 0);
        REQUIRE(target->size() == initial_target_size - 10);
        r->cancel_transaction();
    }

    SECTION("snapshot().clear()") {
        List list(r, *lv);
        r->begin_transaction();
        auto snapshot = list.snapshot();
        snapshot.clear();
        REQUIRE(snapshot.size() == 10);
        REQUIRE(list.size() == 0);
        REQUIRE(lv->size() == 0);
        REQUIRE(target->size() == initial_target_size - 10);
        r->cancel_transaction();
    }

    SECTION("add(), insert(), and set() to existing object is not allowed") {
        List list(r, *lv);
        r->begin_transaction();
        REQUIRE_THROW_LOGIC_ERROR_WITH_CODE(list.add(target->get_object(0)), ErrorCodes::IllegalOperation);
        REQUIRE_THROW_LOGIC_ERROR_WITH_CODE(list.insert(0, target->get_object(0)), ErrorCodes::IllegalOperation);
        REQUIRE_THROW_LOGIC_ERROR_WITH_CODE(list.set(0, target->get_object(0)), ErrorCodes::IllegalOperation);
        r->cancel_transaction();
    }

    SECTION("find(RowExpr)") {
        List list(r, *lv);
        Obj obj1 = target->get_object(1);
        Obj obj5 = target->get_object(5);

        SECTION("returns index in list for values in the list") {
            REQUIRE(list.find(obj5) == 5);
        }

        SECTION("returns index in list and not index in table") {
            r->begin_transaction();
            list.remove(1);
            REQUIRE(list.find(obj5) == 4);
            REQUIRE(list.as_results().index_of(obj5) == 4);
            r->cancel_transaction();
        }

        SECTION("returns npos for values not in the list") {
            r->begin_transaction();
            list.remove(1);
            REQUIRE(list.find(obj1) == npos);
            REQUIRE_THROW_LOGIC_ERROR_WITH_CODE(list.as_results().index_of(obj1), ErrorCodes::StaleAccessor);
            r->cancel_transaction();
        }

        SECTION("throws for row in wrong table") {
            REQUIRE_THROWS(list.find(obj));
            REQUIRE_THROWS(list.as_results().index_of(obj));
        }
    }

    SECTION("find(Query)") {
        List list(r, *lv);

        SECTION("returns index in list for values in the list") {
            REQUIRE(list.find(std::move(target->where().equal(col_value, 5))) == 5);
        }

        SECTION("returns index in list and not index in table") {
            r->begin_transaction();
            list.remove(1);
            REQUIRE(list.find(std::move(target->where().equal(col_value, 5))) == 4);
            r->cancel_transaction();
        }

        SECTION("returns npos for values not in the list") {
            REQUIRE(list.find(std::move(target->where().equal(col_value, 11))) == npos);
        }
    }

    SECTION("add(Context)") {
        List list(r, *lv);
        CppContext ctx(r, &list.get_object_schema());
        r->begin_transaction();

        auto initial_target_size = target->size();
        SECTION("rejects boxed Obj and Object") {
<<<<<<< HEAD
            REQUIRE_THROW_LOGIC_ERROR_WITH_CODE(list.add(ctx, util::Any(target->get_object(5))),
                                                ErrorCodes::IllegalOperation);
            REQUIRE_THROW_LOGIC_ERROR_WITH_CODE(list.add(ctx, util::Any(Object(r, target->get_object(5)))),
                                                ErrorCodes::IllegalOperation);
=======
            REQUIRE_THROWS_AS(list.add(ctx, std::any(target->get_object(5))),
                              List::InvalidEmbeddedOperationException);
            REQUIRE_THROWS_AS(list.add(ctx, std::any(Object(r, target->get_object(5)))),
                              List::InvalidEmbeddedOperationException);
>>>>>>> b985738b
        }

        SECTION("creates new object for dictionary") {
            list.add(ctx, std::any(AnyDict{{"value", INT64_C(20)}}));
            REQUIRE(list.size() == 11);
            REQUIRE(target->size() == initial_target_size + 1);
            REQUIRE(list.get(10).get<Int>(col_value) == 20);
        }

        r->cancel_transaction();
    }

    SECTION("set(Context)") {
        List list(r, *lv);
        CppContext ctx(r, &list.get_object_schema());
        r->begin_transaction();

        auto initial_target_size = target->size();
        SECTION("rejects boxed Obj and Object") {
<<<<<<< HEAD
            REQUIRE_THROW_LOGIC_ERROR_WITH_CODE(list.set(ctx, 0, util::Any(target->get_object(5))),
                                                ErrorCodes::IllegalOperation);
            REQUIRE_THROW_LOGIC_ERROR_WITH_CODE(list.set(ctx, 0, util::Any(Object(r, target->get_object(5)))),
                                                ErrorCodes::IllegalOperation);
=======
            REQUIRE_THROWS_AS(list.set(ctx, 0, std::any(target->get_object(5))),
                              List::InvalidEmbeddedOperationException);
            REQUIRE_THROWS_AS(list.set(ctx, 0, std::any(Object(r, target->get_object(5)))),
                              List::InvalidEmbeddedOperationException);
>>>>>>> b985738b
        }

        SECTION("creates new object for update mode All") {
            auto old_object = list.get<Obj>(0);
            list.set(ctx, 0, std::any(AnyDict{{"value", INT64_C(20)}}));
            REQUIRE(list.size() == 10);
            REQUIRE(target->size() == initial_target_size);
            REQUIRE(list.get(0).get<Int>(col_value) == 20);
            REQUIRE_FALSE(old_object.is_valid());
        }

        SECTION("mutates the existing object for update mode Modified") {
            auto old_object = list.get<Obj>(0);
            list.set(ctx, 0, std::any(AnyDict{{"value", INT64_C(20)}}), CreatePolicy::UpdateModified);
            REQUIRE(list.size() == 10);
            REQUIRE(target->size() == initial_target_size);
            REQUIRE(list.get(0).get<Int>(col_value) == 20);
            REQUIRE(old_object.is_valid());
            REQUIRE(list.get(0) == old_object);
        }

        r->cancel_transaction();
    }

    SECTION("find(Context)") {
        List list(r, *lv);
        CppContext ctx(r, &list.get_object_schema());

        SECTION("returns index in list for boxed Obj") {
            REQUIRE(list.find(ctx, std::any(list.get(5))) == 5);
        }

        SECTION("returns index in list for boxed Object") {
            realm::Object obj(r, *r->schema().find("origin"), list.get(5));
            REQUIRE(list.find(ctx, std::any(obj)) == 5);
        }

        SECTION("does not insert new objects for dictionaries") {
            auto initial_target_size = target->size();
            REQUIRE(list.find(ctx, std::any(AnyDict{{"value", INT64_C(20)}})) == npos);
            REQUIRE(target->size() == initial_target_size);
        }

        SECTION("throws for object in wrong table") {
            REQUIRE_THROWS(list.find(ctx, std::any(obj)));
        }
    }

    SECTION("get(Context)") {
        List list(r, *lv);
        CppContext ctx(r, &list.get_object_schema());

        Object obj;
        REQUIRE_NOTHROW(obj = util::any_cast<Object&&>(list.get(ctx, 1)));
        REQUIRE(obj.is_valid());
        REQUIRE(obj.obj().get<int64_t>(col_value) == 1);
    }
}


TEST_CASE("list of embedded objects") {
    Schema schema{
        {"parent",
         {
             {"array", PropertyType::Object | PropertyType::Array, "embedded"},
         }},
        {"embedded",
         ObjectSchema::ObjectType::Embedded,
         {
             {"value", PropertyType::Int},
         }},
    };

    InMemoryTestFile config;
    config.automatic_change_notifications = false;
    config.schema_mode = SchemaMode::Automatic;
    config.schema = schema;
    auto realm = Realm::get_shared_realm(config);
    auto parent_table = realm->read_group().get_table("class_parent");
    ColKey col_array = parent_table->get_column_key("array");
    auto embedded_table = realm->read_group().get_table("class_embedded");
    ColKey col_value = embedded_table->get_column_key("value");
    realm->begin_transaction();
    auto parent = parent_table->create_object();
    realm->commit_transaction();

    auto list = List(realm, parent, col_array);

    auto add_two_elements = [&] {
        auto first = list.add_embedded();
        first.set(col_value, 1);

        auto second = list.add_embedded();
        second.set(col_value, 2);
    };

    auto insert_three_elements = [&] {
        // Insert at position 0, shifting all elements back
        auto beginning = list.insert_embedded(0);
        beginning.set(col_value, 0);

        // Insert at position 2, so it's between the originally inserted items
        auto middle = list.insert_embedded(2);
        middle.set(col_value, 10);

        // Insert at the end of the list (i.e. list.size())
        auto end = list.insert_embedded(4);
        end.set(col_value, 20);
    };

    SECTION("add to list") {
        realm->begin_transaction();
        add_two_elements();
        realm->commit_transaction();

        REQUIRE(list.size() == 2);
        REQUIRE(list.get(0).get<int64_t>(col_value) == 1);
        REQUIRE(list.get(1).get<int64_t>(col_value) == 2);
    }

    SECTION("insert in list") {
        realm->begin_transaction();
        add_two_elements();
        insert_three_elements();
        realm->commit_transaction();

        REQUIRE(list.size() == 5);
        REQUIRE(list.get(0).get<int64_t>(col_value) == 0);  // inserted beginning
        REQUIRE(list.get(1).get<int64_t>(col_value) == 1);  // added first
        REQUIRE(list.get(2).get<int64_t>(col_value) == 10); // inserted middle
        REQUIRE(list.get(3).get<int64_t>(col_value) == 2);  // added second
        REQUIRE(list.get(4).get<int64_t>(col_value) == 20); // inserted end
    }

    SECTION("set in list") {
        realm->begin_transaction();

        add_two_elements();
        insert_three_elements();

        auto originalAt2 = list.get(2);
        auto newAt2 = list.set_embedded(2);
        newAt2.set(col_value, 100);

        realm->commit_transaction();

        REQUIRE(originalAt2.is_valid() == false);
        REQUIRE(newAt2.is_valid() == true);

        REQUIRE(list.size() == 5);
        REQUIRE(list.get(0).get<int64_t>(col_value) == 0);   // inserted at beginning
        REQUIRE(list.get(1).get<int64_t>(col_value) == 1);   // added first
        REQUIRE(list.get(2).get<int64_t>(col_value) == 100); // set at 2
        REQUIRE(list.get(3).get<int64_t>(col_value) == 2);   // added second
        REQUIRE(list.get(4).get<int64_t>(col_value) == 20);  // inserted at end
    }

    SECTION("invalid indices") {
        // Insertions
        REQUIRE_THROWS(list.insert_embedded(-1)); // Negative
        REQUIRE_THROWS(list.insert_embedded(1));  // At index > size()

        // Sets
        REQUIRE_THROWS(list.set_embedded(-1)); // Negative
        REQUIRE_THROWS(list.set_embedded(0));  // At index == size()
        REQUIRE_THROWS(list.set_embedded(1));  // At index > size()
    }
}

#if REALM_ENABLE_SYNC
namespace realm {
class TestHelper {
public:
    static std::shared_ptr<Transaction> transaction(Realm& shared_realm)
    {
        return Realm::Internal::get_transaction_ref(shared_realm);
    }
};
} // namespace realm

TEST_CASE("list with unresolved links") {
    TestSyncManager init_sync_manager({}, {false});
    auto& server = init_sync_manager.sync_server();

    SyncTestFile config1(init_sync_manager.app(), "shared");
    config1.schema = Schema{
        {"origin",
         {{"_id", PropertyType::Int, Property::IsPrimary(true)},
          {"array", PropertyType::Array | PropertyType::Object, "target"}}},
        {"target", {{"_id", PropertyType::Int, Property::IsPrimary(true)}, {"value", PropertyType::Int}}},
    };

    SyncTestFile config2(init_sync_manager.app(), "shared");

    auto r1 = Realm::get_shared_realm(config1);
    auto r2 = Realm::get_shared_realm(config2);

    auto origin = r1->read_group().get_table("class_origin");
    auto target = r1->read_group().get_table("class_target");
    ColKey col_link = origin->get_column_key("array");
    ColKey col_target_value = target->get_column_key("value");

    r1->begin_transaction();

    std::vector<ObjKey> target_keys;
    for (int64_t i = 0; i < 11; ++i) {
        target_keys.push_back(target->create_object_with_primary_key(i).set(col_target_value, i).get_key());
    }
    auto origin_obj = origin->create_object_with_primary_key(100);
    auto ll = origin_obj.get_linklist(col_link);
    for (int i = 0; i < 10; ++i) {
        ll.add(target_keys[i]);
    }
    target->invalidate_object(target_keys[2]); // Entry 2 in list will be unresolved
    r1->commit_transaction();

    server.start();

    util::EventLoop::main().run_until([&] {
        if (auto table = r2->read_group().get_table("class_target")) {
            return table->size() > 0;
        }
        return false;
    });

    auto table = r2->read_group().get_table("class_origin");
    Obj obj = *table->begin();
    auto col = table->get_column_key("array");
    CollectionChangeSet change;
    List lst(r2, obj, col);
    bool called = false;

    auto require_change = [&] {
        auto token = lst.add_notification_callback([&](CollectionChangeSet c) {
            if (!c.empty()) {
                change = c;
                called = true;
            }
        });
        return token;
    };

    auto write = [&](auto&& f) {
        r1->begin_transaction();
        f();
        r1->commit_transaction();
        called = false;
        util::EventLoop::main().run_until([&] {
            return called;
        });
    };

    SECTION("adjust index of deleted entry") {
        auto token = require_change();
        write([&] {
            ll.remove(5);
        });
        REQUIRE_INDICES(change.deletions, 5);
    }

    SECTION("adjust index of inserted entry") {
        auto token = require_change();
        write([&] {
            ll.insert(5, target_keys[10]);
        });
        REQUIRE_INDICES(change.insertions, 5);
    }

    SECTION("adjust index of modified entry") {
        auto token = require_change();
        write([&] {
            ll.set(5, target_keys[10]);
        });
        REQUIRE_INDICES(change.modifications, 5);
    }

    SECTION("invalidating an object is seen as a deletion") {
        auto token = require_change();
        write([&] {
            target->invalidate_object(target_keys[6]);
        });
        REQUIRE_INDICES(change.deletions, 5);
    }

    SECTION("resurrecting an object is seen as an insertion") {
        auto token = require_change();
        write([&] {
            target->create_object_with_primary_key(2);
        });
        REQUIRE_INDICES(change.insertions, 2);
    }

    SECTION("inserting an unresolved link is not seen") {
        auto token = require_change();
        write([&] {
            origin_obj.get_list<ObjKey>(col_link).insert(7, target->get_objkey_from_primary_key(100));
            // We will have to make other modifications for the notifier to be called
            ll.set(6, target_keys[10]);
        });
        REQUIRE(change.insertions.empty());
        REQUIRE_INDICES(change.modifications, 6);
    }

    SECTION("erasing an unresolved link is not seen") {
        auto token = require_change();
        write([&] {
            origin_obj.get_list<ObjKey>(col_link).remove(2);
            // We will have to make other modifications for the notifier to be called
            ll.set(6, target_keys[10]);
        });
        REQUIRE(change.deletions.empty());
        REQUIRE_INDICES(change.modifications, 6);
    }
}
#endif<|MERGE_RESOLUTION|>--- conflicted
+++ resolved
@@ -1544,17 +1544,10 @@
 
         auto initial_target_size = target->size();
         SECTION("rejects boxed Obj and Object") {
-<<<<<<< HEAD
-            REQUIRE_THROW_LOGIC_ERROR_WITH_CODE(list.add(ctx, util::Any(target->get_object(5))),
+            REQUIRE_THROW_LOGIC_ERROR_WITH_CODE(list.add(ctx, std::any(target->get_object(5))),
                                                 ErrorCodes::IllegalOperation);
-            REQUIRE_THROW_LOGIC_ERROR_WITH_CODE(list.add(ctx, util::Any(Object(r, target->get_object(5)))),
+            REQUIRE_THROW_LOGIC_ERROR_WITH_CODE(list.add(ctx, std::any(Object(r, target->get_object(5)))),
                                                 ErrorCodes::IllegalOperation);
-=======
-            REQUIRE_THROWS_AS(list.add(ctx, std::any(target->get_object(5))),
-                              List::InvalidEmbeddedOperationException);
-            REQUIRE_THROWS_AS(list.add(ctx, std::any(Object(r, target->get_object(5)))),
-                              List::InvalidEmbeddedOperationException);
->>>>>>> b985738b
         }
 
         SECTION("creates new object for dictionary") {
@@ -1574,17 +1567,10 @@
 
         auto initial_target_size = target->size();
         SECTION("rejects boxed Obj and Object") {
-<<<<<<< HEAD
-            REQUIRE_THROW_LOGIC_ERROR_WITH_CODE(list.set(ctx, 0, util::Any(target->get_object(5))),
+            REQUIRE_THROW_LOGIC_ERROR_WITH_CODE(list.set(ctx, 0, std::any(target->get_object(5))),
                                                 ErrorCodes::IllegalOperation);
-            REQUIRE_THROW_LOGIC_ERROR_WITH_CODE(list.set(ctx, 0, util::Any(Object(r, target->get_object(5)))),
+            REQUIRE_THROW_LOGIC_ERROR_WITH_CODE(list.set(ctx, 0, std::any(Object(r, target->get_object(5)))),
                                                 ErrorCodes::IllegalOperation);
-=======
-            REQUIRE_THROWS_AS(list.set(ctx, 0, std::any(target->get_object(5))),
-                              List::InvalidEmbeddedOperationException);
-            REQUIRE_THROWS_AS(list.set(ctx, 0, std::any(Object(r, target->get_object(5)))),
-                              List::InvalidEmbeddedOperationException);
->>>>>>> b985738b
         }
 
         SECTION("creates new object for update mode All") {
