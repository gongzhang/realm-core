#include <catch2/catch_all.hpp>

#include <realm.h>
#include <realm/object-store/object.hpp>
#include <realm/object-store/c_api/types.hpp>
#include <realm/object-store/c_api/conversion.hpp>
#include <realm/object-store/sync/generic_network_transport.hpp>
#include <realm/util/base64.hpp>

#include "sync/flx_sync_harness.hpp"
#include "util/test_file.hpp"
#include "util/event_loop.hpp"
#include "realm/util/logger.hpp"
#include "realm/object-store/impl/object_accessor_impl.hpp"

#include <cstring>
#include <numeric>
#include <thread>
#include <fstream>

#if REALM_ENABLE_SYNC
#include <realm/object-store/sync/sync_user.hpp>
#include <external/json/json.hpp>
#endif

#if REALM_ENABLE_AUTH_TESTS
#include <realm/object-store/sync/app_utils.hpp>
#include <realm/sync/client_base.hpp>
#include <realm/sync/network/network.hpp>
#include <realm/util/misc_errors.hpp>
#include "sync/sync_test_utils.hpp"
#include "util/baas_admin_api.hpp"
#endif

using namespace realm;

extern "C" int realm_c_api_tests(const char* file);

namespace {
template <class T>
T checked(T x)
{
    if (!x) {
        realm_error_t err_info;
        if (realm_get_last_error(&err_info)) {
            FAIL(err_info.message);
        }
    }
    return x;
}

realm_value_t rlm_str_val(const char* str)
{
    realm_value_t val;
    val.type = RLM_TYPE_STRING;
    val.string = realm_string_t{str, std::strlen(str)};
    return val;
}

realm_value_t rlm_int_val(int64_t n)
{
    realm_value_t val;
    val.type = RLM_TYPE_INT;
    val.integer = n;
    return val;
}

realm_value_t rlm_float_val(float fnum)
{
    realm_value_t val;
    val.type = RLM_TYPE_FLOAT;
    val.fnum = fnum;
    return val;
}

realm_value_t rlm_double_val(double dnum)
{
    realm_value_t val;
    val.type = RLM_TYPE_DOUBLE;
    val.dnum = dnum;
    return val;
}

realm_value_t rlm_object_id_val(const char* hex_digits)
{
    size_t len = strlen(hex_digits);
    REALM_ASSERT(len == 12);
    realm_value_t val;
    val.type = RLM_TYPE_OBJECT_ID;
    for (size_t i = 0; i < 12; ++i) {
        val.object_id.bytes[i] = uint8_t(hex_digits[i]);
    }
    return val;
}

realm_value_t rlm_timestamp_val(int64_t seconds, int32_t nanoseconds)
{
    realm_value_t val;
    val.type = RLM_TYPE_TIMESTAMP;
    val.timestamp.seconds = seconds;
    val.timestamp.nanoseconds = nanoseconds;
    return val;
}

realm_value_t rlm_bool_val(bool b)
{
    realm_value_t val;
    val.type = RLM_TYPE_BOOL;
    val.boolean = b;
    return val;
}

realm_value_t rlm_decimal_val(double d)
{
    realm_value_t val;
    val.type = RLM_TYPE_DECIMAL128;

    realm::Decimal128 dec{d};
    val.decimal128.w[0] = dec.raw()->w[0];
    val.decimal128.w[1] = dec.raw()->w[1];

    return val;
}

realm_value_t rlm_decimal_nan()
{
    realm_value_t val;
    val.type = RLM_TYPE_DECIMAL128;

    realm::Decimal128 dec = realm::Decimal128::nan("0");
    val.decimal128.w[0] = dec.raw()->w[0];
    val.decimal128.w[1] = dec.raw()->w[1];

    return val;
}

realm_value_t rlm_uuid_val(const char* str)
{
    realm_value_t val;
    val.type = RLM_TYPE_UUID;
    realm::UUID uuid{realm::StringData{str}};
    auto bytes = uuid.to_bytes();
    for (size_t i = 0; i < 16; ++i) {
        val.uuid.bytes[i] = bytes[i];
    }
    return val;
}

realm_value_t rlm_binary_val(const uint8_t* bytes, size_t len)
{
    realm_value_t val;
    val.type = RLM_TYPE_BINARY;
    val.binary.size = len;
    val.binary.data = bytes;
    return val;
}

realm_value_t rlm_link_val(realm_class_key_t cls, realm_object_key_t obj)
{
    realm_value_t val;
    val.type = RLM_TYPE_LINK;
    val.link.target_table = cls;
    val.link.target = obj;
    return val;
}

realm_value_t rlm_null()
{
    realm_value_t null;
    null.type = RLM_TYPE_NULL;
    return null;
}

std::string rlm_stdstr(realm_value_t val)
{
    CHECK(val.type == RLM_TYPE_STRING);
    return std::string(val.string.data, 0, val.string.size);
}

bool rlm_val_eq(realm_value_t lhs, realm_value_t rhs)
{
    if (lhs.type != rhs.type)
        return false;

    switch (lhs.type) {
        case RLM_TYPE_NULL:
            return true;
        case RLM_TYPE_INT:
            return lhs.integer == rhs.integer;
        case RLM_TYPE_BOOL:
            return lhs.boolean == rhs.boolean;
        case RLM_TYPE_STRING:
            return strncmp(lhs.string.data, rhs.string.data, lhs.string.size) == 0;
        case RLM_TYPE_BINARY:
            return memcmp(lhs.binary.data, rhs.binary.data, lhs.binary.size) == 0;
        case RLM_TYPE_TIMESTAMP:
            return lhs.timestamp.seconds == rhs.timestamp.seconds &&
                   lhs.timestamp.nanoseconds == rhs.timestamp.nanoseconds;
        case RLM_TYPE_FLOAT:
            return lhs.fnum == rhs.fnum;
        case RLM_TYPE_DOUBLE:
            return lhs.dnum == rhs.dnum;
        case RLM_TYPE_DECIMAL128:
            return lhs.decimal128.w[0] == rhs.decimal128.w[0] && lhs.decimal128.w[1] == rhs.decimal128.w[1];
        case RLM_TYPE_OBJECT_ID:
            return memcmp(lhs.object_id.bytes, rhs.object_id.bytes, 12) == 0;
        case RLM_TYPE_LINK:
            return lhs.link.target_table == rhs.link.target_table && lhs.link.target == rhs.link.target;
        case RLM_TYPE_UUID:
            return memcmp(lhs.uuid.bytes, rhs.uuid.bytes, 16) == 0;
    }
    REALM_TERMINATE("");
}

struct RealmReleaseDeleter {
    void operator()(void* ptr)
    {
        realm_release(ptr);
    }
};

template <class T>
using CPtr = std::unique_ptr<T, RealmReleaseDeleter>;

template <class T>
CPtr<T> cptr(T* ptr)
{
    return CPtr<T>{ptr};
}

template <class T>
CPtr<T> cptr_checked(T* ptr)
{
    return cptr(checked(ptr));
}

template <class T>
CPtr<T> clone_cptr(const CPtr<T>& ptr)
{
    void* clone = realm_clone(ptr.get());
    return CPtr<T>{static_cast<T*>(clone)};
}

template <class T>
CPtr<T> clone_cptr(const T* ptr)
{
    void* clone = realm_clone(ptr);
    return CPtr<T>{static_cast<T*>(clone)};
}
} // anonymous namespace

#define CHECK_ERR(err)                                                                                               \
    do {                                                                                                             \
        realm_error_t _err;                                                                                          \
        _err.message = "";                                                                                           \
        _err.error = RLM_ERR_NONE;                                                                                   \
        CHECK(realm_get_last_error(&_err));                                                                          \
        if (_err.error != err) {                                                                                     \
            CHECK(_err.error == err);                                                                                \
            CHECK(std::string{_err.message} == "");                                                                  \
        }                                                                                                            \
        else {                                                                                                       \
            realm_clear_last_error();                                                                                \
        }                                                                                                            \
    } while (false);

#define CHECK_ERR_CAT(err, category)                                                                                 \
    do {                                                                                                             \
        realm_error_t _err;                                                                                          \
        _err.message = "";                                                                                           \
        _err.categories = 0;                                                                                         \
        _err.error = RLM_ERR_NONE;                                                                                   \
        CHECK(realm_get_last_error(&_err));                                                                          \
        CHECK((_err.categories ^ category) == 0);                                                                    \
        if (_err.error != err) {                                                                                     \
            CHECK(_err.error == err);                                                                                \
            CHECK(std::string{_err.message} == "");                                                                  \
        }                                                                                                            \
        else {                                                                                                       \
            realm_clear_last_error();                                                                                \
        }                                                                                                            \
    } while (false);

#if REALM_ENABLE_AUTH_TESTS
class CApiUnitTestTransport : public app::GenericNetworkTransport {
    std::string m_provider_type;

public:
    CApiUnitTestTransport(const std::string& provider_type = "anon-user")
        : m_provider_type(provider_type)
    {
        profile_0 = nlohmann::json({{"name", "profile_0_name"},
                                    {"first_name", "profile_0_first_name"},
                                    {"last_name", "profile_0_last_name"},
                                    {"email", "profile_0_email"},
                                    {"picture_url", "profile_0_picture_url"},
                                    {"gender", "profile_0_gender"},
                                    {"birthday", "profile_0_birthday"},
                                    {"min_age", "profile_0_min_age"},
                                    {"max_age", "profile_0_max_age"}});
    }

    void set_provider_type(const std::string& provider_type)
    {
        m_provider_type = provider_type;
    }

    const std::string access_token =
        "eyJhbGciOiJIUzI1NiIsInR5cCI6IkpXVCJ9."
        "eyJleHAiOjE1ODE1MDc3OTYsImlhdCI6MTU4MTUwNTk5NiwiaXNzIjoiNWU0M2RkY2M2MzZlZTEwNmVhYTEyYmRjIiwic3RpdGNoX2Rldklk"
        "IjoiMDAwMDAwMDAwMDAwMDAwMDAwMDAwMDAwIiwic3RpdGNoX2RvbWFpbklkIjoiNWUxNDk5MTNjOTBiNGFmMGViZTkzNTI3Iiwic3ViIjoi"
        "NWU0M2RkY2M2MzZlZTEwNmVhYTEyYmRhIiwidHlwIjoiYWNjZXNzIn0.0q3y9KpFxEnbmRwahvjWU1v9y1T1s3r2eozu93vMc3s";
    const std::string user_id = "awelfkewjfewkefkeafj";
    const std::string identity_0_id = "eflkjf393flkj33fjf3";
    const std::string identity_1_id = "aewfjklewfwoifejjef";
    nlohmann::json profile_0;


private:
    void handle_profile(const app::Request&, util::UniqueFunction<void(const app::Response&)>&& completion)
    {
        std::string response =
            nlohmann::json({{"user_id", user_id},
                            {"identities",
                             {{{"id", identity_0_id}, {"provider_type", m_provider_type}, {"provider_id", "lol"}},
                              {{"id", identity_1_id}, {"provider_type", "lol_wut"}, {"provider_id", "nah_dawg"}}}},
                            {"data", profile_0}})
                .dump();

        completion(app::Response{200, 0, {}, response});
    }

    void handle_login(const app::Request& request, util::UniqueFunction<void(const app::Response&)>&& completion)
    {
        CHECK(request.method == app::HttpMethod::post);
        auto item = app::AppUtils::find_header("Content-Type", request.headers);
        CHECK(item);
        CHECK(item->second == "application/json;charset=utf-8");
        // Verify against
        CHECK(nlohmann::json::parse(request.body)["options"] ==
              nlohmann::json({{"device",
                               {{"appId", "app_id_123"},
                                {"appVersion", "some_app_version"},
                                {"platform", "some_platform_name"},
                                {"platformVersion", "some_platform_version"},
                                {"sdk", "some_sdk_name"},
                                {"sdkVersion", "some_sdk_version"},
                                {"cpuArch", "some_cpu_arch"},
                                {"deviceName", "some_device_name"},
                                {"deviceVersion", "some_device_version"},
                                {"frameworkName", "some_framework_name"},
                                {"frameworkVersion", "some_framework_version"},
                                {"coreVersion", REALM_VERSION_STRING}}}}));

        CHECK(request.timeout_ms == 60000);

        std::string response = nlohmann::json({{"access_token", access_token},
                                               {"refresh_token", access_token},
                                               {"user_id", user_id},
                                               {"device_id", "Panda Bear"}})
                                   .dump();

        completion(app::Response{200, 0, {}, response});
    }

    void handle_location(const app::Request&, util::UniqueFunction<void(const app::Response&)>&& completion)
    {
        std::string response = nlohmann::json({{"deployment_model", "this"},
                                               {"hostname", "field"},
                                               {"ws_hostname", "shouldn't"},
                                               {"location", "matter"}})
                                   .dump();

        completion(app::Response{200, 0, {}, response});
    }

public:
    void send_request_to_server(const app::Request& request,
                                util::UniqueFunction<void(const app::Response&)>&& completion) override
    {
        if (request.url.find("/login") != std::string::npos) {
            handle_login(request, std::move(completion));
        }
        else if (request.url.find("/profile") != std::string::npos) {
            handle_profile(request, std::move(completion));
        }
        else if (request.url.find("/location") != std::string::npos && request.method == app::HttpMethod::get) {
            handle_location(request, std::move(completion));
        }
        else {
            completion(app::Response{200, 0, {}, "something arbitrary"});
        }
    }
};
#endif // REALM_ENABLE_AUTH_TESTS

TEST_CASE("C API (C)", "[c_api]") {
    TestFile file;
    CHECK(realm_c_api_tests(file.path.c_str()) == 0);
}

TEST_CASE("C API (non-database)", "[c_api]") {
    SECTION("realm_get_library_version_numbers()") {
        int major, minor, patch;
        const char* extra;
        realm_get_library_version_numbers(&major, &minor, &patch, &extra);

        CHECK(major == REALM_VERSION_MAJOR);
        CHECK(minor == REALM_VERSION_MINOR);
        CHECK(patch == REALM_VERSION_PATCH);
        CHECK(std::string{extra} == REALM_VERSION_EXTRA);
    }

    SECTION("realm_get_library_version()") {
        const char* version = realm_get_library_version();
        CHECK(std::string{version} == REALM_VERSION_STRING);
    }

    SECTION("realm_release(NULL)") {
        // Just check that it doesn't crash.
        realm_release(nullptr);
    }

    SECTION("realm_get_last_error()") {
        CHECK(!realm_get_last_error(nullptr));
        CHECK(!realm_clear_last_error());

        auto synthetic = []() {
            throw std::runtime_error("Synthetic error");
        };
        CHECK(!realm_wrap_exceptions(synthetic));

        realm_error_t err;
        CHECK(realm_get_last_error(&err));
        CHECK(err.error == RLM_ERR_RUNTIME);
        CHECK(std::string{err.message} == "Synthetic error");
        realm_clear_last_error();
    }

    SECTION("realm_get_last_error_as_async_error()") {
        CHECK(!realm_get_last_error_as_async_error());

        auto synthetic = []() {
            throw std::runtime_error("Synthetic error");
        };
        CHECK(!realm_wrap_exceptions(synthetic));

        realm_async_error_t* async_err = realm_get_last_error_as_async_error();
        CHECK(async_err);

        realm_error_t err;
        realm_get_async_error(async_err, &err);

        CHECK(err.error == RLM_ERR_RUNTIME);
        CHECK(std::string{err.message} == "Synthetic error");

        SECTION("realm_clone()") {
            auto cloned = clone_cptr(async_err);
            CHECK(realm_equals(async_err, cloned.get()));
            realm_error_t err2;
            realm_get_async_error(cloned.get(), &err2);
            CHECK(err2.error == RLM_ERR_RUNTIME);
            CHECK(std::string{err2.message} == "Synthetic error");
        }

        SECTION("realm_equals()") {
            auto config = cptr(realm_config_new());
            CHECK(!realm_equals(config.get(), async_err));
            CHECK(!realm_equals(async_err, config.get()));
        }

        realm_release(async_err);
        realm_clear_last_error();
    }

    SECTION("realm_clear_last_error()") {
        auto synthetic = []() {
            throw std::runtime_error("Synthetic error");
        };
        CHECK(!realm_wrap_exceptions(synthetic));

        CHECK(realm_clear_last_error());
        CHECK(!realm_get_last_error(nullptr));
    }

    SECTION("realm_clone() error") {
        // realm_config_t is not clonable
        auto config = cptr(realm_config_new());
        CHECK(!realm_clone(config.get()));
        CHECK_ERR(RLM_ERR_NOT_CLONABLE);
    }

    SECTION("realm_create_thread_safe_reference() error") {
        // realm_config_t is not sendable between threads
        auto config = cptr(realm_config_new());
        CHECK(!realm_create_thread_safe_reference(config.get()));
        CHECK_ERR(RLM_ERR_ILLEGAL_OPERATION);
    }

    SECTION("realm_is_frozen() false by default") {
        // realm_config_t cannot be frozen, so is never frozen
        auto config = cptr(realm_config_new());
        CHECK(!realm_is_frozen(config.get()));
    }

    SECTION("realm_equals() with different object types returns false") {
        auto config = cptr(realm_config_new());
        auto schema = cptr(realm_schema_new(nullptr, 0, nullptr));
        CHECK(!realm_equals(config.get(), schema.get()));
        CHECK(!realm_equals(schema.get(), config.get()));
    }

    SECTION("realm_config_t") {
        auto config = cptr(realm_config_new());

        SECTION("realm_config_set_path()") {
            realm_config_set_path(config.get(), "hello");
            CHECK(std::string{realm_config_get_path(config.get())} == "hello");
        }

        SECTION("realm_config_set_encryption_key()") {
            uint8_t key[64] = {0};
            std::iota(std::begin(key), std::end(key), 0);
            CHECK(realm_config_set_encryption_key(config.get(), key, 64));

            uint8_t buffer[64];
            size_t len = realm_config_get_encryption_key(config.get(), buffer);
            CHECK(len == 64);

            CHECK(!realm_config_set_encryption_key(config.get(), key, 63));
            CHECK_ERR(RLM_ERR_INVALID_ENCRYPTION_KEY);
        }

        SECTION("realm_config_set_schema()") {
            auto empty_schema = cptr(realm_schema_new(nullptr, 0, nullptr));
            realm_config_set_schema(config.get(), empty_schema.get());
            auto schema = cptr(realm_config_get_schema(config.get()));
            CHECK(schema);
            CHECK(realm_equals(empty_schema.get(), schema.get()));
            realm_config_set_schema(config.get(), nullptr);
            CHECK(realm_config_get_schema(config.get()) == nullptr);
        }

        SECTION("realm_config_set_schema_version()") {
            realm_config_set_schema_version(config.get(), 26);
            CHECK(realm_config_get_schema_version(config.get()) == 26);
        }

        SECTION("realm_config_set_schema_mode()") {
            auto check_mode = [&](realm_schema_mode_e mode) {
                realm_config_set_schema_mode(config.get(), mode);
                CHECK(realm_config_get_schema_mode(config.get()) == mode);
            };
            check_mode(RLM_SCHEMA_MODE_AUTOMATIC);
            check_mode(RLM_SCHEMA_MODE_IMMUTABLE);
            check_mode(RLM_SCHEMA_MODE_READ_ONLY);
            check_mode(RLM_SCHEMA_MODE_SOFT_RESET_FILE);
            check_mode(RLM_SCHEMA_MODE_HARD_RESET_FILE);
            check_mode(RLM_SCHEMA_MODE_ADDITIVE_EXPLICIT);
            check_mode(RLM_SCHEMA_MODE_ADDITIVE_DISCOVERED);
            check_mode(RLM_SCHEMA_MODE_MANUAL);
        }

        SECTION("realm_config_set_disable_format_upgrade()") {
            realm_config_set_disable_format_upgrade(config.get(), true);
            CHECK(realm_config_get_disable_format_upgrade(config.get()) == true);
            realm_config_set_disable_format_upgrade(config.get(), false);
            CHECK(realm_config_get_disable_format_upgrade(config.get()) == false);
        }

        SECTION("realm_config_set_automatic_change_notifications()") {
            realm_config_set_automatic_change_notifications(config.get(), true);
            CHECK(realm_config_get_automatic_change_notifications(config.get()) == true);
            realm_config_set_automatic_change_notifications(config.get(), false);
            CHECK(realm_config_get_automatic_change_notifications(config.get()) == false);
        }

        SECTION("realm_config_set_force_sync_history()") {
            realm_config_set_force_sync_history(config.get(), true);
            CHECK(realm_config_get_force_sync_history(config.get()) == true);
            realm_config_set_force_sync_history(config.get(), false);
            CHECK(realm_config_get_force_sync_history(config.get()) == false);
        }

        SECTION("realm_config_set_max_number_of_active_versions()") {
            realm_config_set_max_number_of_active_versions(config.get(), 999);
            CHECK(realm_config_get_max_number_of_active_versions(config.get()) == 999);
        }

        SECTION("realm_config_set_in_memory()") {
            realm_config_set_in_memory(config.get(), true);
            CHECK(realm_config_get_in_memory(config.get()) == true);
        }

        SECTION("realm_config_set_fifo_path()") {
            realm_config_set_fifo_path(config.get(), "test_path.FIFO");
            CHECK(std::string{realm_config_get_fifo_path(config.get())} == "test_path.FIFO");
        }
    }

#if REALM_ENABLE_AUTH_TESTS
    SECTION("realm_app_config_t") {
        std::shared_ptr<app::GenericNetworkTransport> transport = std::make_shared<CApiUnitTestTransport>();
        auto http_transport = realm_http_transport(transport);
        auto app_config = cptr(realm_app_config_new("app_id_123", &http_transport));
        CHECK(app_config.get() != nullptr);
        CHECK(app_config->app_id == "app_id_123");
        CHECK(app_config->transport == transport);

        realm_app_config_set_base_url(app_config.get(), "https://path/to/app");
        CHECK(app_config->base_url == "https://path/to/app");

        realm_app_config_set_local_app_name(app_config.get(), "some_app_name");
        CHECK(app_config->local_app_name == "some_app_name");

        realm_app_config_set_local_app_version(app_config.get(), "some_app_version");
        CHECK(app_config->local_app_version == "some_app_version");

        realm_app_config_set_default_request_timeout(app_config.get(), 2500);
        CHECK(app_config->default_request_timeout_ms == 2500);

        realm_app_config_set_platform(app_config.get(), "some_platform_name");
        CHECK(app_config->device_info.platform == "some_platform_name");

        realm_app_config_set_platform_version(app_config.get(), "some_platform_version");
        CHECK(app_config->device_info.platform_version == "some_platform_version");

        realm_app_config_set_sdk_version(app_config.get(), "some_sdk_version");
        CHECK(app_config->device_info.sdk_version == "some_sdk_version");

        realm_app_config_set_sdk(app_config.get(), "some_sdk_name");
        CHECK(app_config->device_info.sdk == "some_sdk_name");

        realm_app_config_set_cpu_arch(app_config.get(), "some_cpu_arch");
        CHECK(app_config->device_info.cpu_arch == "some_cpu_arch");

        realm_app_config_set_device_name(app_config.get(), "some_device_name");
        CHECK(app_config->device_info.device_name == "some_device_name");

        realm_app_config_set_device_version(app_config.get(), "some_device_version");
        CHECK(app_config->device_info.device_version == "some_device_version");

        realm_app_config_set_framework_name(app_config.get(), "some_framework_name");
        CHECK(app_config->device_info.framework_name == "some_framework_name");

        realm_app_config_set_framework_version(app_config.get(), "some_framework_version");
        CHECK(app_config->device_info.framework_version == "some_framework_version");

        auto test_app = std::make_shared<app::App>(*app_config);
        auto credentials = app::AppCredentials::anonymous();
        // Verify the values above are included in the login request
        test_app->log_in_with_credentials(credentials, [&](const std::shared_ptr<realm::SyncUser>&,
                                                           realm::util::Optional<realm::app::AppError> error) {
            CHECK(!error);
        });
    }

    SECTION("realm_sync_error_code") {
        using namespace realm::sync;
        std::string message;

        std::error_code error_code = make_error_code(sync::ClientError::connection_closed);
        realm_sync_error_code_t error = c_api::to_capi(SystemError(error_code, "").to_status(), message);
        CHECK(error.category == realm_sync_error_category_e::RLM_SYNC_ERROR_CATEGORY_CLIENT);
        CHECK(error.value == int(error_code.value()));
        CHECK(error_code.message() == error.message);
        CHECK(message == error.message);

        std::error_code ec_check;
        c_api::sync_error_to_error_code(error, &ec_check);
        CHECK(ec_check.category() == realm::sync::client_error_category());
        CHECK(ec_check.value() == int(error_code.value()));

        error_code = make_error_code(sync::ProtocolError::connection_closed);
        error = c_api::to_capi(SystemError(error_code, "").to_status(), message);
        CHECK(error.category == realm_sync_error_category_e::RLM_SYNC_ERROR_CATEGORY_CONNECTION);

        c_api::sync_error_to_error_code(error, &ec_check);
        CHECK(ec_check.category() == realm::sync::protocol_error_category());
        CHECK(ec_check.value() == int(error_code.value()));

        error_code = make_error_code(sync::ProtocolError::session_closed);
        error = c_api::to_capi(SystemError(error_code, "").to_status(), message);
        CHECK(error.category == realm_sync_error_category_e::RLM_SYNC_ERROR_CATEGORY_SESSION);

        c_api::sync_error_to_error_code(error, &ec_check);
        CHECK(ec_check.category() == realm::sync::protocol_error_category());
        CHECK(ec_check.value() == int(error_code.value()));

        error_code = make_error_code(realm::util::error::basic_system_errors::invalid_argument);
        error = c_api::to_capi(SystemError(error_code, "").to_status(), message);
        CHECK(error.category == realm_sync_error_category_e::RLM_SYNC_ERROR_CATEGORY_SYSTEM);

<<<<<<< HEAD
        error_code = make_error_code(sync::network::ResolveErrors::host_not_found);
        error = c_api::to_capi(SystemError(error_code, "").to_status(), message);
=======
        c_api::sync_error_to_error_code(error, &ec_check);
        CHECK(ec_check.category() == std::system_category());
        CHECK(ec_check.value() == int(error_code.value()));

        error_code = make_error_code(sync::network::ResolveErrors::socket_type_not_supported);
        error = c_api::to_capi(error_code, message);
>>>>>>> 792fd5bd
        CHECK(error.category == realm_sync_error_category_e::RLM_SYNC_ERROR_CATEGORY_RESOLVE);
        CHECK(error.value == realm_sync_error_resolve_e::RLM_SYNC_ERROR_RESOLVE_SOCKET_TYPE_NOT_SUPPORTED);

        c_api::sync_error_to_error_code(error, &ec_check);
        CHECK(ec_check.category() == realm::sync::network::resolve_error_category());
        CHECK(ec_check.value() == int(error_code.value()));

        error_code = make_error_code(util::error::misc_errors::unknown);
        error = c_api::to_capi(SystemError(error_code, "").to_status(), message);
        CHECK(error.category == realm_sync_error_category_e::RLM_SYNC_ERROR_CATEGORY_UNKNOWN);

        c_api::sync_error_to_error_code(error, &ec_check);
        CHECK(ec_check.category() == realm::util::error::basic_system_error_category());
        CHECK(ec_check.value() == int(error_code.value()));
    }


#endif // REALM_ENABLE_AUTH_TESTS
}

namespace {

/// Generate realm_property_info_t for all possible property types.
std::vector<realm_property_info_t> all_property_types(const char* link_target)
{
    std::vector<realm_property_info_t> properties;

    static const char* names[] = {
        "int", "bool", "string", "binary", "timestamp", "float", "double", "decimal", "object_id", "uuid",
    };
    static const char* nullable_names[] = {
        "nullable_int",   "nullable_bool",   "nullable_string",  "nullable_binary",    "nullable_timestamp",
        "nullable_float", "nullable_double", "nullable_decimal", "nullable_object_id", "nullable_uuid",
    };
    static const char* list_names[] = {
        "int_list",   "bool_list",   "string_list",  "binary_list",    "timestamp_list",
        "float_list", "double_list", "decimal_list", "object_id_list", "uuid_list",
    };
    static const char* nullable_list_names[] = {
        "nullable_int_list",       "nullable_bool_list",  "nullable_string_list", "nullable_binary_list",
        "nullable_timestamp_list", "nullable_float_list", "nullable_double_list", "nullable_decimal_list",
        "nullable_object_id_list", "nullable_uuid_list",
    };
    static const char* set_names[] = {
        "int_set",   "bool_set",   "string_set",  "binary_set",    "timestamp_set",
        "float_set", "double_set", "decimal_set", "object_id_set", "uuid_set",
    };
    static const char* nullable_set_names[] = {
        "nullable_int_set",       "nullable_bool_set",  "nullable_string_set", "nullable_binary_set",
        "nullable_timestamp_set", "nullable_float_set", "nullable_double_set", "nullable_decimal_set",
        "nullable_object_id_set", "nullable_uuid_set",
    };
    static const char* dict_names[] = {
        "int_dict",   "bool_dict",   "string_dict",  "binary_dict",    "timestamp_dict",
        "float_dict", "double_dict", "decimal_dict", "object_id_dict", "uuid_dict",
    };
    static const char* nullable_dict_names[] = {
        "nullable_int_dict",       "nullable_bool_dict",  "nullable_string_dict", "nullable_binary_dict",
        "nullable_timestamp_dict", "nullable_float_dict", "nullable_double_dict", "nullable_decimal_dict",
        "nullable_object_id_dict", "nullable_uuid_dict",
    };
    static const realm_property_type_e types[] = {
        RLM_PROPERTY_TYPE_INT,       RLM_PROPERTY_TYPE_BOOL,  RLM_PROPERTY_TYPE_STRING, RLM_PROPERTY_TYPE_BINARY,
        RLM_PROPERTY_TYPE_TIMESTAMP, RLM_PROPERTY_TYPE_FLOAT, RLM_PROPERTY_TYPE_DOUBLE, RLM_PROPERTY_TYPE_DECIMAL128,
        RLM_PROPERTY_TYPE_OBJECT_ID, RLM_PROPERTY_TYPE_UUID,
    };

    size_t num_names = std::distance(std::begin(names), std::end(names));
    size_t num_nullable_names = std::distance(std::begin(nullable_names), std::end(nullable_names));
    size_t num_list_names = std::distance(std::begin(list_names), std::end(list_names));
    size_t num_nullable_list_names = std::distance(std::begin(nullable_list_names), std::end(nullable_list_names));
    size_t num_set_names = std::distance(std::begin(set_names), std::end(set_names));
    size_t num_nullable_set_names = std::distance(std::begin(nullable_set_names), std::end(nullable_set_names));
    size_t num_dict_names = std::distance(std::begin(dict_names), std::end(dict_names));
    size_t num_nullable_dict_names = std::distance(std::begin(nullable_dict_names), std::end(nullable_dict_names));
    size_t num_types = std::distance(std::begin(types), std::end(types));

    REALM_ASSERT(num_names == num_types);
    REALM_ASSERT(num_nullable_names == num_types);
    REALM_ASSERT(num_list_names == num_types);
    REALM_ASSERT(num_nullable_list_names == num_types);
    REALM_ASSERT(num_set_names == num_types);
    REALM_ASSERT(num_nullable_set_names == num_types);
    REALM_ASSERT(num_dict_names == num_types);
    REALM_ASSERT(num_nullable_dict_names == num_types);

    for (size_t i = 0; i < num_names; ++i) {
        const char* public_name = i == 0 ? "public_int" : "";
        realm_property_info_t normal{
            names[i],
            public_name,
            types[i],
            RLM_COLLECTION_TYPE_NONE,
            "",
            "",
            RLM_INVALID_PROPERTY_KEY,
            RLM_PROPERTY_NORMAL,
        };
        realm_property_info_t nullable{
            nullable_names[i],     "", types[i], RLM_COLLECTION_TYPE_NONE, "", "", RLM_INVALID_PROPERTY_KEY,
            RLM_PROPERTY_NULLABLE,
        };
        realm_property_info_t list{
            list_names[i],       "", types[i], RLM_COLLECTION_TYPE_LIST, "", "", RLM_INVALID_PROPERTY_KEY,
            RLM_PROPERTY_NORMAL,
        };
        realm_property_info_t nullable_list{
            nullable_list_names[i], "", types[i], RLM_COLLECTION_TYPE_LIST, "", "", RLM_INVALID_PROPERTY_KEY,
            RLM_PROPERTY_NULLABLE,
        };
        realm_property_info_t set{
            set_names[i],        "", types[i], RLM_COLLECTION_TYPE_SET, "", "", RLM_INVALID_PROPERTY_KEY,
            RLM_PROPERTY_NORMAL,
        };
        realm_property_info_t nullable_set{
            nullable_set_names[i], "", types[i], RLM_COLLECTION_TYPE_SET, "", "", RLM_INVALID_PROPERTY_KEY,
            RLM_PROPERTY_NULLABLE,
        };
        realm_property_info_t dict{
            dict_names[i],       "", types[i], RLM_COLLECTION_TYPE_DICTIONARY, "", "", RLM_INVALID_PROPERTY_KEY,
            RLM_PROPERTY_NORMAL,
        };
        realm_property_info_t nullable_dict{
            nullable_dict_names[i], "", types[i], RLM_COLLECTION_TYPE_DICTIONARY, "", "", RLM_INVALID_PROPERTY_KEY,
            RLM_PROPERTY_NULLABLE,
        };

        properties.push_back(normal);
        properties.push_back(nullable);
        properties.push_back(list);
        properties.push_back(nullable_list);
        properties.push_back(set);
        properties.push_back(nullable_set);
        properties.push_back(dict);
        properties.push_back(nullable_dict);
    }

    realm_property_info_t link{
        "link",      "", RLM_PROPERTY_TYPE_OBJECT, RLM_COLLECTION_TYPE_NONE,
        link_target, "", RLM_INVALID_PROPERTY_KEY, RLM_PROPERTY_NULLABLE,
    };
    realm_property_info_t link_list{
        "link_list", "", RLM_PROPERTY_TYPE_OBJECT, RLM_COLLECTION_TYPE_LIST,
        link_target, "", RLM_INVALID_PROPERTY_KEY, RLM_PROPERTY_NORMAL,
    };
    realm_property_info_t link_set{
        "link_set",  "", RLM_PROPERTY_TYPE_OBJECT, RLM_COLLECTION_TYPE_SET,
        link_target, "", RLM_INVALID_PROPERTY_KEY, RLM_PROPERTY_NORMAL,
    };
    realm_property_info_t link_dict{
        "link_dict", "", RLM_PROPERTY_TYPE_OBJECT, RLM_COLLECTION_TYPE_DICTIONARY,
        link_target, "", RLM_INVALID_PROPERTY_KEY, RLM_PROPERTY_NULLABLE,
    };

    properties.push_back(link);
    properties.push_back(link_list);
    properties.push_back(link_set);
    properties.push_back(link_dict);

    realm_property_info_t mixed{
        "mixed", "", RLM_PROPERTY_TYPE_MIXED,  RLM_COLLECTION_TYPE_NONE,
        "",      "", RLM_INVALID_PROPERTY_KEY, RLM_PROPERTY_NULLABLE,
    };
    // realm_property_info_t mixed_list{
    //     "mixed_list", "", RLM_PROPERTY_TYPE_MIXED,  RLM_COLLECTION_TYPE_LIST,
    //     "",           "", RLM_INVALID_PROPERTY_KEY, RLM_PROPERTY_NORMAL,
    // };

    properties.push_back(mixed);
    // properties.push_back(mixed_list);

    return properties;
}

CPtr<realm_schema_t> make_schema()
{
    auto foo_properties = all_property_types("Bar");

    const realm_class_info_t classes[3] = {
        {
            "Foo",
            "",                    // primary key
            foo_properties.size(), // properties
            0,                     // computed_properties
            RLM_INVALID_CLASS_KEY,
            RLM_CLASS_NORMAL,
        },
        {
            "Bar",
            "int", // primary key
            5,     // properties
            1,     // computed properties,
            RLM_INVALID_CLASS_KEY,
            RLM_CLASS_NORMAL,
        },
        {
            "Embedded",
            "", // primary key
            1,  // properties
            0,  // computed properties,
            RLM_INVALID_CLASS_KEY,
            RLM_CLASS_EMBEDDED,
        },
    };

    const realm_property_info_t bar_properties[6] = {
        {
            "int",
            "",
            RLM_PROPERTY_TYPE_INT,
            RLM_COLLECTION_TYPE_NONE,
            "",
            "",
            RLM_INVALID_PROPERTY_KEY,
            RLM_PROPERTY_INDEXED | RLM_PROPERTY_PRIMARY_KEY,
        },
        {
            "strings",
            "",
            RLM_PROPERTY_TYPE_STRING,
            RLM_COLLECTION_TYPE_LIST,
            "",
            "",
            RLM_INVALID_PROPERTY_KEY,
            RLM_PROPERTY_NORMAL | RLM_PROPERTY_NULLABLE,
        },
        {
            "doubles",
            "",
            RLM_PROPERTY_TYPE_DOUBLE,
            RLM_COLLECTION_TYPE_NONE,
            "",
            "",
            RLM_INVALID_PROPERTY_KEY,
            RLM_PROPERTY_NORMAL,
        },
        {
            "sub",
            "",
            RLM_PROPERTY_TYPE_OBJECT,
            RLM_COLLECTION_TYPE_NONE,
            "Embedded",
            "",
            RLM_INVALID_PROPERTY_KEY,
            RLM_PROPERTY_NULLABLE,
        },
        {
            "sub_list",
            "",
            RLM_PROPERTY_TYPE_OBJECT,
            RLM_COLLECTION_TYPE_LIST,
            "Embedded",
            "",
            RLM_INVALID_PROPERTY_KEY,
            RLM_PROPERTY_NORMAL,
        },
        {
            "linking_objects",
            "",
            RLM_PROPERTY_TYPE_LINKING_OBJECTS,
            RLM_COLLECTION_TYPE_LIST,
            "Foo",
            "link_list",
            RLM_INVALID_PROPERTY_KEY,
            RLM_PROPERTY_NORMAL,
        },
    };

    const realm_property_info_t embedded_properties[1] = {{
        "int",
        "",
        RLM_PROPERTY_TYPE_INT,
        RLM_COLLECTION_TYPE_NONE,
        "",
        "",
        RLM_INVALID_PROPERTY_KEY,
        RLM_PROPERTY_NORMAL,
    }};
    const realm_property_info_t* class_properties[3] = {foo_properties.data(), bar_properties, embedded_properties};

    return cptr(realm_schema_new(classes, 3, class_properties));
}

CPtr<realm_config_t> make_config(const char* filename, bool set_schema = true)
{
    auto config = cptr(realm_config_new());
    realm_config_set_path(config.get(), filename);
    realm_config_set_schema_mode(config.get(), RLM_SCHEMA_MODE_AUTOMATIC);

    if (set_schema) {
        auto schema = make_schema();
        CHECK(checked(schema.get()));
        REQUIRE(checked(realm_schema_validate(schema.get(), RLM_SCHEMA_VALIDATION_BASIC)));
        realm_config_set_schema(config.get(), schema.get());
        realm_config_set_schema_version(config.get(), 0);
    }

    realm_config_set_automatic_change_notifications(config.get(), true);
    realm_config_set_max_number_of_active_versions(config.get(), 1000);

    return config;
}

struct ConfigUserdata {
    size_t num_initializations = 0;
    size_t num_migrations = 0;
    size_t num_compact_on_launch = 0;
};

bool initialize_data(void* userdata_p, realm_t*)
{
    auto userdata = static_cast<ConfigUserdata*>(userdata_p);
    ++userdata->num_initializations;
    return true;
}

void free_data(void* userdata_p)
{
    free(userdata_p);
}

void delete_data(void* userdata_p)
{
    delete static_cast<ConfigUserdata*>(userdata_p);
}

bool migrate_schema(void* userdata_p, realm_t* old, realm_t* new_, const realm_schema_t*)
{
    auto userdata = static_cast<ConfigUserdata*>(userdata_p);
    static_cast<void>(old);
    static_cast<void>(new_);
    ++userdata->num_migrations;
    REQUIRE_FALSE((*old)->auto_refresh());
    return true;
}

bool migrate_schema_delete_old_table(void* userdata_p, realm_t* old, realm_t* new_, const realm_schema_t*)
{
    auto userdata = static_cast<ConfigUserdata*>(userdata_p);
    static_cast<void>(old);
    static_cast<void>(new_);
    ++userdata->num_migrations;
    bool table_deleted = false;
    CHECK(checked(realm_remove_table(new_, "Foo", &table_deleted)));
    CHECK(table_deleted);
    return table_deleted;
}

bool migrate_schema_rename_prop(void* userdata_p, realm_t* old, realm_t* new_, const realm_schema_t* schema)
{
    auto userdata = static_cast<ConfigUserdata*>(userdata_p);
    static_cast<void>(old);
    static_cast<void>(new_);
    ++userdata->num_migrations;
    CHECK(realm_schema_rename_property(new_, (realm_schema_t*)schema, "Foo", "int", "int_new"));
    return true;
}

bool should_compact_on_launch(void* userdata_p, uint64_t, uint64_t)
{
    auto userdata = static_cast<ConfigUserdata*>(userdata_p);
    ++userdata->num_compact_on_launch;
    return false;
}

} // anonymous namespace

TEST_CASE("C API", "[c_api]") {
    TestFile test_file;

    SECTION("schema in config") {
        TestFile test_file_2;

        auto schema = make_schema();
        CHECK(checked(schema.get()));
        REQUIRE(checked(realm_schema_validate(schema.get(), RLM_SCHEMA_VALIDATION_BASIC)));
        auto config = cptr(realm_config_new());
        realm_config_set_path(config.get(), test_file_2.path.c_str());
        realm_config_set_schema_mode(config.get(), RLM_SCHEMA_MODE_AUTOMATIC);
        realm_config_set_schema_version(config.get(), 0);
        realm_config_set_schema(config.get(), schema.get());

        SECTION("error on open") {
            {
                std::ofstream o(test_file_2.path.c_str());
                o << "Mary had a little lamb" << std::endl;
            }
            CHECK(!realm_open(config.get()));
            realm_error_t err;
            CHECK(realm_get_last_error(&err));
            REQUIRE(test_file_2.path == err.path);
            CHECK(realm_clear_last_error());
        }

        SECTION("data initialization callback") {
            ConfigUserdata userdata;
            realm_config_set_data_initialization_function(config.get(), initialize_data, &userdata, nullptr);
            auto realm = cptr_checked(realm_open(config.get()));
            CHECK(userdata.num_initializations == 1);
        }

        SECTION("data initialization callback error") {
            ConfigUserdata* userdata = new ConfigUserdata();
            realm_config_set_data_initialization_function(
                config.get(),
                [](void*, realm_t*) {
                    return false;
                },
                userdata, delete_data);
            CHECK(!realm_open(config.get()));
            CHECK_ERR(RLM_ERR_CALLBACK);
        }

        SECTION("migration callback") {
            ConfigUserdata userdata;
            realm_config_set_migration_function(config.get(), migrate_schema, &userdata, nullptr);
            auto realm = cptr_checked(realm_open(config.get()));
            CHECK(userdata.num_migrations == 0);
            realm.reset();

            auto config2 = cptr(realm_config_new());
            auto empty_schema = cptr(realm_schema_new(nullptr, 0, nullptr));
            realm_config_set_path(config2.get(), test_file_2.path.c_str());
            realm_config_set_schema_mode(config2.get(), RLM_SCHEMA_MODE_AUTOMATIC);
            realm_config_set_schema_version(config2.get(), 999);
            realm_config_set_schema(config2.get(), empty_schema.get());
            realm_config_set_migration_function(config2.get(), migrate_schema, &userdata, nullptr);
            auto realm2 = cptr_checked(realm_open(config2.get()));
            CHECK(userdata.num_migrations == 1);
        }

        SECTION("migrate schema and delete old table") {
            TestFile test_file_3;
            ConfigUserdata userdata;

            realm_config_set_migration_function(config.get(), migrate_schema_delete_old_table, &userdata, nullptr);
            const realm_class_info_t foo_class[1] = {{
                "Foo",
                "int",
                1,
                0,
                RLM_INVALID_CLASS_KEY,
                RLM_CLASS_NORMAL,
            }};
            const realm_class_info_t bar_class[1] = {{
                "Bar",
                "int",
                1,
                0,
                RLM_INVALID_CLASS_KEY,
                RLM_CLASS_NORMAL,
            }};
            const realm_property_info_t properties[1] = {
                {
                    "int",
                    "",
                    RLM_PROPERTY_TYPE_INT,
                    RLM_COLLECTION_TYPE_NONE,
                    "",
                    "",
                    RLM_INVALID_PROPERTY_KEY,
                    RLM_PROPERTY_INDEXED | RLM_PROPERTY_PRIMARY_KEY,
                },
            };
            const realm_property_info_t* props[1] = {properties};
            auto schema = cptr(realm_schema_new(foo_class, 1, props));
            auto new_schema = cptr(realm_schema_new(bar_class, 1, props));
            CHECK(checked(schema.get()));
            CHECK(checked(new_schema.get()));
            REQUIRE(checked(realm_schema_validate(schema.get(), RLM_SCHEMA_VALIDATION_BASIC)));
            REQUIRE(checked(realm_schema_validate(new_schema.get(), RLM_SCHEMA_VALIDATION_BASIC)));
            // realm with schema containing Foo
            auto config = cptr(realm_config_new());
            realm_config_set_path(config.get(), test_file_3.path.c_str());
            realm_config_set_schema_mode(config.get(), RLM_SCHEMA_MODE_AUTOMATIC);
            realm_config_set_schema_version(config.get(), 0);
            realm_config_set_schema(config.get(), schema.get());
            auto realm = cptr_checked(realm_open(config.get()));
            CHECK(userdata.num_migrations == 0);
            realm.reset();
            // migrate schema basically changing Foo into Bar
            auto config2 = cptr(realm_config_new());
            realm_config_set_path(config2.get(), test_file_3.path.c_str());
            realm_config_set_schema_mode(config2.get(), RLM_SCHEMA_MODE_AUTOMATIC);
            realm_config_set_schema_version(config2.get(), 999);
            realm_config_set_schema(config2.get(), new_schema.get());
            realm_config_set_migration_function(config2.get(), migrate_schema_delete_old_table, &userdata, nullptr);
            auto realm2 = cptr_checked(realm_open(config2.get()));
            CHECK(userdata.num_migrations == 1);
            auto new_db_schema = realm_get_schema(realm2.get());
            CHECK(realm_equals(new_db_schema, new_schema.get()));
            realm2.reset();
            realm_release(new_db_schema);
        }

        SECTION("migration callback rename property") {
            TestFile test_file_3;
            ConfigUserdata userdata;

            realm_config_set_migration_function(config.get(), migrate_schema_rename_prop, &userdata, nullptr);

            const realm_class_info_t foo_class[1] = {{
                "Foo",
                "int",
                1,
                0,
                RLM_INVALID_CLASS_KEY,
                RLM_CLASS_NORMAL,
            }};
            const realm_property_info_t foo_properties[1] = {
                {
                    "int",
                    "",
                    RLM_PROPERTY_TYPE_INT,
                    RLM_COLLECTION_TYPE_NONE,
                    "",
                    "",
                    RLM_INVALID_PROPERTY_KEY,
                    RLM_PROPERTY_INDEXED | RLM_PROPERTY_PRIMARY_KEY,
                },
            };
            const realm_property_info_t foo_properties_new[1] = {
                {
                    "int_new",
                    "",
                    RLM_PROPERTY_TYPE_INT,
                    RLM_COLLECTION_TYPE_NONE,
                    "",
                    "",
                    RLM_INVALID_PROPERTY_KEY,
                    RLM_PROPERTY_INDEXED | RLM_PROPERTY_PRIMARY_KEY,
                },
            };
            const realm_property_info_t* props[1] = {foo_properties};
            const realm_property_info_t* props_new[1] = {foo_properties_new};

            auto schema = cptr(realm_schema_new(foo_class, 1, props));
            auto new_schema = cptr(realm_schema_new(foo_class, 1, props_new));
            CHECK(checked(schema.get()));
            CHECK(checked(new_schema.get()));
            REQUIRE(checked(realm_schema_validate(schema.get(), RLM_SCHEMA_VALIDATION_BASIC)));
            REQUIRE(checked(realm_schema_validate(new_schema.get(), RLM_SCHEMA_VALIDATION_BASIC)));
            // realm with schema
            auto config = cptr(realm_config_new());
            realm_config_set_path(config.get(), test_file_3.path.c_str());
            realm_config_set_schema_mode(config.get(), RLM_SCHEMA_MODE_AUTOMATIC);
            realm_config_set_schema_version(config.get(), 0);
            realm_config_set_schema(config.get(), schema.get());
            auto realm = cptr_checked(realm_open(config.get()));
            CHECK(userdata.num_migrations == 0);
            realm.reset();
            // realm with new schema
            auto config2 = cptr(realm_config_new());
            realm_config_set_path(config2.get(), test_file_3.path.c_str());
            realm_config_set_schema_mode(config2.get(), RLM_SCHEMA_MODE_AUTOMATIC);
            realm_config_set_schema_version(config2.get(), 999);
            realm_config_set_schema(config2.get(), new_schema.get());
            realm_config_set_migration_function(config2.get(), migrate_schema_rename_prop, &userdata, nullptr);
            auto realm2 = cptr_checked(realm_open(config2.get()));
            CHECK(userdata.num_migrations == 1);
            auto new_db_schema = realm_get_schema(realm2.get());
            CHECK(realm_equals(new_db_schema, new_schema.get()));
            realm2.reset();
            realm_release(new_db_schema);
        }

        SECTION("migration callback error") {
            ConfigUserdata userdata;
            auto realm = cptr_checked(realm_open(config.get()));
            realm.reset();

            auto config2 = cptr(realm_config_new());
            auto empty_schema = cptr(realm_schema_new(nullptr, 0, nullptr));
            realm_config_set_path(config2.get(), test_file_2.path.c_str());
            realm_config_set_schema_mode(config2.get(), RLM_SCHEMA_MODE_AUTOMATIC);
            realm_config_set_schema_version(config2.get(), 999);
            realm_config_set_schema(config2.get(), empty_schema.get());

            realm_config_set_migration_function(
                config2.get(),
                [](void*, realm_t*, realm_t*, const realm_schema_t*) {
                    return false;
                },
                &userdata, nullptr);
            CHECK(!realm_open(config2.get()));
            CHECK_ERR(RLM_ERR_CALLBACK);
        }

        SECTION("should compact on launch callback") {
            void* userdata_p = malloc(sizeof(ConfigUserdata));
            memset(userdata_p, 0, sizeof(ConfigUserdata));
            realm_config_set_should_compact_on_launch_function(config.get(), should_compact_on_launch, userdata_p,
                                                               free_data);
            auto realm = cptr_checked(realm_open(config.get()));
            CHECK(static_cast<ConfigUserdata*>(userdata_p)->num_compact_on_launch == 1);
        }

        SECTION("should compact on launch and initialization callback") {
            ConfigUserdata* userdata = new ConfigUserdata();
            realm_config_set_should_compact_on_launch_function(config.get(), should_compact_on_launch, userdata,
                                                               delete_data);
            realm_config_set_data_initialization_function(config.get(), initialize_data, userdata,
                                                          free_data); // should not update free function
            auto realm = cptr_checked(realm_open(config.get()));
            CHECK(userdata->num_initializations == 1);
            CHECK(userdata->num_compact_on_launch == 1);
        }

        SECTION("migration callback register exception error") {
            ConfigUserdata userdata;
            auto realm = cptr_checked(realm_open(config.get()));
            realm.reset();

            auto config2 = cptr(realm_config_new());
            auto empty_schema = cptr(realm_schema_new(nullptr, 0, nullptr));
            realm_config_set_path(config2.get(), test_file_2.path.c_str());
            realm_config_set_schema_mode(config2.get(), RLM_SCHEMA_MODE_AUTOMATIC);
            realm_config_set_schema_version(config2.get(), 999);
            realm_config_set_schema(config2.get(), empty_schema.get());

            struct MyExceptionWrapper {
                std::exception_ptr m_ptr{nullptr};
            };

            realm_config_set_migration_function(
                config2.get(),
                [](void*, realm_t*, realm_t*, const realm_schema_t*) {
                    try {
                        throw std::runtime_error("Test error in callback");
                    }
                    catch (...) {
                        auto wrapper = new MyExceptionWrapper();
                        wrapper->m_ptr = std::current_exception();
                        realm_register_user_code_callback_error((void*)(wrapper));
                    }
                    return false;
                },
                &userdata, nullptr);

            CHECK(!realm_open(config2.get()));
            realm_error_t _err;
            _err.message = "";
            _err.error = RLM_ERR_NONE;
            CHECK(realm_get_last_error(&_err));
            CHECK(_err.error == RLM_ERR_CALLBACK);
            CHECK(std::string{_err.message} == "User-provided callback failed");
            REQUIRE(_err.usercode_error); // this is the error registered inside the callback
            auto ex = (MyExceptionWrapper*)_err.usercode_error;
            try {
                std::rethrow_exception(ex->m_ptr);
            }
            catch (const std::exception& ex) {
                CHECK(std::string{ex.what()} == std::string{"Test error in callback"});
            }
            CHECK(realm_clear_last_error());
            delete ex;
        }
    }

    realm_t* realm;
    {
        auto schema = make_schema();
        CHECK(checked(schema.get()));
        REQUIRE(checked(realm_schema_validate(schema.get(), RLM_SCHEMA_VALIDATION_BASIC)));

        auto config = make_config(test_file.path.c_str(), false);

        realm = realm_open(config.get());
        REQUIRE(checked(realm));
        REQUIRE(checked(realm_update_schema(realm, schema.get())));

        CHECK(!realm_equals(realm, nullptr));

        auto realm2 = cptr(realm_open(config.get()));
        CHECK(checked(realm2.get()));
        CHECK(!realm_equals(realm, realm2.get()));
        CHECK(realm_equals(realm, realm));
    }

    CHECK(realm_get_num_classes(realm) == 3);

    SECTION("cached realm") {
        auto config2 = make_config(test_file.path.c_str(), false);
        realm_config_set_cached(config2.get(), true);
        REQUIRE(realm_config_get_cached(config2.get()));
        auto realm2 = cptr(realm_open(config2.get()));
        CHECK(!realm_equals(realm, realm2.get()));
        auto realm3 = cptr(realm_open(config2.get()));
        REQUIRE(realm_equals(realm3.get(), realm2.get()));
    }

    SECTION("native ptr conversion") {
        realm::SharedRealm native;
        _realm_get_native_ptr(realm, &native, sizeof(native));
        auto path = native->config().path;
        CHECK(path == test_file.path);

        auto realm2 = cptr_checked(_realm_from_native_ptr(&native, sizeof(native)));
        CHECK(realm_equals(realm2.get(), realm));
    }

    SECTION("realm changed notification") {
        bool realm_changed_callback_called = false;
        auto token = cptr(realm_add_realm_changed_callback(
            realm,
            [](void* userdata) {
                *reinterpret_cast<bool*>(userdata) = true;
            },
            &realm_changed_callback_called, [](void*) {}));

        realm_begin_write(realm);
        realm_commit(realm);
        CHECK(realm_changed_callback_called);
    }

    SECTION("realm refresh registering while not in transaction") {
        bool realm_refresh_callback_called = false;
        auto token = cptr(realm_add_realm_refresh_callback(
            realm,
            [](void* userdata) {
                *reinterpret_cast<bool*>(userdata) = true;
            },
            &realm_refresh_callback_called, [](void*) {}));
        realm_begin_write(realm);
        realm_commit(realm);
        CHECK_FALSE(realm_refresh_callback_called);
    }

    SECTION("realm refresh registering callback in transaction but on the same version") {
        bool realm_refresh_callback_called = false;
        realm_begin_write(realm);
        auto token = cptr(realm_add_realm_refresh_callback(
            realm,
            [](void* userdata) {
                *reinterpret_cast<bool*>(userdata) = true;
            },
            &realm_refresh_callback_called, [](void*) {}));
        realm_commit(realm);
        CHECK_FALSE(realm_refresh_callback_called);
    }

    SECTION("realm async refresh - main use case") {
        bool realm_refresh_callback_called = false;
        auto config = make_config(test_file.path.c_str(), false);
        auto realm2 = cptr(realm_open(config.get()));

        realm_begin_write(realm);
        realm_begin_read(realm2.get());
        realm_commit(realm);

        auto token = cptr(realm_add_realm_refresh_callback(
            realm2.get(),
            [](void* userdata) {
                *reinterpret_cast<bool*>(userdata) = true;
            },
            &realm_refresh_callback_called, [](void*) {}));

        realm_refresh(realm2.get(), nullptr);
        REQUIRE(token);
        CHECK(realm_refresh_callback_called);
    }

    SECTION("realm async refresh - main use case, multiple callbacks") {
        std::atomic_int counter = 0;
        auto config = make_config(test_file.path.c_str(), false);
        auto realm2 = cptr(realm_open(config.get()));

        realm_begin_write(realm);
        realm_begin_read(realm2.get());
        realm_commit(realm);

        auto f = [](void* userdata) {
            auto ptr = reinterpret_cast<std::atomic_int*>(userdata);
            ptr->fetch_add(1);
        };
        auto token1 = cptr(realm_add_realm_refresh_callback(realm2.get(), f, &counter, [](void*) {}));
        auto token2 = cptr(realm_add_realm_refresh_callback(realm2.get(), f, &counter, [](void*) {}));
        realm_refresh(realm2.get(), nullptr);
        REQUIRE(token1);
        REQUIRE(token2);
        CHECK(counter.load() == 2);
    }

    SECTION("realm refresh read transaction frozen - register on unfrozen realm") {
        bool realm_refresh_callback_called = false;
        realm_begin_read(realm);

        auto realm2 = cptr_checked(realm_freeze(realm));
        CHECK(!realm_is_frozen(realm));
        CHECK(realm_is_frozen(realm2.get()));
        CHECK(realm != realm2.get());

        auto token = cptr(realm_add_realm_refresh_callback(
            realm,
            [](void* userdata) {
                *reinterpret_cast<bool*>(userdata) = true;
            },
            &realm_refresh_callback_called, [](void*) {}));

        realm_refresh(realm, nullptr);
        CHECK_FALSE(realm_refresh_callback_called);
    }

    SECTION("realm refresh read transaction frozen - register on frozen realm") {
        bool realm_refresh_callback_called = false;
        realm_begin_read(realm);

        auto realm2 = cptr_checked(realm_freeze(realm));
        CHECK(!realm_is_frozen(realm));
        CHECK(realm_is_frozen(realm2.get()));
        CHECK(realm != realm2.get());

        auto token = cptr(realm_add_realm_refresh_callback(
            realm2.get(),
            [](void* userdata) {
                *reinterpret_cast<bool*>(userdata) = true;
            },
            &realm_refresh_callback_called, [](void*) {}));

        realm_refresh(realm, nullptr);
        CHECK(token == nullptr);
        CHECK_FALSE(realm_refresh_callback_called);
    }

    SECTION("schema is set after opening") {
        const realm_class_info_t baz = {
            "baz",
            "", // primary key
            1,  // properties
            0,  // computed_properties
            RLM_INVALID_CLASS_KEY,
            RLM_CLASS_NORMAL,
        };

        auto int_property = realm_property_info_t{
            "int", "", RLM_PROPERTY_TYPE_INT,    RLM_COLLECTION_TYPE_NONE,
            "",    "", RLM_INVALID_PROPERTY_KEY, RLM_PROPERTY_NORMAL,
        };
        realm_property_info_t* baz_properties = &int_property;

        // get class count
        size_t num_classes = realm_get_num_classes(realm);
        realm_class_key_t* out_keys = (realm_class_key_t*)malloc(sizeof(realm_class_key_t) * num_classes);
        // get class keys
        realm_get_class_keys(realm, out_keys, num_classes, nullptr);
        realm_class_info_t* classes = (realm_class_info_t*)malloc(sizeof(realm_class_info_t) * (num_classes + 1));
        const realm_property_info_t** properties =
            (const realm_property_info_t**)malloc(sizeof(realm_property_info_t*) * (num_classes + 1));
        // iterating through each class, "recreate" the old schema
        for (size_t i = 0; i < num_classes; i++) {
            realm_get_class(realm, out_keys[i], &classes[i]);
            size_t out_n;
            realm_get_class_properties(realm, out_keys[i], nullptr, 0, &out_n);
            realm_property_info_t* out_props = (realm_property_info_t*)malloc(sizeof(realm_property_info_t) * out_n);
            realm_get_class_properties(realm, out_keys[i], out_props, out_n, nullptr);
            properties[i] = out_props;
        }
        // add the new class and its properties to the arrays
        classes[num_classes] = baz;

        properties[num_classes] = baz_properties;

        // create a new schema and update the realm
        auto new_schema = realm_schema_new(classes, num_classes + 1, properties);

        // check that the schema changed callback fires with the new schema
        struct Context {
            realm_schema_t* expected_schema;
            bool result;
        } context = {new_schema, false};
        auto token = realm_add_schema_changed_callback(
            realm,
            [](void* userdata, auto* new_schema) {
                auto& ctx = *reinterpret_cast<Context*>(userdata);
                ctx.result = realm_equals(new_schema, ctx.expected_schema);
            },
            &context, [](void*) {});

        CHECK(checked(realm_update_schema(realm, new_schema)));
        CHECK(context.result);
        auto new_num_classes = realm_get_num_classes(realm);
        CHECK(new_num_classes == (num_classes + 1));

        bool found;
        realm_class_info_t baz_info;
        CHECK(checked(realm_find_class(realm, "baz", &found, &baz_info)));
        CHECK(found);
        realm_property_info_t baz_int_property;
        CHECK(checked(realm_find_property(realm, baz_info.key, "int", &found, &baz_int_property)));
        CHECK(found);

        free(out_keys);
        free(classes);
        for (size_t i = 0; i < num_classes; i++) {
            free((realm_property_info_t*)properties[i]);
        }
        free(properties);
        realm_release(new_schema);
        realm_release(token);
    }

    SECTION("schema validates") {
        auto schema = realm_get_schema(realm);
        CHECK(checked(schema));
        CHECK(checked(realm_schema_validate(schema, realm_schema_validation_mode::RLM_SCHEMA_VALIDATION_BASIC)));

        auto schema2 = realm_get_schema(realm);
        CHECK(checked(schema2));
        CHECK(realm_equals(schema, schema2));
        realm_release(schema2);
        realm_release(schema);
    }

    SECTION("clone schema") {
        auto schema = cptr(realm_get_schema(realm));
        auto schema2 = clone_cptr(schema);
        CHECK(schema.get() != schema2.get());
        CHECK(realm_equals(schema.get(), schema2.get()));
    }

    auto write = [&](auto&& f) {
        checked(realm_begin_write(realm));
        f();
        checked(realm_commit(realm));
        checked(realm_refresh(realm, nullptr));
    };

    bool found = false;

    realm_class_info_t class_foo, class_bar, class_embedded;
    CHECK(checked(realm_find_class(realm, "Foo", &found, &class_foo)));
    REQUIRE(found);
    CHECK(checked(realm_find_class(realm, "Bar", &found, &class_bar)));
    REQUIRE(found);
    CHECK(checked(realm_find_class(realm, "Embedded", &found, &class_embedded)));
    REQUIRE(found);

    std::map<std::string, realm_property_key_t> foo_properties;
    for (const auto& p : all_property_types("Bar")) {
        realm_property_info_t info;
        bool found = false;
        REQUIRE(realm_find_property(realm, class_foo.key, p.name, &found, &info));
        REQUIRE(found);
        CHECK(p.key == RLM_INVALID_PROPERTY_KEY);
        CHECK(info.key != RLM_INVALID_PROPERTY_KEY);
        CHECK(info.type == p.type);
        CHECK(std::string{info.public_name} == p.public_name);
        CHECK(info.collection_type == p.collection_type);
        CHECK(std::string{info.link_target} == p.link_target);
        CHECK(std::string{info.link_origin_property_name} == p.link_origin_property_name);
        foo_properties[info.name] = info.key;
    }

    std::map<std::string, realm_property_key_t> bar_properties;
    {
        realm_property_info_t info;
        bool found = false;
        REQUIRE(checked(realm_find_property(realm, class_bar.key, "int", &found, &info)));
        REQUIRE(found);
        bar_properties["int"] = info.key;

        REQUIRE(checked(realm_find_property(realm, class_bar.key, "strings", &found, &info)));
        REQUIRE(found);
        bar_properties["strings"] = info.key;

        REQUIRE(checked(realm_find_property(realm, class_bar.key, "doubles", &found, &info)));
        REQUIRE(found);
        bar_properties["doubles"] = info.key;

        REQUIRE(checked(realm_find_property(realm, class_bar.key, "linking_objects", &found, &info)));
        REQUIRE(found);
        bar_properties["linking_objects"] = info.key;
    }

    realm_property_key_t foo_int_key = foo_properties["int"];
    realm_property_key_t foo_str_key = foo_properties["string"];
    realm_property_key_t foo_links_key = foo_properties["link_list"];
    realm_property_key_t bar_int_key = bar_properties["int"];
    realm_property_key_t bar_strings_key = bar_properties["strings"];
    realm_property_key_t bar_doubles_key = bar_properties["doubles"];

    SECTION("realm_freeze()") {
        auto realm2 = cptr_checked(realm_freeze(realm));
        CHECK(!realm_is_frozen(realm));
        CHECK(realm_is_frozen(realm2.get()));
    }

    SECTION("realm_find_class() errors") {
        bool found = true;
        CHECK(realm_find_class(realm, "does not exist", &found, nullptr));
        CHECK(!found);
    }

    SECTION("realm_compact()") {
        bool did_compact = false;
        CHECK(checked(realm_compact(realm, &did_compact)));
        CHECK(did_compact);
    }

    SECTION("realm_remove_table()") {
        bool table_deleted = true;
        CHECK(!realm_remove_table(realm, "Foo", &table_deleted));
        CHECK_ERR(RLM_ERR_INVALID_SCHEMA_CHANGE);
        CHECK(!table_deleted);
    }

    SECTION("realm_get_class_keys()") {
        realm_class_key_t keys[2];
        // return total number of keys present, copy only if there is enough space in the vector passed in
        size_t found = 0;
        CHECK(checked(realm_get_class_keys(realm, keys, 2, &found)));
        CHECK(found == 3);
        CHECK(checked(realm_get_class_keys(realm, keys, 1, &found)));
        CHECK(found == 3);
    }

    SECTION("realm_find_property() errors") {
        realm_property_info_t dummy;
        CHECK(!realm_find_property(realm, 123123123, "Foo", &found, &dummy));
        CHECK_ERR(RLM_ERR_NO_SUCH_TABLE);
        CHECK(!realm_find_property(realm, 123123123, "Foo", &found, nullptr));
        CHECK_ERR(RLM_ERR_NO_SUCH_TABLE);

        bool found;
        CHECK(checked(realm_find_property(realm, class_foo.key, "int", nullptr, nullptr)));
        CHECK(checked(realm_find_property(realm, class_foo.key, "int", &found, nullptr)));
        CHECK(found);

        found = true;
        CHECK(checked(realm_find_property(realm, class_foo.key, "i don't exist", &found, nullptr)));
        CHECK(!found);
    }

    SECTION("realm_find_property_by_public_name()") {
        realm_property_info_t property;
        bool found = false;
        CHECK(checked(realm_find_property_by_public_name(realm, class_foo.key, "public_int", &found, &property)));
        CHECK(found);
        CHECK(property.key == foo_int_key);

        found = false;
        CHECK(checked(realm_find_property_by_public_name(realm, class_foo.key, "string", &found, &property)));
        CHECK(found);
        CHECK(property.key == foo_properties["string"]);

        CHECK(checked(realm_find_property_by_public_name(realm, class_foo.key, "I don't exist", &found, &property)));
        CHECK(!found);
    }

    SECTION("realm_get_property_keys()") {
        size_t num_found = 0;
        size_t properties_found = 0;

        // discover how many properties there are.
        CHECK(checked(realm_get_property_keys(realm, class_foo.key, nullptr, 0, &properties_found)));
        realm_property_key_t* properties_foo =
            (realm_property_key_t*)malloc(sizeof(realm_property_key_t) * properties_found);
        CHECK(checked(realm_get_property_keys(realm, class_foo.key, properties_foo, properties_found, &num_found)));
        CHECK(num_found == properties_found);
        CHECK(properties_foo[0] == foo_properties["int"]);
        realm_free(properties_foo);

        num_found = 0;
        properties_found = 0;
        // discover how many properties there are.
        CHECK(checked(realm_get_property_keys(realm, class_bar.key, nullptr, 0, &properties_found)));
        realm_property_key_t* properties_bar =
            (realm_property_key_t*)malloc(sizeof(realm_property_key_t) * properties_found);
        CHECK(checked(realm_get_property_keys(realm, class_bar.key, properties_bar, properties_found, &num_found)));
        CHECK(num_found == properties_found);
        CHECK(properties_bar[2] == bar_properties["doubles"]);
        CHECK(properties_bar[0] == bar_properties["int"]);
        realm_free(properties_bar);

        num_found = 0;
        CHECK(checked(realm_get_property_keys(realm, class_foo.key, nullptr, 0, &num_found)));
        CHECK(num_found == class_foo.num_properties + class_foo.num_computed_properties);

        std::vector<realm_property_key_t> ps;
        ps.resize(1000);
        CHECK(checked(realm_get_property_keys(realm, class_foo.key, ps.data(), ps.size(), &num_found)));
        CHECK(num_found == class_foo.num_properties + class_foo.num_computed_properties);

        CHECK(checked(realm_get_property_keys(realm, class_bar.key, ps.data(), ps.size(), &num_found)));
        CHECK(num_found == 6);
    }

    SECTION("realm_get_property()") {
        realm_property_info_t prop;
        CHECK(checked(realm_get_property(realm, class_bar.key, bar_properties["linking_objects"], &prop)));
        CHECK(prop.key == bar_properties["linking_objects"]);
        CHECK(std::string{prop.name} == "linking_objects");

        CHECK(!realm_get_property(realm, class_bar.key, 123123123, &prop));
        CHECK_ERR(RLM_ERR_INVALID_PROPERTY);
    }

    SECTION("realm_object_create() errors") {
        SECTION("invalid table") {
            write([&]() {
                auto p = realm_object_create(realm, 123123123);
                CHECK(!p);
                CHECK_ERR(RLM_ERR_NO_SUCH_TABLE);
            });
        }

        SECTION("missing primary key") {
            write([&]() {
                auto p = realm_object_create(realm, class_bar.key);
                CHECK(!p);
                CHECK_ERR(RLM_ERR_MISSING_PRIMARY_KEY);
            });
        }

        SECTION("embedded object") {
            write([&]() {
                auto p = realm_object_create(realm, class_embedded.key);
                CHECK(!p);
                CHECK_ERR(RLM_ERR_ILLEGAL_OPERATION);
            });
        }

        SECTION("wrong primary key type") {
            write([&]() {
                auto p = realm_object_create_with_primary_key(realm, class_bar.key, rlm_str_val("Hello"));
                CHECK(!p);
                CHECK_ERR(RLM_ERR_PROPERTY_TYPE_MISMATCH);
            });

            write([&]() {
                auto p = realm_object_create_with_primary_key(realm, class_bar.key, rlm_null());
                CHECK(!p);
                CHECK_ERR(RLM_ERR_PROPERTY_NOT_NULLABLE);
            });
        }

        SECTION("class does not have a primary key") {
            write([&]() {
                CHECK(!realm_object_create_with_primary_key(realm, class_foo.key, rlm_int_val(123)));
                CHECK_ERR(RLM_ERR_UNEXPECTED_PRIMARY_KEY);
            });
        }

        SECTION("duplicate primary key") {
            write([&]() {
                cptr_checked(realm_object_create_with_primary_key(realm, class_bar.key, rlm_int_val(123)));
                auto p = realm_object_create_with_primary_key(realm, class_bar.key, rlm_int_val(123));
                CHECK(!p);
                CHECK_ERR(RLM_ERR_OBJECT_ALREADY_EXISTS);
            });
        }

        SECTION("not in a transaction") {
            CHECK(!realm_object_create(realm, class_foo.key));
            CHECK_ERR(RLM_ERR_WRONG_TRANSACTION_STATE);
        }
    }


    SECTION("objects") {
        CPtr<realm_object_t> obj1;
        CPtr<realm_object_t> obj2;
        auto int_val1 = rlm_int_val(123);
        auto int_val2 = rlm_int_val(456);
        write([&]() {
            obj1 = cptr_checked(realm_object_create(realm, class_foo.key));
            CHECK(obj1);
            CHECK(checked(realm_set_value(obj1.get(), foo_int_key, int_val1, false)));
            CHECK(checked(realm_set_value(obj1.get(), foo_str_key, rlm_str_val("Hello, World!"), false)));
            obj2 = cptr_checked(realm_object_create_with_primary_key(realm, class_bar.key, rlm_int_val(1)));
            CHECK(obj2);
            CPtr<realm_object_t> obj3 = cptr_checked(realm_object_create(realm, class_foo.key));
            CHECK(obj3);
            CHECK(checked(realm_set_value(obj3.get(), foo_int_key, int_val2, false)));
            CPtr<realm_object_t> obj4 = cptr_checked(realm_object_create(realm, class_foo.key));
            CHECK(obj3);
            CHECK(checked(realm_set_value(obj4.get(), foo_int_key, int_val1, false)));
        });

        size_t foo_count, bar_count;
        CHECK(checked(realm_get_num_objects(realm, class_foo.key, &foo_count)));
        CHECK(checked(realm_get_num_objects(realm, class_bar.key, &bar_count)));
        REQUIRE(foo_count == 3);
        REQUIRE(bar_count == 1);

        SECTION("realm_get_value_by_property_index") {
            realm_value value;
            CHECK(checked(realm_get_value_by_property_index(obj1.get(), 0, &value)));
            CHECK(value.integer == int_val1.integer);
            CHECK(checked(realm_get_value_by_property_index(obj1.get(), 16, &value)));
            CHECK(value.string.data == std::string{"Hello, World!"});
        }

        SECTION("realm_clone()") {
            auto obj1a = clone_cptr(obj1);
            CHECK(realm_equals(obj1a.get(), obj1.get()));
        }

        SECTION("native pointer mapping") {
            auto object = *static_cast<const realm::Object*>(_realm_object_get_native_ptr(obj1.get()));
            auto obj = object.obj();
            CHECK(obj.get<int64_t>(realm::ColKey(foo_int_key)) == int_val1.integer);

            auto obj1a = cptr_checked(_realm_object_from_native_copy(&object, sizeof(object)));
            CHECK(realm_equals(obj1.get(), obj1a.get()));
            auto obj1b = cptr_checked(_realm_object_from_native_move(&object, sizeof(object)));
            CHECK(realm_equals(obj1.get(), obj1b.get()));
        }

        SECTION("realm_get_num_objects()") {
            size_t num_foos, num_bars;
            CHECK(checked(realm_get_num_objects(realm, class_foo.key, &num_foos)));
            CHECK(checked(realm_get_num_objects(realm, class_bar.key, &num_bars)));
            CHECK(num_foos == 3);
            CHECK(num_bars == 1);

            CHECK(checked(realm_get_num_objects(realm, class_bar.key, nullptr)));
            CHECK(!realm_get_num_objects(realm, 123123123, nullptr));
            CHECK_ERR(RLM_ERR_NO_SUCH_TABLE);
        }

        SECTION("realm_get_object()") {
            realm_object_key_t obj1_key = realm_object_get_key(obj1.get());
            auto obj1a = cptr_checked(realm_get_object(realm, class_foo.key, obj1_key));
            CHECK(obj1a);
            CHECK(realm_equals(obj1a.get(), obj1.get()));

            realm_object_key_t invalid_key = 123123123;
            CHECK(!realm_get_object(realm, class_foo.key, invalid_key));
            CHECK_ERR(RLM_ERR_NO_SUCH_OBJECT);

            realm_class_key_t invalid_class_key = 123123123;
            CHECK(!realm_get_object(realm, invalid_class_key, obj1_key));
            CHECK_ERR(RLM_ERR_NO_SUCH_TABLE);
        }

        SECTION("create object with primary key that already exists") {
            bool did_create;
            auto obj2a = cptr_checked(
                realm_object_get_or_create_with_primary_key(realm, class_bar.key, rlm_int_val(1), &did_create));
            CHECK(!did_create);
            CHECK(realm_equals(obj2a.get(), obj2.get()));
        }

        SECTION("realm_get_value()") {
            realm_value_t value;
            CHECK(checked(realm_get_value(obj1.get(), foo_int_key, &value)));
            CHECK(value.type == RLM_TYPE_INT);
            CHECK(value.integer == 123);

            CHECK(checked(realm_get_value(obj1.get(), foo_str_key, &value)));
            CHECK(value.type == RLM_TYPE_STRING);
            CHECK(strncmp(value.string.data, "Hello, World!", value.string.size) == 0);

            CHECK(checked(realm_get_value(obj1.get(), foo_int_key, nullptr)));

            CHECK(!realm_get_value(obj1.get(), 123123123, &value));
            CHECK_ERR(RLM_ERR_INVALID_PROPERTY);

            CHECK(!realm_get_value(obj1.get(), 123123123, nullptr));
            CHECK_ERR(RLM_ERR_INVALID_PROPERTY);

            // Cannot use realm_get_value() to get a list.
            CHECK(!realm_get_value(obj1.get(), foo_links_key, &value));
            CHECK_ERR(RLM_ERR_PROPERTY_TYPE_MISMATCH);

            write([&]() {
                CHECK(checked(realm_object_delete(obj1.get())));
            });
            CHECK(!realm_get_value(obj1.get(), foo_int_key, &value));
            CHECK_ERR(RLM_ERR_INVALIDATED_OBJECT);
        }

        SECTION("realm_get_values()") {
            realm_value_t values[3];

            realm_property_key_t keys1[3] = {foo_int_key, foo_str_key, foo_int_key};
            CHECK(checked(realm_get_values(obj1.get(), 3, keys1, values)));

            CHECK(values[0].type == RLM_TYPE_INT);
            CHECK(values[1].type == RLM_TYPE_STRING);
            CHECK(values[2].type == RLM_TYPE_INT);

            CHECK(values[0].integer == 123);
            CHECK(strncmp(values[1].string.data, "Hello, World!", values[1].string.size) == 0);
            CHECK(values[2].integer == 123);

            realm_property_key_t keys2[3] = {foo_int_key, 123123123, foo_str_key};
            CHECK(!realm_get_values(obj1.get(), 3, keys2, values));
            CHECK_ERR(RLM_ERR_INVALID_PROPERTY);

            write([&]() {
                CHECK(checked(realm_object_delete(obj1.get())));
            });
            CHECK(!realm_get_values(obj1.get(), 3, keys1, values));
            CHECK_ERR(RLM_ERR_INVALIDATED_OBJECT);
        }

        SECTION("realm_set_value() errors") {
            CHECK(!realm_set_value(obj1.get(), foo_int_key, rlm_int_val(456), false));
            CHECK_ERR(RLM_ERR_WRONG_TRANSACTION_STATE);

            write([&]() {
                CHECK(!realm_set_value(obj1.get(), foo_int_key, rlm_null(), false));
                CHECK_ERR(RLM_ERR_PROPERTY_NOT_NULLABLE);

                CHECK(!realm_set_value(obj1.get(), foo_int_key, rlm_str_val("a"), false));
                CHECK_ERR(RLM_ERR_PROPERTY_TYPE_MISMATCH);

                CHECK(!realm_set_value(obj1.get(), 123123123, rlm_int_val(123), false));
                CHECK_ERR(RLM_ERR_INVALID_PROPERTY);
            });
        }

        SECTION("realm_set_values() errors") {
            realm_value_t int456 = rlm_int_val(456);
            CHECK(!realm_set_values(obj1.get(), 1, &foo_int_key, &int456, false));
            CHECK_ERR(RLM_ERR_WRONG_TRANSACTION_STATE);

            write([&]() {
                realm_value_t value;
                realm_property_key_t keys1[3] = {foo_int_key, foo_str_key, foo_int_key};
                realm_property_key_t keys2[3] = {foo_int_key, 123123123, foo_str_key};

                // No error; check that the last value wins when there are
                // duplicate keys.
                realm_value_t values1[3] = {rlm_int_val(234), rlm_str_val("aaa"), rlm_int_val(345)};
                CHECK(checked(realm_set_values(obj1.get(), 3, keys1, values1, false)));

                realm_get_value(obj1.get(), foo_int_key, &value);
                CHECK(value.type == RLM_TYPE_INT);
                CHECK(value.integer == 345);
                realm_get_value(obj1.get(), foo_str_key, &value);
                CHECK(value.type == RLM_TYPE_STRING);
                CHECK(strncmp("aaa", value.string.data, value.string.size) == 0);

                // Type mismatch error.
                realm_value_t values2[3] = {rlm_int_val(111), rlm_str_val("bbb"), rlm_str_val("ccc")};
                CHECK(!realm_set_values(obj1.get(), 3, keys1, values2, false));
                CHECK_ERR(RLM_ERR_PROPERTY_TYPE_MISMATCH);
                // Properties should remain unchanged.
                realm_get_value(obj1.get(), foo_int_key, &value);
                CHECK(value.type == RLM_TYPE_INT);
                CHECK(value.integer == 345);
                realm_get_value(obj1.get(), foo_str_key, &value);
                CHECK(value.type == RLM_TYPE_STRING);

                // Invalid property key error.
                CHECK(!realm_set_values(obj1.get(), 3, keys2, values2, false));
                CHECK_ERR(RLM_ERR_INVALID_PROPERTY);
                // Properties should remain unchanged.
                realm_get_value(obj1.get(), foo_int_key, &value);
                CHECK(value.type == RLM_TYPE_INT);
                CHECK(value.integer == 345);
                realm_get_value(obj1.get(), foo_str_key, &value);
                CHECK(value.type == RLM_TYPE_STRING);
            });
        }

        SECTION("realm_object_add_int errors") {
            SECTION("SUCCESS") {
                realm_begin_write(realm);
                CHECK(realm_object_add_int(obj1.get(), foo_int_key, 10));
                realm_commit(realm);
            }
            SECTION("ERROR") {
                CHECK(!realm_object_add_int(obj1.get(), foo_int_key, 10));
                CHECK_ERR(RLM_ERR_WRONG_TRANSACTION_STATE);
            }
        }

        SECTION("get/set all property types") {
            realm_value_t null = rlm_null();
            realm_value_t integer = rlm_int_val(987);
            realm_value_t boolean = rlm_bool_val(true);
            realm_value_t string = rlm_str_val("My string");
            const uint8_t binary_data[] = {0, 1, 2, 3, 4, 5, 6, 7};
            realm_value_t binary = rlm_binary_val(binary_data, sizeof(binary_data));
            realm_value_t timestamp = rlm_timestamp_val(1000000, 123123123);
            realm_value_t fnum = rlm_float_val(123.f);
            realm_value_t dnum = rlm_double_val(456.0);
            realm_value_t decimal = rlm_decimal_val(999.0);
            realm_value_t object_id = rlm_object_id_val("abc123abc123");
            realm_value_t uuid = rlm_uuid_val("01234567-9abc-4def-9012-3456789abcde");
            realm_value_t link = rlm_link_val(class_bar.key, realm_object_get_key(obj2.get()));

            write([&]() {
                CHECK(realm_set_value(obj1.get(), foo_properties["int"], integer, false));
                CHECK(realm_set_value(obj1.get(), foo_properties["bool"], boolean, false));
                CHECK(realm_set_value(obj1.get(), foo_properties["string"], string, false));
                CHECK(realm_set_value(obj1.get(), foo_properties["binary"], binary, false));
                CHECK(realm_set_value(obj1.get(), foo_properties["timestamp"], timestamp, false));
                CHECK(realm_set_value(obj1.get(), foo_properties["float"], fnum, false));
                CHECK(realm_set_value(obj1.get(), foo_properties["double"], dnum, false));
                CHECK(realm_set_value(obj1.get(), foo_properties["decimal"], decimal, false));
                CHECK(realm_set_value(obj1.get(), foo_properties["object_id"], object_id, false));
                CHECK(realm_set_value(obj1.get(), foo_properties["uuid"], uuid, false));
                CHECK(realm_set_value(obj1.get(), foo_properties["mixed"], integer, false));

                CHECK(realm_set_value(obj1.get(), foo_properties["nullable_int"], integer, false));
                CHECK(realm_set_value(obj1.get(), foo_properties["nullable_bool"], boolean, false));
                CHECK(realm_set_value(obj1.get(), foo_properties["nullable_string"], string, false));
                CHECK(realm_set_value(obj1.get(), foo_properties["nullable_binary"], binary, false));
                CHECK(realm_set_value(obj1.get(), foo_properties["nullable_timestamp"], timestamp, false));
                CHECK(realm_set_value(obj1.get(), foo_properties["nullable_float"], fnum, false));
                CHECK(realm_set_value(obj1.get(), foo_properties["nullable_double"], dnum, false));
                CHECK(realm_set_value(obj1.get(), foo_properties["nullable_decimal"], decimal, false));
                CHECK(realm_set_value(obj1.get(), foo_properties["nullable_object_id"], object_id, false));
                CHECK(realm_set_value(obj1.get(), foo_properties["nullable_uuid"], uuid, false));

                CHECK(realm_set_value(obj1.get(), foo_properties["link"], link, false));
            });

            realm_value_t value;

            CHECK(realm_get_value(obj1.get(), foo_properties["int"], &value));
            CHECK(rlm_val_eq(value, integer));
            CHECK(realm_get_value(obj1.get(), foo_properties["bool"], &value));
            CHECK(rlm_val_eq(value, boolean));
            CHECK(realm_get_value(obj1.get(), foo_properties["string"], &value));
            CHECK(rlm_val_eq(value, string));
            CHECK(realm_get_value(obj1.get(), foo_properties["binary"], &value));
            CHECK(rlm_val_eq(value, binary));
            CHECK(realm_get_value(obj1.get(), foo_properties["timestamp"], &value));
            CHECK(rlm_val_eq(value, timestamp));
            CHECK(realm_get_value(obj1.get(), foo_properties["float"], &value));
            CHECK(rlm_val_eq(value, fnum));
            CHECK(realm_get_value(obj1.get(), foo_properties["double"], &value));
            CHECK(rlm_val_eq(value, dnum));
            CHECK(realm_get_value(obj1.get(), foo_properties["decimal"], &value));
            CHECK(rlm_val_eq(value, decimal));
            CHECK(realm_get_value(obj1.get(), foo_properties["object_id"], &value));
            CHECK(rlm_val_eq(value, object_id));
            CHECK(realm_get_value(obj1.get(), foo_properties["uuid"], &value));
            CHECK(rlm_val_eq(value, uuid));
            CHECK(realm_get_value(obj1.get(), foo_properties["mixed"], &value));
            CHECK(rlm_val_eq(value, integer));
            CHECK(realm_get_value(obj1.get(), foo_properties["nullable_int"], &value));
            CHECK(rlm_val_eq(value, integer));
            CHECK(realm_get_value(obj1.get(), foo_properties["nullable_bool"], &value));
            CHECK(rlm_val_eq(value, boolean));
            CHECK(realm_get_value(obj1.get(), foo_properties["nullable_string"], &value));
            CHECK(rlm_val_eq(value, string));
            CHECK(realm_get_value(obj1.get(), foo_properties["nullable_binary"], &value));
            CHECK(rlm_val_eq(value, binary));
            CHECK(realm_get_value(obj1.get(), foo_properties["nullable_timestamp"], &value));
            CHECK(rlm_val_eq(value, timestamp));
            CHECK(realm_get_value(obj1.get(), foo_properties["nullable_float"], &value));
            CHECK(rlm_val_eq(value, fnum));
            CHECK(realm_get_value(obj1.get(), foo_properties["nullable_double"], &value));
            CHECK(rlm_val_eq(value, dnum));
            CHECK(realm_get_value(obj1.get(), foo_properties["nullable_decimal"], &value));
            CHECK(rlm_val_eq(value, decimal));
            CHECK(realm_get_value(obj1.get(), foo_properties["nullable_object_id"], &value));
            CHECK(rlm_val_eq(value, object_id));
            CHECK(realm_get_value(obj1.get(), foo_properties["nullable_uuid"], &value));
            CHECK(rlm_val_eq(value, uuid));
            CHECK(realm_get_value(obj1.get(), foo_properties["link"], &value));
            CHECK(rlm_val_eq(value, link));

            write([&]() {
                CHECK(realm_set_value(obj1.get(), foo_properties["nullable_int"], null, false));
                CHECK(realm_set_value(obj1.get(), foo_properties["nullable_bool"], null, false));
                CHECK(realm_set_value(obj1.get(), foo_properties["nullable_string"], null, false));
                CHECK(realm_set_value(obj1.get(), foo_properties["nullable_binary"], null, false));
                CHECK(realm_set_value(obj1.get(), foo_properties["nullable_timestamp"], null, false));
                CHECK(realm_set_value(obj1.get(), foo_properties["nullable_float"], null, false));
                CHECK(realm_set_value(obj1.get(), foo_properties["nullable_double"], null, false));
                CHECK(realm_set_value(obj1.get(), foo_properties["nullable_decimal"], null, false));
                CHECK(realm_set_value(obj1.get(), foo_properties["nullable_object_id"], null, false));
                CHECK(realm_set_value(obj1.get(), foo_properties["nullable_uuid"], null, false));
                CHECK(realm_set_value(obj1.get(), foo_properties["mixed"], null, false));
                CHECK(realm_set_value(obj1.get(), foo_properties["link"], null, false));
            });

            CHECK(realm_get_value(obj1.get(), foo_properties["nullable_int"], &value));
            CHECK(rlm_val_eq(value, null));
            CHECK(realm_get_value(obj1.get(), foo_properties["nullable_bool"], &value));
            CHECK(rlm_val_eq(value, null));
            CHECK(realm_get_value(obj1.get(), foo_properties["nullable_string"], &value));
            CHECK(rlm_val_eq(value, null));
            CHECK(realm_get_value(obj1.get(), foo_properties["nullable_binary"], &value));
            CHECK(rlm_val_eq(value, null));
            CHECK(realm_get_value(obj1.get(), foo_properties["nullable_timestamp"], &value));
            CHECK(rlm_val_eq(value, null));
            CHECK(realm_get_value(obj1.get(), foo_properties["nullable_float"], &value));
            CHECK(rlm_val_eq(value, null));
            CHECK(realm_get_value(obj1.get(), foo_properties["nullable_double"], &value));
            CHECK(rlm_val_eq(value, null));
            CHECK(realm_get_value(obj1.get(), foo_properties["nullable_decimal"], &value));
            CHECK(rlm_val_eq(value, null));
            CHECK(realm_get_value(obj1.get(), foo_properties["nullable_object_id"], &value));
            CHECK(rlm_val_eq(value, null));
            CHECK(realm_get_value(obj1.get(), foo_properties["nullable_uuid"], &value));
            CHECK(rlm_val_eq(value, null));
            CHECK(realm_get_value(obj1.get(), foo_properties["mixed"], &value));
            CHECK(rlm_val_eq(value, null));
            CHECK(realm_get_value(obj1.get(), foo_properties["link"], &value));
            CHECK(rlm_val_eq(value, null));
        }

        SECTION("embedded") {
            realm_property_info_t info;
            bool found = false;
            REQUIRE(checked(realm_find_property(realm, class_bar.key, "sub", &found, &info)));
            REQUIRE(found);

            auto embedded = cptr_checked(realm_get_linked_object(obj2.get(), info.key));
            CHECK(!embedded);
            write([&]() {
                auto embedded = cptr_checked(realm_set_embedded(obj2.get(), info.key));
                CHECK(embedded);
            });
            embedded = cptr_checked(realm_get_linked_object(obj2.get(), info.key));
            CHECK(embedded);
        }


        SECTION("find with primary key") {
            bool found = false;

            auto p = cptr_checked(realm_object_find_with_primary_key(realm, class_bar.key, rlm_int_val(1), &found));
            CHECK(found);
            auto p_key = realm_object_get_key(p.get());
            auto obj2_key = realm_object_get_key(obj2.get());
            CHECK(p_key == obj2_key);
            CHECK(realm_equals(p.get(), obj2.get()));

            CHECK(!realm_object_find_with_primary_key(realm, class_bar.key, rlm_int_val(2), &found));
            CHECK(!found);
            CHECK(!realm_object_find_with_primary_key(realm, class_bar.key, rlm_int_val(2), nullptr));

            // Check that finding by type-mismatched values just find nothing.
            CHECK(!realm_object_find_with_primary_key(realm, class_bar.key, rlm_null(), &found));
            CHECK(!found);
            CHECK(!realm_object_find_with_primary_key(realm, class_bar.key, rlm_str_val("a"), &found));
            CHECK(!found);
            CHECK(!realm_object_find_with_primary_key(realm, class_bar.key, rlm_str_val("a"), nullptr));

            // Invalid class key
            CHECK(!realm_object_find_with_primary_key(realm, 123123123, rlm_int_val(1), nullptr));
            CHECK_ERR(RLM_ERR_NO_SUCH_TABLE);
        }

        SECTION("find all") {
            auto r = cptr_checked(realm_object_find_all(realm, class_bar.key));
            size_t count;
            realm_results_count(r.get(), &count);
            CHECK(count == 1);
        }

        SECTION("query") {
            realm_value_t arg_data[1] = {rlm_str_val("Hello, World!")};
            size_t num_args = 2;
            realm_query_arg_t args[2] = {realm_query_arg_t{1, false, &arg_data[0]},
                                         realm_query_arg_t{1, false, &int_val2}};
            realm_query_arg_t* arg_list = &args[0];
            auto q = cptr_checked(
                realm_query_parse(realm, class_foo.key, "string == $0 SORT(int ASCENDING)", 1, arg_list));

            SECTION("realm_query_description()") {
                const char* descr = realm_query_get_description(q.get());
                std::string expected = "string == \"Hello, World!\" SORT(int ASC)";
                CHECK(descr == expected);
            }

            SECTION("realm_query_count()") {
                size_t count;
                CHECK(checked(realm_query_count(q.get(), &count)));
                CHECK(count == 1);

                SECTION("cloned") {
                    auto q2 = clone_cptr(q.get());
                    size_t count2;
                    CHECK(checked(realm_query_count(q2.get(), &count2)));
                    CHECK(count == count2);
                }
                SECTION("realm_query_append_query") {
                    auto q2 =
                        cptr_checked(realm_query_append_query(q.get(), "TRUEPREDICATE LIMIT(1)", num_args, arg_list));
                    size_t count;
                    CHECK(checked(realm_query_count(q2.get(), &count)));
                    CHECK(count == 1);
                    q2 = cptr_checked(realm_query_append_query(q.get(), "FALSEPREDICATE", num_args, arg_list));
                    CHECK(checked(realm_query_count(q2.get(), &count)));
                    CHECK(count == 0);
                    q2 =
                        cptr_checked(realm_query_append_query(q.get(), "TRUEPREDICATE LIMIT(0)", num_args, arg_list));
                    CHECK(checked(realm_query_count(q2.get(), &count)));
                    CHECK(count == 0);
                    q2 = cptr_checked(
                        realm_query_append_query(q.get(), "TRUEPREDICATE LIMIT(10)", num_args, arg_list));
                    CHECK(checked(realm_query_count(q2.get(), &count)));
                    CHECK(count == 1);
                    q2 = cptr_checked(realm_query_append_query(q.get(), "int == $1", num_args, arg_list));
                    CHECK(checked(realm_query_count(q2.get(), &count)));
                    CHECK(count == 0);
                }
            }

            SECTION("realm_query_parse() errors") {
                // Invalid class key
                CHECK(!realm_query_parse(realm, 123123123, "string == $0", num_args, arg_list));
                CHECK_ERR_CAT(RLM_ERR_NO_SUCH_TABLE, (RLM_ERR_CAT_INVALID_ARG | RLM_ERR_CAT_LOGIC));

                // Invalid syntax
                CHECK(!realm_query_parse(realm, class_foo.key, "lel", 0, nullptr));
                CHECK_ERR_CAT(RLM_ERR_INVALID_QUERY_STRING, (RLM_ERR_CAT_INVALID_ARG | RLM_ERR_CAT_LOGIC));

                // Invalid property
                CHECK(!realm_query_parse(realm, class_foo.key, "strong = 5", 0, nullptr));
                CHECK_ERR_CAT(RLM_ERR_INVALID_QUERY, (RLM_ERR_CAT_INVALID_ARG | RLM_ERR_CAT_LOGIC));

                // Invalid number of arguments
                CHECK(!realm_query_parse(realm, class_foo.key, "string == $0", 0, nullptr));
                CHECK_ERR_CAT(RLM_ERR_INDEX_OUT_OF_BOUNDS, (RLM_ERR_CAT_INVALID_ARG | RLM_ERR_CAT_LOGIC));
            }

            SECTION("decimal NaN") {
                realm_value_t decimal = rlm_decimal_nan();

                write([&]() {
                    CHECK(realm_set_value(obj1.get(), foo_properties["decimal"], decimal, false));
                });
                realm_query_arg_t args[] = {realm_query_arg_t{1, false, &decimal}};
                auto q_decimal = cptr_checked(realm_query_parse(realm, class_foo.key, "decimal == $0", 1, args));
                realm_value_t out_value;
                bool out_found;
                CHECK(realm_query_find_first(q_decimal.get(), &out_value, &out_found));
                CHECK(out_found);
                auto link = obj1->obj().get_link();
                realm_value_t expected;
                expected.type = RLM_TYPE_LINK;
                expected.link.target_table = link.get_table_key().value;
                expected.link.target = link.get_obj_key().value;
                CHECK(rlm_val_eq(out_value, expected));
            }

            SECTION("interpolate all types") {
                realm_value_t int_arg = rlm_int_val(123);
                realm_value_t bool_arg = rlm_bool_val(true);
                realm_value_t string_arg = rlm_str_val("foobar");
                static const uint8_t binary_data[3] = {1, 2, 3};
                realm_value_t binary_arg = rlm_binary_val(binary_data, 3);
                realm_value_t timestamp_arg = rlm_timestamp_val(1000000, 1);
                realm_value_t float_arg = rlm_float_val(123.f);
                realm_value_t double_arg = rlm_double_val(456.0);
                realm_value_t decimal_arg = rlm_decimal_val(789.0);
                realm_value_t object_id_arg = rlm_object_id_val("abc123abc123");
                realm_value_t uuid_arg = rlm_uuid_val("01234567-9abc-4def-9012-3456789abcde");
                realm_value_t link_arg = rlm_link_val(class_bar.key, realm_object_get_key(obj2.get()));
                realm_value_t list_arg[3] = {rlm_int_val(456), rlm_str_val("lol"), rlm_double_val(3.14)};

                static const size_t num_args = 13;
                realm_query_arg_t args[num_args] = {
                    realm_query_arg_t{1, false, &int_arg},       realm_query_arg_t{1, false, &bool_arg},
                    realm_query_arg_t{1, false, &string_arg},    realm_query_arg_t{1, false, &binary_arg},
                    realm_query_arg_t{1, false, &timestamp_arg}, realm_query_arg_t{1, false, &float_arg},
                    realm_query_arg_t{1, false, &double_arg},    realm_query_arg_t{1, false, &decimal_arg},
                    realm_query_arg_t{1, false, &object_id_arg}, realm_query_arg_t{1, false, &uuid_arg},
                    realm_query_arg_t{1, false, &link_arg},      realm_query_arg_t{3, true, &list_arg[0]},
                    realm_query_arg_t{0, true, nullptr}};
                realm_query_arg_t* arg_list = &args[0];

                auto q_int = cptr_checked(realm_query_parse(realm, class_foo.key, "int == $0", num_args, arg_list));
                auto q_bool = cptr_checked(realm_query_parse(realm, class_foo.key, "bool == $1", num_args, arg_list));
                auto q_string =
                    cptr_checked(realm_query_parse(realm, class_foo.key, "string == $2", num_args, arg_list));
                auto q_binary =
                    cptr_checked(realm_query_parse(realm, class_foo.key, "binary == $3", num_args, arg_list));
                auto q_timestamp =
                    cptr_checked(realm_query_parse(realm, class_foo.key, "timestamp == $4", num_args, arg_list));
                auto q_float =
                    cptr_checked(realm_query_parse(realm, class_foo.key, "float == $5", num_args, arg_list));
                auto q_double =
                    cptr_checked(realm_query_parse(realm, class_foo.key, "double == $6", num_args, arg_list));
                auto q_decimal =
                    cptr_checked(realm_query_parse(realm, class_foo.key, "decimal == $7", num_args, arg_list));
                auto q_object_id =
                    cptr_checked(realm_query_parse(realm, class_foo.key, "object_id == $8", num_args, arg_list));
                auto q_uuid = cptr_checked(realm_query_parse(realm, class_foo.key, "uuid == $9", num_args, arg_list));
                auto q_link =
                    cptr_checked(realm_query_parse(realm, class_foo.key, "link == $10", num_args, arg_list));
                auto q_list =
                    cptr_checked(realm_query_parse(realm, class_foo.key, "int == ANY $11", num_args, arg_list));
                auto q_empty_list =
                    cptr_checked(realm_query_parse(realm, class_foo.key, "int == ALL $12", num_args, arg_list));

                CHECK(cptr_checked(realm_query_find_all(q_int.get())));
                CHECK(cptr_checked(realm_query_find_all(q_bool.get())));
                CHECK(cptr_checked(realm_query_find_all(q_string.get())));
                CHECK(cptr_checked(realm_query_find_all(q_binary.get())));
                CHECK(cptr_checked(realm_query_find_all(q_timestamp.get())));
                CHECK(cptr_checked(realm_query_find_all(q_float.get())));
                CHECK(cptr_checked(realm_query_find_all(q_double.get())));
                CHECK(cptr_checked(realm_query_find_all(q_decimal.get())));
                CHECK(cptr_checked(realm_query_find_all(q_object_id.get())));
                CHECK(cptr_checked(realm_query_find_all(q_uuid.get())));
                CHECK(cptr_checked(realm_query_find_all(q_link.get())));
                CHECK(cptr_checked(realm_query_find_all(q_list.get())));
                CHECK(cptr_checked(realm_query_find_all(q_empty_list.get())));

                SECTION("type mismatch") {
                    CHECK(!realm_query_parse(realm, class_foo.key, "int == $2", num_args, arg_list));
                    CHECK_ERR(RLM_ERR_INVALID_QUERY);
                    CHECK(!realm_query_parse(realm, class_foo.key, "bool == $2", num_args, arg_list));
                    CHECK_ERR(RLM_ERR_INVALID_QUERY);
                    CHECK(!realm_query_parse(realm, class_foo.key, "string == $7", num_args, arg_list));
                    CHECK_ERR(RLM_ERR_INVALID_QUERY);
                    CHECK(!realm_query_parse(realm, class_foo.key, "timestamp == $2", num_args, arg_list));
                    CHECK_ERR(RLM_ERR_INVALID_QUERY);
                    CHECK(!realm_query_parse(realm, class_foo.key, "double == $2", num_args, arg_list));
                    CHECK_ERR(RLM_ERR_INVALID_QUERY);
                    CHECK(!realm_query_parse(realm, class_foo.key, "float == $2", num_args, arg_list));
                    CHECK_ERR(RLM_ERR_INVALID_QUERY);
                    CHECK(!realm_query_parse(realm, class_foo.key, "binary == $0", num_args, arg_list));
                    CHECK_ERR(RLM_ERR_INVALID_QUERY);
                    CHECK(!realm_query_parse(realm, class_foo.key, "decimal == $2", num_args, arg_list));
                    CHECK_ERR(RLM_ERR_INVALID_QUERY);
                    CHECK(!realm_query_parse(realm, class_foo.key, "object_id == $2", num_args, arg_list));
                    CHECK_ERR(RLM_ERR_INVALID_QUERY);
                    CHECK(!realm_query_parse(realm, class_foo.key, "uuid == $2", num_args, arg_list));
                    CHECK_ERR(RLM_ERR_INVALID_QUERY);
                    CHECK(!realm_query_parse(realm, class_foo.key, "link == $2", num_args, arg_list));
                    CHECK_ERR(RLM_ERR_INVALID_QUERY);
                }
            }

            SECTION("realm_query_find_first()") {
                realm_value_t found_value = rlm_null();
                bool found;
                CHECK(checked(realm_query_find_first(q.get(), &found_value, &found)));
                CHECK(found);
                CHECK(found_value.type == RLM_TYPE_LINK);
                CHECK(found_value.link.target_table == class_foo.key);
                CHECK(found_value.link.target == realm_object_get_key(obj1.get()));
            }

            SECTION("verify order realm_query_find_first()") {
                realm_property_info_t info_string;
                realm_property_info_t info_int;
                bool found_string = false, found_int = false;
                REQUIRE(realm_find_property(realm, class_foo.key, "string", &found_string, &info_string));
                REQUIRE(realm_find_property(realm, class_foo.key, "int", &found_int, &info_int));
                CHECK(info_string.key != RLM_INVALID_PROPERTY_KEY);
                CHECK(info_int.key != RLM_INVALID_PROPERTY_KEY);
                CPtr<realm_object_t> obj1, obj2;
                checked(realm_begin_write(realm));
                obj1 = cptr_checked(realm_object_create(realm, class_foo.key));
                obj2 = cptr_checked(realm_object_create(realm, class_foo.key));
                CHECK(obj1);
                CHECK(obj2);
                CHECK(checked(realm_set_value(obj1.get(), info_string.key, rlm_str_val("Test"), false)));
                CHECK(checked(realm_set_value(obj2.get(), info_string.key, rlm_str_val("Test"), false)));
                CHECK(checked(realm_set_value(obj1.get(), info_int.key, rlm_int_val(10), false)));
                CHECK(checked(realm_set_value(obj2.get(), info_int.key, rlm_int_val(11), false)));
                checked(realm_commit(realm));
                checked(realm_refresh(realm, nullptr));

                size_t count = 0;
                realm_value_t arg_data[1] = {rlm_str_val("Test")};
                realm_query_arg_t args[1] = {realm_query_arg_t{1, false, &arg_data[0]}};
                realm_query_arg_t* arg_list = &args[0];
                auto q = cptr_checked(realm_query_parse(realm, class_foo.key, "string == $0", 1, arg_list));
                CHECK(checked(realm_query_count(q.get(), &count)));
                CHECK(count == 2);

                auto q2 =
                    cptr_checked(realm_query_append_query(q.get(), "string == $0 SORT(int ASCENDING)", 1, arg_list));
                realm_value_t found_value = rlm_null();
                bool found_sorted;
                CHECK(checked(realm_query_find_first(q2.get(), &found_value, &found_sorted)));
                CHECK(found_sorted);
                CHECK(found_value.type == RLM_TYPE_LINK);
                CHECK(found_value.link.target_table == class_foo.key);
                CHECK(found_value.link.target == realm_object_get_key(obj1.get()));

                auto q3 =
                    cptr_checked(realm_query_append_query(q.get(), "string == $0 SORT(int DESCENDING)", 1, arg_list));
                found_value = rlm_null();
                found_sorted = false;
                CHECK(checked(realm_query_find_first(q3.get(), &found_value, &found_sorted)));
                CHECK(found_sorted);
                CHECK(found_value.type == RLM_TYPE_LINK);
                CHECK(found_value.link.target_table == class_foo.key);
                CHECK(found_value.link.target == realm_object_get_key(obj2.get()));
            }

            SECTION("results") {
                auto r = cptr_checked(realm_query_find_all(q.get()));
                CHECK(!realm_is_frozen(r.get()));

                SECTION("realm_results_count()") {
                    size_t count;
                    CHECK(checked(realm_results_count(r.get(), &count)));
                    CHECK(count == 1);

                    SECTION("cloned") {
                        auto r2 = clone_cptr(r.get());
                        size_t count2;
                        CHECK(checked(realm_results_count(r2.get(), &count2)));
                        CHECK(count == count2);
                    }
                }

                SECTION("empty result") {
                    auto q2 =
                        cptr_checked(realm_query_parse(realm, class_foo.key, "string == 'boogeyman'", 0, nullptr));
                    auto r2 = cptr_checked(realm_query_find_all(q2.get()));
                    size_t count;
                    CHECK(checked(realm_results_count(r2.get(), &count)));
                    CHECK(count == 0);
                    realm_value_t value = rlm_null();
                    CHECK(!realm_results_get(r2.get(), 0, &value));
                    CHECK_ERR(RLM_ERR_INDEX_OUT_OF_BOUNDS);
                    size_t index = -1;
                    bool found = false;
                    CHECK(realm_results_find(r2.get(), &value, &index, &found));
                    CHECK(index == realm::not_found);
                    CHECK(found == false);
                }

                SECTION("realm_results_get()") {
                    realm_value_t value = rlm_null();
                    CHECK(checked(realm_results_get(r.get(), 0, &value)));
                    CHECK(value.type == RLM_TYPE_LINK);
                    CHECK(value.link.target_table == class_foo.key);
                    CHECK(value.link.target == realm_object_get_key(obj1.get()));
                    CHECK(!realm_results_get(r.get(), 1, &value));
                    CHECK_ERR(RLM_ERR_INDEX_OUT_OF_BOUNDS);
                    size_t index = -1;
                    bool found = false;
                    CHECK(realm_results_find(r.get(), &value, &index, &found));
                    CHECK(index == realm::not_found);
                    CHECK(found == false);
                }

                SECTION("realm_results_get_object()") {
                    auto p = cptr_checked(realm_results_get_object(r.get(), 0));
                    CHECK(p.get());
                    CHECK(realm_equals(p.get(), obj1.get()));
                    size_t index = -1;
                    bool found = false;
                    CHECK(realm_results_find_object(r.get(), p.get(), &index, &found));
                    CHECK(found == true);
                    CHECK(index == 0);

                    CHECK(!realm_results_get_object(r.get(), 1));
                    CHECK_ERR(RLM_ERR_INDEX_OUT_OF_BOUNDS);
                    CHECK(!realm_results_find_object(r.get(), obj2.get(), &index, &found));
                    CHECK(found == false);
                    CHECK(index == realm::not_found);
                }

                SECTION("realm_results_filter()") {
                    auto q2 = cptr_checked(realm_query_parse(realm, class_foo.key, "int == 789", 0, nullptr));
                    auto r2 = cptr_checked(realm_results_filter(r.get(), q2.get()));
                    size_t count;
                    CHECK(checked(realm_results_count(r2.get(), &count)));
                    CHECK(count == 0);
                }

                SECTION("realm_results_sort()") {
                    auto r_all = cptr_checked(realm_object_find_all(realm, class_foo.key));
                    auto p = cptr_checked(realm_results_get_object(r_all.get(), 0));
                    CHECK(p.get());
                    CHECK(realm_equals(p.get(), obj1.get()));
                    auto r2 = cptr_checked(realm_results_sort(r_all.get(), "int DESCENDING, float ASCENDING"));
                    p = cptr_checked(realm_results_get_object(r2.get(), 1));
                    CHECK(p.get());
                    CHECK(realm_equals(p.get(), obj1.get()));
                }

                SECTION("realm_results_distinct()") {
                    auto r_all = cptr_checked(realm_object_find_all(realm, class_foo.key));
                    size_t count;
                    realm_results_count(r_all.get(), &count);
                    CHECK(count == 3);
                    auto r2 = cptr_checked(realm_results_distinct(r_all.get(), "int"));
                    realm_results_count(r2.get(), &count);
                    CHECK(count == 2);
                }

                SECTION("realm_results_limit()") {
                    auto r_all = cptr_checked(realm_object_find_all(realm, class_foo.key));
                    size_t count;
                    realm_results_count(r_all.get(), &count);
                    CHECK(count == 3);
                    auto r2 = cptr_checked(realm_results_limit(r_all.get(), 1));
                    realm_results_count(r2.get(), &count);
                    CHECK(count == 1);
                }

                SECTION("realm_results_snapshot()") {
                    auto r_all = cptr_checked(realm_object_find_all(realm, class_foo.key));
                    auto r_snapshot = cptr_checked(realm_results_snapshot(r_all.get()));
                    size_t count;
                    realm_results_count(r_all.get(), &count);
                    CHECK(count == 3);
                    realm_results_count(r_snapshot.get(), &count);
                    CHECK(count == 3);
                    write([&]() {
                        auto p = cptr_checked(realm_results_get_object(r_all.get(), 0));
                        realm_object_delete(p.get());
                    });
                    realm_results_count(r_all.get(), &count);
                    CHECK(count == 2);
                    realm_results_count(r_snapshot.get(), &count);
                    CHECK(count == 3);
                }

                SECTION("realm_results_min()") {
                    realm_value_t value = rlm_null();
                    CHECK(checked(realm_results_min(r.get(), foo_int_key, &value, &found)));
                    CHECK(found);
                    CHECK(value.type == RLM_TYPE_INT);
                    CHECK(value.integer == 123);

                    CHECK(!realm_results_min(r.get(), RLM_INVALID_PROPERTY_KEY, nullptr, nullptr));
                    CHECK_ERR(RLM_ERR_INVALID_PROPERTY);
                }

                SECTION("realm_results_max()") {
                    realm_value_t value = rlm_null();
                    CHECK(checked(realm_results_max(r.get(), foo_int_key, &value, &found)));
                    CHECK(found);
                    CHECK(value.type == RLM_TYPE_INT);
                    CHECK(value.integer == 123);

                    CHECK(!realm_results_max(r.get(), RLM_INVALID_PROPERTY_KEY, nullptr, nullptr));
                    CHECK_ERR(RLM_ERR_INVALID_PROPERTY);
                }

                SECTION("realm_results_sum()") {
                    realm_value_t value = rlm_null();
                    CHECK(checked(realm_results_sum(r.get(), foo_int_key, &value, &found)));
                    CHECK(found);
                    CHECK(value.type == RLM_TYPE_INT);
                    CHECK(value.integer == 123);

                    size_t count;
                    realm_results_count(r.get(), &count);
                    CHECK(count == 1);

                    CHECK(!realm_results_sum(r.get(), RLM_INVALID_PROPERTY_KEY, nullptr, nullptr));
                    CHECK_ERR(RLM_ERR_INVALID_PROPERTY);
                }

                SECTION("realm_results_average()") {
                    realm_value_t value = rlm_null();
                    CHECK(checked(realm_results_average(r.get(), foo_int_key, &value, &found)));
                    CHECK(found);
                    CHECK(value.type == RLM_TYPE_DOUBLE);
                    CHECK(value.dnum == 123.0);

                    CHECK(!realm_results_average(r.get(), RLM_INVALID_PROPERTY_KEY, nullptr, nullptr));
                    CHECK_ERR(RLM_ERR_INVALID_PROPERTY);
                }

                SECTION("realm_results_delete_all()") {
                    CHECK(!realm_results_delete_all(r.get()));
                    CHECK_ERR(RLM_ERR_WRONG_TRANSACTION_STATE);

                    write([&]() {
                        size_t num_objects;
                        CHECK(checked(realm_get_num_objects(realm, class_foo.key, &num_objects)));
                        CHECK(num_objects == 3);
                        CHECK(checked(realm_results_delete_all(r.get())));
                        CHECK(checked(realm_get_num_objects(realm, class_foo.key, &num_objects)));
                        CHECK(num_objects == 2);
                    });
                }

                SECTION("lists") {
                    auto list = cptr_checked(realm_get_list(obj1.get(), foo_properties["link_list"]));
                    cptr_checked(realm_query_parse_for_list(list.get(), "TRUEPREDICATE", 0, nullptr));
                }

                SECTION("lists append query") {
                    auto list = cptr_checked(realm_get_list(obj1.get(), foo_properties["link_list"]));

                    auto bar_link = realm_object_as_link(obj2.get());
                    realm_value_t bar_link_val;
                    bar_link_val.type = RLM_TYPE_LINK;
                    bar_link_val.link = bar_link;

                    write([&]() {
                        CHECK(checked(realm_list_insert(list.get(), 0, bar_link_val)));
                        CHECK(checked(realm_list_insert(list.get(), 1, bar_link_val)));
                        CHECK(checked(realm_list_insert(list.get(), 2, bar_link_val)));
                    });

                    size_t n = 0;
                    realm_list_size(list.get(), &n);
                    CHECK(n == 3);
                    auto query = cptr_checked(realm_query_parse_for_list(list.get(), "TRUEPREDICATE ", 0, nullptr));
                    n = 0;
                    realm_query_count(query.get(), &n);
                    CHECK(n == 3);

                    write([&]() {
                        realm_list_clear(list.get());
                    });
                }

                SECTION("combine results query") {
                    realm_value_t int_arg = rlm_int_val(123);
                    const size_t num_args = 1;
                    realm_query_arg_t args[num_args] = {realm_query_arg_t{1, false, &int_arg}};
                    realm_query_arg_t* arg_list = &args[0];
                    auto q_int =
                        cptr_checked(realm_query_parse(realm, class_foo.key, "int == $0", num_args, arg_list));
                    auto combined_result_q =
                        cptr_checked(realm_query_parse_for_results(r.get(), q_int->get_description(), 0, nullptr));
                    auto result = cptr_checked(realm_query_find_all(combined_result_q.get()));
                    size_t count;
                    CHECK(realm_results_count(result.get(), &count));
                    CHECK(count == 1);
                }

                SECTION("empty results") {
                    auto empty_q = cptr_checked(realm_query_parse_for_results(r.get(), "FALSEPREDICATE", 0, nullptr));
                    auto empty_r = cptr_checked(realm_query_find_all(empty_q.get()));

                    SECTION("realm_results_count()") {
                        size_t count;
                        CHECK(realm_results_count(empty_r.get(), &count));
                        CHECK(count == 0);
                    }

                    SECTION("realm_results_min()") {
                        realm_value_t value;
                        bool found = true;
                        CHECK(realm_results_min(empty_r.get(), foo_int_key, &value, &found));
                        CHECK(rlm_val_eq(value, rlm_null()));
                        CHECK(!found);
                    }

                    SECTION("realm_results_max()") {
                        realm_value_t value;
                        bool found = true;
                        CHECK(realm_results_max(empty_r.get(), foo_int_key, &value, &found));
                        CHECK(rlm_val_eq(value, rlm_null()));
                        CHECK(!found);
                    }

                    SECTION("realm_results_sum()") {
                        realm_value_t value;
                        bool found = true;
                        CHECK(realm_results_sum(empty_r.get(), foo_int_key, &value, &found));
                        CHECK(rlm_val_eq(value, rlm_int_val(0)));
                        CHECK(!found);
                    }

                    SECTION("realm_results_average()") {
                        realm_value_t value;
                        bool found = true;
                        CHECK(realm_results_average(empty_r.get(), foo_int_key, &value, &found));
                        CHECK(rlm_val_eq(value, rlm_null()));
                        CHECK(!found);
                    }
                }
            }
        }

        SECTION("delete causes invalidation errors") {
            write([&]() {
                // Get a list instance for later
                auto list = cptr_checked(realm_get_list(obj1.get(), foo_links_key));

                CHECK(checked(realm_object_delete(obj1.get())));
                CHECK(!realm_object_is_valid(obj1.get()));

                realm_clear_last_error();
                CHECK(!realm_object_delete(obj1.get()));
                CHECK_ERR(RLM_ERR_INVALIDATED_OBJECT);

                realm_clear_last_error();
                CHECK(!realm_set_value(obj1.get(), foo_int_key, rlm_int_val(123), false));
                CHECK_ERR(RLM_ERR_INVALIDATED_OBJECT);

                realm_clear_last_error();
                auto list2 = realm_get_list(obj1.get(), foo_links_key);
                CHECK(!list2);
                CHECK_ERR(RLM_ERR_INVALIDATED_OBJECT);

                size_t size;
                CHECK(!realm_list_size(list.get(), &size));
                CHECK_ERR(RLM_ERR_INVALIDATED_OBJECT);
            });
        }

        SECTION("lists") {
            SECTION("realm_get_list() errors") {
                CHECK(!realm_get_list(obj2.get(), bar_int_key));
                CHECK_ERR(RLM_ERR_PROPERTY_TYPE_MISMATCH);

                CHECK(!realm_get_list(obj2.get(), 123123123));
                CHECK_ERR(RLM_ERR_INVALID_PROPERTY);
            }

            SECTION("nullable strings") {
                auto strings = cptr_checked(realm_get_list(obj2.get(), bar_strings_key));
                CHECK(strings);
                CHECK(!realm_is_frozen(strings.get()));

                realm_value_t a = rlm_str_val("a");
                realm_value_t b = rlm_str_val("b");
                realm_value_t c = rlm_null();

                SECTION("realm_equals() type check") {
                    CHECK(!realm_equals(strings.get(), obj1.get()));
                }

                SECTION("realm_clone()") {
                    auto list2 = clone_cptr(strings.get());
                    CHECK(realm_equals(strings.get(), list2.get()));
                    CHECK(strings.get() != list2.get());
                }

                SECTION("insert, then get") {
                    write([&]() {
                        CHECK(checked(realm_list_insert(strings.get(), 0, a)));
                        CHECK(checked(realm_list_insert(strings.get(), 1, b)));
                        CHECK(checked(realm_list_insert(strings.get(), 2, c)));

                        realm_value_t a2, b2, c2;
                        CHECK(checked(realm_list_get(strings.get(), 0, &a2)));
                        CHECK(checked(realm_list_get(strings.get(), 1, &b2)));
                        CHECK(checked(realm_list_get(strings.get(), 2, &c2)));

                        CHECK(rlm_stdstr(a2) == "a");
                        CHECK(rlm_stdstr(b2) == "b");
                        CHECK(c2.type == RLM_TYPE_NULL);

                        size_t out_index = -1;
                        bool found;
                        CHECK(checked(realm_list_find(strings.get(), &a2, &out_index, &found)));
                        CHECK(out_index == 0);
                        CHECK(found);
                        CHECK(checked(realm_list_find(strings.get(), &b2, &out_index, &found)));
                        CHECK(out_index == 1);
                        CHECK(found);
                        CHECK(checked(realm_list_find(strings.get(), &c2, &out_index, &found)));
                        CHECK(out_index == 2);
                        CHECK(found);

                        realm_value_t dummy = rlm_str_val("c");
                        CHECK(checked(realm_list_find(strings.get(), &dummy, &out_index, &found)));
                        CHECK(!found);
                        CHECK(out_index == realm::not_found);

                        // verify that conversion to results works
                        auto results = cptr_checked(realm_list_to_results(strings.get()));
                        CHECK(checked(realm_results_find(results.get(), &a2, &out_index, &found)));
                        CHECK(found);
                        CHECK(out_index == 0);
                        CHECK(checked(realm_results_find(results.get(), &b2, &out_index, &found)));
                        CHECK(found);
                        CHECK(out_index == 1);
                        CHECK(checked(realm_results_find(results.get(), &c2, &out_index, &found)));
                        CHECK(found);
                        CHECK(out_index == 2);
                    });
                }

                SECTION("equality") {
                    auto strings2 = cptr_checked(realm_get_list(obj2.get(), bar_strings_key));
                    CHECK(strings2);
                    CHECK(realm_equals(strings.get(), strings2.get()));

                    write([&]() {
                        auto obj3 =
                            cptr_checked(realm_object_create_with_primary_key(realm, class_bar.key, rlm_int_val(2)));
                        CHECK(obj3);
                        auto strings3 = cptr_checked(realm_get_list(obj3.get(), bar_strings_key));
                        CHECK(!realm_equals(strings.get(), strings3.get()));
                    });
                }
            }

            SECTION("get/insert all property types") {
                realm_value_t null = rlm_null();
                realm_value_t integer = rlm_int_val(987);
                realm_value_t boolean = rlm_bool_val(true);
                realm_value_t string = rlm_str_val("My string");
                const uint8_t binary_data[] = {0, 1, 2, 3, 4, 5, 6, 7};
                realm_value_t binary = rlm_binary_val(binary_data, sizeof(binary_data));
                realm_value_t timestamp = rlm_timestamp_val(1000000, 123123123);
                realm_value_t fnum = rlm_float_val(123.f);
                realm_value_t dnum = rlm_double_val(456.0);
                realm_value_t decimal = rlm_decimal_val(999.0);
                realm_value_t object_id = rlm_object_id_val("abc123abc123");
                realm_value_t uuid = rlm_uuid_val("01234567-9abc-4def-9012-3456789abcde");

                auto int_list = cptr_checked(realm_get_list(obj1.get(), foo_properties["int_list"]));
                auto bool_list = cptr_checked(realm_get_list(obj1.get(), foo_properties["bool_list"]));
                auto string_list = cptr_checked(realm_get_list(obj1.get(), foo_properties["string_list"]));
                auto binary_list = cptr_checked(realm_get_list(obj1.get(), foo_properties["binary_list"]));
                auto timestamp_list = cptr_checked(realm_get_list(obj1.get(), foo_properties["timestamp_list"]));
                auto float_list = cptr_checked(realm_get_list(obj1.get(), foo_properties["float_list"]));
                auto double_list = cptr_checked(realm_get_list(obj1.get(), foo_properties["double_list"]));
                auto decimal_list = cptr_checked(realm_get_list(obj1.get(), foo_properties["decimal_list"]));
                auto object_id_list = cptr_checked(realm_get_list(obj1.get(), foo_properties["object_id_list"]));
                auto uuid_list = cptr_checked(realm_get_list(obj1.get(), foo_properties["uuid_list"]));
                auto nullable_int_list =
                    cptr_checked(realm_get_list(obj1.get(), foo_properties["nullable_int_list"]));
                auto nullable_bool_list =
                    cptr_checked(realm_get_list(obj1.get(), foo_properties["nullable_bool_list"]));
                auto nullable_string_list =
                    cptr_checked(realm_get_list(obj1.get(), foo_properties["nullable_string_list"]));
                auto nullable_binary_list =
                    cptr_checked(realm_get_list(obj1.get(), foo_properties["nullable_binary_list"]));
                auto nullable_timestamp_list =
                    cptr_checked(realm_get_list(obj1.get(), foo_properties["nullable_timestamp_list"]));
                auto nullable_float_list =
                    cptr_checked(realm_get_list(obj1.get(), foo_properties["nullable_float_list"]));
                auto nullable_double_list =
                    cptr_checked(realm_get_list(obj1.get(), foo_properties["nullable_double_list"]));
                auto nullable_decimal_list =
                    cptr_checked(realm_get_list(obj1.get(), foo_properties["nullable_decimal_list"]));
                auto nullable_object_id_list =
                    cptr_checked(realm_get_list(obj1.get(), foo_properties["nullable_object_id_list"]));
                auto nullable_uuid_list =
                    cptr_checked(realm_get_list(obj1.get(), foo_properties["nullable_uuid_list"]));

                write([&]() {
                    CHECK(realm_list_insert(int_list.get(), 0, integer));
                    CHECK(realm_list_insert(bool_list.get(), 0, boolean));
                    CHECK(realm_list_insert(string_list.get(), 0, string));
                    CHECK(realm_list_insert(binary_list.get(), 0, binary));
                    CHECK(realm_list_insert(timestamp_list.get(), 0, timestamp));
                    CHECK(realm_list_insert(float_list.get(), 0, fnum));
                    CHECK(realm_list_insert(double_list.get(), 0, dnum));
                    CHECK(realm_list_insert(decimal_list.get(), 0, decimal));
                    CHECK(realm_list_insert(object_id_list.get(), 0, object_id));
                    CHECK(realm_list_insert(uuid_list.get(), 0, uuid));

                    CHECK(realm_list_insert(nullable_int_list.get(), 0, integer));
                    CHECK(realm_list_insert(nullable_bool_list.get(), 0, boolean));
                    CHECK(realm_list_insert(nullable_string_list.get(), 0, string));
                    CHECK(realm_list_insert(nullable_binary_list.get(), 0, binary));
                    CHECK(realm_list_insert(nullable_timestamp_list.get(), 0, timestamp));
                    CHECK(realm_list_insert(nullable_float_list.get(), 0, fnum));
                    CHECK(realm_list_insert(nullable_double_list.get(), 0, dnum));
                    CHECK(realm_list_insert(nullable_decimal_list.get(), 0, decimal));
                    CHECK(realm_list_insert(nullable_object_id_list.get(), 0, object_id));
                    CHECK(realm_list_insert(nullable_uuid_list.get(), 0, uuid));

                    CHECK(realm_list_insert(nullable_int_list.get(), 1, null));
                    CHECK(realm_list_insert(nullable_bool_list.get(), 1, null));
                    CHECK(realm_list_insert(nullable_string_list.get(), 1, null));
                    CHECK(realm_list_insert(nullable_binary_list.get(), 1, null));
                    CHECK(realm_list_insert(nullable_timestamp_list.get(), 1, null));
                    CHECK(realm_list_insert(nullable_float_list.get(), 1, null));
                    CHECK(realm_list_insert(nullable_double_list.get(), 1, null));
                    CHECK(realm_list_insert(nullable_decimal_list.get(), 1, null));
                    CHECK(realm_list_insert(nullable_object_id_list.get(), 1, null));
                    CHECK(realm_list_insert(nullable_uuid_list.get(), 1, null));
                });

                auto find = ([&](auto* list, auto* value) {
                    std::size_t index = -1;
                    bool found = false;
                    CHECK(checked(realm_list_find(list, value, &index, &found)));
                    CHECK(index == 0);
                    CHECK(found);
                    return (index < list->size()) && found == true;
                });

                realm_value_t value;
                CHECK(realm_list_get(int_list.get(), 0, &value));
                CHECK(rlm_val_eq(value, integer));
                CHECK(!realm_list_get_linked_object(int_list.get(), 0));
                CHECK(find(int_list.get(), &value));
                CHECK(realm_list_get(bool_list.get(), 0, &value));
                CHECK(rlm_val_eq(value, boolean));
                CHECK(find(bool_list.get(), &value));
                CHECK(realm_list_get(string_list.get(), 0, &value));
                CHECK(rlm_val_eq(value, string));
                CHECK(find(string_list.get(), &value));
                CHECK(realm_list_get(binary_list.get(), 0, &value));
                CHECK(rlm_val_eq(value, binary));
                CHECK(find(binary_list.get(), &value));
                CHECK(realm_list_get(timestamp_list.get(), 0, &value));
                CHECK(rlm_val_eq(value, timestamp));
                CHECK(find(timestamp_list.get(), &value));
                CHECK(realm_list_get(float_list.get(), 0, &value));
                CHECK(rlm_val_eq(value, fnum));
                CHECK(find(float_list.get(), &value));
                CHECK(realm_list_get(double_list.get(), 0, &value));
                CHECK(rlm_val_eq(value, dnum));
                CHECK(find(double_list.get(), &value));
                CHECK(realm_list_get(decimal_list.get(), 0, &value));
                CHECK(rlm_val_eq(value, decimal));
                CHECK(find(decimal_list.get(), &value));
                CHECK(realm_list_get(object_id_list.get(), 0, &value));
                CHECK(rlm_val_eq(value, object_id));
                CHECK(find(object_id_list.get(), &value));
                CHECK(realm_list_get(uuid_list.get(), 0, &value));
                CHECK(rlm_val_eq(value, uuid));
                CHECK(find(uuid_list.get(), &value));
                CHECK(realm_list_get(nullable_int_list.get(), 0, &value));
                CHECK(rlm_val_eq(value, integer));
                CHECK(find(nullable_int_list.get(), &value));
                CHECK(realm_list_get(nullable_bool_list.get(), 0, &value));
                CHECK(rlm_val_eq(value, boolean));
                CHECK(find(nullable_bool_list.get(), &value));
                CHECK(realm_list_get(nullable_string_list.get(), 0, &value));
                CHECK(rlm_val_eq(value, string));
                CHECK(find(nullable_string_list.get(), &value));
                CHECK(realm_list_get(nullable_binary_list.get(), 0, &value));
                CHECK(rlm_val_eq(value, binary));
                CHECK(find(nullable_binary_list.get(), &value));
                CHECK(realm_list_get(nullable_timestamp_list.get(), 0, &value));
                CHECK(rlm_val_eq(value, timestamp));
                CHECK(find(nullable_timestamp_list.get(), &value));
                CHECK(realm_list_get(nullable_float_list.get(), 0, &value));
                CHECK(rlm_val_eq(value, fnum));
                CHECK(find(nullable_float_list.get(), &value));
                CHECK(realm_list_get(nullable_double_list.get(), 0, &value));
                CHECK(rlm_val_eq(value, dnum));
                CHECK(find(nullable_double_list.get(), &value));
                CHECK(realm_list_get(nullable_decimal_list.get(), 0, &value));
                CHECK(rlm_val_eq(value, decimal));
                CHECK(find(nullable_decimal_list.get(), &value));
                CHECK(realm_list_get(nullable_object_id_list.get(), 0, &value));
                CHECK(rlm_val_eq(value, object_id));
                CHECK(find(nullable_object_id_list.get(), &value));
                CHECK(realm_list_get(nullable_uuid_list.get(), 0, &value));
                CHECK(rlm_val_eq(value, uuid));
                CHECK(find(nullable_uuid_list.get(), &value));

                write([&]() {
                    CHECK(realm_list_insert(nullable_int_list.get(), 0, null));
                    CHECK(realm_list_insert(nullable_bool_list.get(), 0, null));
                    CHECK(realm_list_insert(nullable_string_list.get(), 0, null));
                    CHECK(realm_list_insert(nullable_binary_list.get(), 0, null));
                    CHECK(realm_list_insert(nullable_timestamp_list.get(), 0, null));
                    CHECK(realm_list_insert(nullable_float_list.get(), 0, null));
                    CHECK(realm_list_insert(nullable_double_list.get(), 0, null));
                    CHECK(realm_list_insert(nullable_decimal_list.get(), 0, null));
                    CHECK(realm_list_insert(nullable_object_id_list.get(), 0, null));
                    CHECK(realm_list_insert(nullable_uuid_list.get(), 0, null));
                });

                CHECK(realm_list_get(nullable_int_list.get(), 0, &value));
                CHECK(rlm_val_eq(value, null));
                CHECK(realm_list_get(nullable_bool_list.get(), 0, &value));
                CHECK(rlm_val_eq(value, null));
                CHECK(realm_list_get(nullable_string_list.get(), 0, &value));
                CHECK(rlm_val_eq(value, null));
                CHECK(realm_list_get(nullable_binary_list.get(), 0, &value));
                CHECK(rlm_val_eq(value, null));
                CHECK(realm_list_get(nullable_timestamp_list.get(), 0, &value));
                CHECK(rlm_val_eq(value, null));
                CHECK(realm_list_get(nullable_float_list.get(), 0, &value));
                CHECK(rlm_val_eq(value, null));
                CHECK(realm_list_get(nullable_double_list.get(), 0, &value));
                CHECK(rlm_val_eq(value, null));
                CHECK(realm_list_get(nullable_decimal_list.get(), 0, &value));
                CHECK(rlm_val_eq(value, null));
                CHECK(realm_list_get(nullable_object_id_list.get(), 0, &value));
                CHECK(rlm_val_eq(value, null));
                CHECK(realm_list_get(nullable_uuid_list.get(), 0, &value));
                CHECK(rlm_val_eq(value, null));
            }

            SECTION("move") {
                auto int_list = cptr_checked(realm_get_list(obj1.get(), foo_properties["int_list"]));
                write([&]() {
                    for (int i = 0; i < 10; ++i) {
                        CHECK(realm_list_insert(int_list.get(), i, rlm_int_val(i)));
                    }
                });

                realm_value_t value;
                auto expected = std::vector<int64_t>{0, 1, 2, 3, 4, 5, 6, 7, 8, 9};
                for (int i = 0; i < 10; ++i) {
                    CHECK(realm_list_get(int_list.get(), i, &value));
                    CHECK(rlm_val_eq(value, rlm_int_val(expected[i])));
                }

                write([&]() {
                    CHECK(realm_list_move(int_list.get(), 0, 1));
                });

                expected = std::vector<int64_t>{1, 0, 2, 3, 4, 5, 6, 7, 8, 9};
                for (int i = 0; i < 10; ++i) {
                    CHECK(realm_list_get(int_list.get(), i, &value));
                    CHECK(rlm_val_eq(value, rlm_int_val(expected[i])));
                }

                write([&]() {
                    CHECK(realm_list_move(int_list.get(), 3, 2));
                });

                expected = std::vector<int64_t>{1, 0, 3, 2, 4, 5, 6, 7, 8, 9};
                for (int i = 0; i < 10; ++i) {
                    CHECK(realm_list_get(int_list.get(), i, &value));
                    CHECK(rlm_val_eq(value, rlm_int_val(expected[i])));
                }
            }

            SECTION("links") {
                CPtr<realm_list_t> bars;

                write([&]() {
                    bars = cptr_checked(realm_get_list(obj1.get(), foo_links_key));
                    auto bar_link = realm_object_as_link(obj2.get());
                    realm_value_t bar_link_val;
                    bar_link_val.type = RLM_TYPE_LINK;
                    bar_link_val.link = bar_link;
                    CHECK(checked(realm_list_insert(bars.get(), 0, bar_link_val)));
                    CHECK(checked(realm_list_insert(bars.get(), 1, bar_link_val)));
                    size_t size;
                    CHECK(checked(realm_list_size(bars.get(), &size)));
                    CHECK(size == 2);

                    bool found = true;
                    size_t index = -1;
                    CHECK(checked(realm_list_find(bars.get(), &bar_link_val, &index, &found)));
                    CHECK(index == 0);
                    CHECK(found);

                    realm_list_clear(bars.get());
                    CHECK(checked(realm_list_find(bars.get(), &bar_link_val, &index, &found)));
                    CHECK(index == realm::not_found);
                    CHECK(!found);

                    CHECK(checked(realm_list_insert(bars.get(), 0, bar_link_val)));
                    CHECK(checked(realm_list_insert(bars.get(), 1, bar_link_val)));
                });

                SECTION("get") {
                    realm_value_t val;
                    CHECK(checked(realm_list_get(bars.get(), 0, &val)));
                    CHECK(val.type == RLM_TYPE_LINK);
                    CHECK(val.link.target_table == class_bar.key);
                    CHECK(val.link.target == realm_object_get_key(obj2.get()));

                    CHECK(checked(realm_list_get(bars.get(), 1, &val)));
                    CHECK(val.type == RLM_TYPE_LINK);
                    CHECK(val.link.target_table == class_bar.key);
                    CHECK(val.link.target == realm_object_get_key(obj2.get()));

                    auto result = realm_list_get(bars.get(), 2, &val);
                    CHECK(!result);
                    CHECK_ERR(RLM_ERR_INDEX_OUT_OF_BOUNDS);
                }

                SECTION("set wrong type") {
                    write([&]() {
                        auto foo2 = cptr(realm_object_create(realm, class_foo.key));
                        CHECK(foo2);
                        realm_value_t foo2_link_val;
                        foo2_link_val.type = RLM_TYPE_LINK;
                        foo2_link_val.link = realm_object_as_link(foo2.get());

                        CHECK(!realm_list_set(bars.get(), 0, foo2_link_val));
                        CHECK_ERR(RLM_ERR_PROPERTY_TYPE_MISMATCH);
                    });
                }

                SECTION("realm_list_clear()") {
                    write([&]() {
                        CHECK(realm_list_clear(bars.get()));
                    });
                    size_t size;
                    CHECK(realm_list_size(bars.get(), &size));
                    CHECK(size == 0);

                    size_t num_bars;
                    CHECK(realm_get_num_objects(realm, class_bar.key, &num_bars));
                    CHECK(num_bars != 0);
                }

                SECTION("realm_list_remove_all()") {
                    size_t num_bars;
                    size_t size;

                    write([&]() {
                        CHECK(checked(realm_list_remove_all(bars.get())));
                    });

                    CHECK(realm_list_size(bars.get(), &size));
                    CHECK(size == 0);

                    CHECK(realm_get_num_objects(realm, class_bar.key, &num_bars));
                    CHECK(num_bars == 0);
                }
            }

            SECTION("embedded") {
                CPtr<realm_list_t> subs;
                realm_property_info_t info;
                bool found = false;
                REQUIRE(checked(realm_find_property(realm, class_bar.key, "sub_list", &found, &info)));
                REQUIRE(found);
                subs = cptr_checked(realm_get_list(obj2.get(), info.key));

                write([&]() {
                    auto embedded = cptr_checked(realm_list_insert_embedded(subs.get(), 0));
                    CHECK(embedded);
                });
                auto embedded = cptr_checked(realm_list_get_linked_object(subs.get(), 0));
                CHECK(embedded);
            }

            SECTION("notifications") {
                struct State {
                    CPtr<realm_collection_changes_t> changes;
                    CPtr<realm_async_error_t> error;
                    bool destroyed = false;
                    bool called = false;
                };

                State state;

                auto on_change = [](void* userdata, const realm_collection_changes_t* changes) {
                    auto* state = static_cast<State*>(userdata);
                    state->changes = clone_cptr(changes);
                    state->called = true;
                };

                CPtr<realm_list_t> strings = cptr_checked(realm_get_list(obj2.get(), bar_strings_key));

                auto str1 = rlm_str_val("a");
                auto str2 = rlm_str_val("b");
                auto null = rlm_null();

                auto require_change = [&]() {
                    auto token = cptr_checked(
                        realm_list_add_notification_callback(strings.get(), &state, nullptr, nullptr, on_change));
                    checked(realm_refresh(realm, nullptr));
                    return token;
                };

                SECTION("userdata is freed when the token is destroyed") {
                    auto token = cptr_checked(realm_list_add_notification_callback(
                        strings.get(), &state,
                        [](void* p) {
                            static_cast<State*>(p)->destroyed = true;
                        },
                        nullptr, nullptr));
                    CHECK(!state.destroyed);
                    token.reset();
                    CHECK(state.destroyed);
                }

                SECTION("insertion sends a change callback") {
                    auto token = require_change();
                    write([&]() {
                        checked(realm_list_insert(strings.get(), 0, str1));
                        checked(realm_list_insert(strings.get(), 1, str2));
                        checked(realm_list_insert(strings.get(), 2, null));
                    });
                    CHECK(!state.error);
                    CHECK(state.changes);

                    size_t num_deletion_ranges, num_insertion_ranges, num_modification_ranges, num_moves;
                    realm_collection_changes_get_num_ranges(state.changes.get(), &num_deletion_ranges,
                                                            &num_insertion_ranges, &num_modification_ranges,
                                                            &num_moves);
                    CHECK(num_deletion_ranges == 0);
                    CHECK(num_insertion_ranges == 1);
                    CHECK(num_modification_ranges == 0);
                    CHECK(num_moves == 0);

                    realm_index_range_t insertion_range;
                    realm_collection_changes_get_ranges(state.changes.get(), nullptr, 0, &insertion_range, 1, nullptr,
                                                        0, nullptr, 0, nullptr, 0);
                    CHECK(insertion_range.from == 0);
                    CHECK(insertion_range.to == 3);
                }

                SECTION("modifying target of list with a filter") {
                    auto bars = cptr_checked(realm_get_list(obj1.get(), foo_links_key));
                    write([&]() {
                        auto bar_link = realm_object_as_link(obj2.get());
                        realm_value_t bar_link_val;
                        bar_link_val.type = RLM_TYPE_LINK;
                        bar_link_val.link = bar_link;
                        CHECK(checked(realm_list_insert(bars.get(), 0, bar_link_val)));
                    });

                    realm_key_path_elem_t bar_strings[] = {{class_bar.key, bar_doubles_key}};
                    realm_key_path_t key_path_bar_strings[] = {{1, bar_strings}};
                    realm_key_path_array_t key_path_array = {1, key_path_bar_strings};
                    auto token = cptr_checked(realm_list_add_notification_callback(bars.get(), &state, nullptr,
                                                                                   &key_path_array, on_change));
                    checked(realm_refresh(realm, nullptr));

                    state.called = false;
                    write([&]() {
                        checked(realm_set_value(obj2.get(), bar_doubles_key, rlm_double_val(5.0), false));
                    });
                    REQUIRE(state.called);
                    CHECK(!state.error);
                    CHECK(state.changes);

                    state.called = false;
                    write([&]() {
                        checked(realm_list_insert(strings.get(), 0, str1));
                        checked(realm_list_insert(strings.get(), 1, str2));
                        checked(realm_list_insert(strings.get(), 2, null));
                    });
                    REQUIRE(!state.called);
                }

                SECTION("insertion, deletion, modification, modification after") {
                    write([&]() {
                        checked(realm_list_insert(strings.get(), 0, str1));
                        checked(realm_list_insert(strings.get(), 1, str2));
                        checked(realm_list_insert(strings.get(), 2, str1));
                    });

                    auto token = require_change();

                    write([&]() {
                        checked(realm_list_erase(strings.get(), 1));
                        checked(realm_list_insert(strings.get(), 0, null));
                        checked(realm_list_insert(strings.get(), 1, null));

                        // This element was previously at 0, and ends up at 2.
                        checked(realm_list_set(strings.get(), 2, str1));
                    });
                    CHECK(!state.error);
                    CHECK(state.changes);

                    size_t num_deletion_ranges, num_insertion_ranges, num_modification_ranges, num_moves;
                    realm_collection_changes_get_num_ranges(state.changes.get(), &num_deletion_ranges,
                                                            &num_insertion_ranges, &num_modification_ranges,
                                                            &num_moves);
                    CHECK(num_deletion_ranges == 1);
                    CHECK(num_insertion_ranges == 1);
                    CHECK(num_modification_ranges == 1);
                    CHECK(num_moves == 0);

                    size_t num_deletions, num_insertions, num_modifications;
                    realm_collection_changes_get_num_changes(state.changes.get(), &num_deletions, &num_insertions,
                                                             &num_modifications, &num_moves);
                    CHECK(num_deletions == 1);
                    CHECK(num_insertions == 2);
                    CHECK(num_modifications == 1);

                    realm_index_range_t deletions, insertions, modifications, modifications_after;
                    realm_collection_move_t moves;
                    realm_collection_changes_get_ranges(state.changes.get(), &deletions, 1, &insertions, 1,
                                                        &modifications, 1, &modifications_after, 1, &moves, 1);
                    CHECK(deletions.from == 1);
                    CHECK(deletions.to == 2);

                    CHECK(insertions.from == 0);
                    CHECK(insertions.to == 2);

                    CHECK(modifications.from == 0);
                    CHECK(modifications.to == 1);

                    CHECK(modifications_after.from == 2);
                    CHECK(modifications_after.to == 3);

                    std::vector<size_t> deletions_v, insertions_v, modifications_v, modifications_after_v;
                    std::vector<realm_collection_move_t> moves_v;
                    deletions_v.resize(100, size_t(-1));
                    insertions_v.resize(100, size_t(-1));
                    modifications_v.resize(100, size_t(-1));
                    modifications_after_v.resize(100, size_t(-1));
                    moves_v.resize(100, realm_collection_move_t{size_t(-1), size_t(-1)});
                    realm_collection_changes_get_changes(state.changes.get(), deletions_v.data(), 100,
                                                         insertions_v.data(), 100, modifications_v.data(), 100,
                                                         modifications_after_v.data(), 100, moves_v.data(), 100);
                    CHECK(deletions_v[0] == 1);
                    CHECK(deletions_v[1] == size_t(-1));
                    CHECK(insertions_v[0] == 0);
                    CHECK(insertions_v[1] == 1);
                    CHECK(insertions_v[2] == size_t(-1));
                    CHECK(modifications_v[0] == 0);
                    CHECK(modifications_v[1] == size_t(-1));
                    CHECK(modifications_after_v[0] == 2);
                    CHECK(modifications_after_v[1] == size_t(-1));
                }
            }
        }

        SECTION("sets") {
            SECTION("realm_get_set() errors") {
                CHECK(!realm_get_set(obj1.get(), foo_properties["int"]));
                CHECK_ERR(RLM_ERR_PROPERTY_TYPE_MISMATCH);

                CHECK(!realm_get_set(obj1.get(), 123123123));
                CHECK_ERR(RLM_ERR_INVALID_PROPERTY);
            }

            SECTION("nullable strings") {
                auto strings = cptr_checked(realm_get_set(obj1.get(), foo_properties["nullable_string_set"]));
                CHECK(strings);
                CHECK(!realm_is_frozen(strings.get()));

                realm_value_t a = rlm_str_val("a");
                realm_value_t b = rlm_str_val("b");
                realm_value_t c = rlm_null();

                SECTION("realm_equals() type check") {
                    CHECK(!realm_equals(strings.get(), obj1.get()));
                }

                SECTION("realm_clone()") {
                    auto set2 = clone_cptr(strings.get());
                    CHECK(realm_equals(strings.get(), set2.get()));
                    CHECK(strings.get() != set2.get());
                }

                SECTION("insert, then get, then erase") {
                    write([&]() {
                        bool inserted = false;
                        CHECK(checked(realm_set_insert(strings.get(), a, nullptr, &inserted)));
                        CHECK(inserted);
                        CHECK(checked(realm_set_insert(strings.get(), b, nullptr, &inserted)));
                        CHECK(inserted);
                        CHECK(checked(realm_set_insert(strings.get(), c, nullptr, &inserted)));
                        CHECK(inserted);

                        size_t a_index, b_index, c_index;
                        bool found = false;
                        CHECK(checked(realm_set_find(strings.get(), a, &a_index, &found)));
                        CHECK(found);
                        CHECK(checked(realm_set_find(strings.get(), b, &b_index, &found)));
                        CHECK(found);
                        CHECK(checked(realm_set_find(strings.get(), c, &c_index, &found)));
                        CHECK(found);

                        realm_value_t a2, b2, c2;
                        CHECK(checked(realm_set_get(strings.get(), a_index, &a2)));
                        CHECK(checked(realm_set_get(strings.get(), b_index, &b2)));
                        CHECK(checked(realm_set_get(strings.get(), c_index, &c2)));

                        CHECK(rlm_stdstr(a2) == "a");
                        CHECK(rlm_stdstr(b2) == "b");
                        CHECK(c2.type == RLM_TYPE_NULL);

                        bool erased = false;
                        CHECK(checked(realm_set_erase(strings.get(), a2, &erased)));
                        CHECK(erased);
                        CHECK(checked(realm_set_erase(strings.get(), rlm_int_val(987), &erased)));
                        CHECK(!erased);
                    });
                }

                SECTION("equality") {
                    auto strings2 = cptr_checked(realm_get_set(obj1.get(), foo_properties["nullable_string_set"]));
                    CHECK(strings2);
                    CHECK(realm_equals(strings.get(), strings2.get()));

                    write([&]() {
                        auto obj3 = cptr_checked(realm_object_create(realm, class_foo.key));
                        CHECK(obj3);
                        auto strings3 =
                            cptr_checked(realm_get_set(obj3.get(), foo_properties["nullable_string_set"]));
                        CHECK(!realm_equals(strings.get(), strings3.get()));
                    });
                }

                SECTION("parse query for sets") {
                    auto links = cptr_checked(realm_get_set(obj1.get(), foo_properties["link_set"]));
                    CHECK(links);
                    cptr_checked(realm_query_parse_for_set(links.get(), "TRUEPREDICATE", 0, nullptr));
                }
            }

            SECTION("get/insert all property types") {
                realm_value_t null = rlm_null();
                realm_value_t integer = rlm_int_val(987);
                realm_value_t boolean = rlm_bool_val(true);
                realm_value_t string = rlm_str_val("My string");
                const uint8_t binary_data[] = {0, 1, 2, 3, 4, 5, 6, 7};
                realm_value_t binary = rlm_binary_val(binary_data, sizeof(binary_data));
                realm_value_t timestamp = rlm_timestamp_val(1000000, 123123123);
                realm_value_t fnum = rlm_float_val(123.f);
                realm_value_t dnum = rlm_double_val(456.0);
                realm_value_t decimal = rlm_decimal_val(999.0);
                realm_value_t object_id = rlm_object_id_val("abc123abc123");
                realm_value_t uuid = rlm_uuid_val("01234567-9abc-4def-9012-3456789abcde");

                auto int_set = cptr_checked(realm_get_set(obj1.get(), foo_properties["int_set"]));
                auto bool_set = cptr_checked(realm_get_set(obj1.get(), foo_properties["bool_set"]));
                auto string_set = cptr_checked(realm_get_set(obj1.get(), foo_properties["string_set"]));
                auto binary_set = cptr_checked(realm_get_set(obj1.get(), foo_properties["binary_set"]));
                auto timestamp_set = cptr_checked(realm_get_set(obj1.get(), foo_properties["timestamp_set"]));
                auto float_set = cptr_checked(realm_get_set(obj1.get(), foo_properties["float_set"]));
                auto double_set = cptr_checked(realm_get_set(obj1.get(), foo_properties["double_set"]));
                auto decimal_set = cptr_checked(realm_get_set(obj1.get(), foo_properties["decimal_set"]));
                auto object_id_set = cptr_checked(realm_get_set(obj1.get(), foo_properties["object_id_set"]));
                auto uuid_set = cptr_checked(realm_get_set(obj1.get(), foo_properties["uuid_set"]));
                auto nullable_int_set = cptr_checked(realm_get_set(obj1.get(), foo_properties["nullable_int_set"]));
                auto nullable_bool_set = cptr_checked(realm_get_set(obj1.get(), foo_properties["nullable_bool_set"]));
                auto nullable_string_set =
                    cptr_checked(realm_get_set(obj1.get(), foo_properties["nullable_string_set"]));
                auto nullable_binary_set =
                    cptr_checked(realm_get_set(obj1.get(), foo_properties["nullable_binary_set"]));
                auto nullable_timestamp_set =
                    cptr_checked(realm_get_set(obj1.get(), foo_properties["nullable_timestamp_set"]));
                auto nullable_float_set =
                    cptr_checked(realm_get_set(obj1.get(), foo_properties["nullable_float_set"]));
                auto nullable_double_set =
                    cptr_checked(realm_get_set(obj1.get(), foo_properties["nullable_double_set"]));
                auto nullable_decimal_set =
                    cptr_checked(realm_get_set(obj1.get(), foo_properties["nullable_decimal_set"]));
                auto nullable_object_id_set =
                    cptr_checked(realm_get_set(obj1.get(), foo_properties["nullable_object_id_set"]));
                auto nullable_uuid_set = cptr_checked(realm_get_set(obj1.get(), foo_properties["nullable_uuid_set"]));

                write([&]() {
                    CHECK(realm_set_insert(int_set.get(), integer, nullptr, nullptr));
                    CHECK(realm_set_insert(bool_set.get(), boolean, nullptr, nullptr));
                    CHECK(realm_set_insert(string_set.get(), string, nullptr, nullptr));
                    CHECK(realm_set_insert(binary_set.get(), binary, nullptr, nullptr));
                    CHECK(realm_set_insert(timestamp_set.get(), timestamp, nullptr, nullptr));
                    CHECK(realm_set_insert(float_set.get(), fnum, nullptr, nullptr));
                    CHECK(realm_set_insert(double_set.get(), dnum, nullptr, nullptr));
                    CHECK(realm_set_insert(decimal_set.get(), decimal, nullptr, nullptr));
                    CHECK(realm_set_insert(object_id_set.get(), object_id, nullptr, nullptr));
                    CHECK(realm_set_insert(uuid_set.get(), uuid, nullptr, nullptr));

                    CHECK(realm_set_insert(nullable_int_set.get(), integer, nullptr, nullptr));
                    CHECK(realm_set_insert(nullable_bool_set.get(), boolean, nullptr, nullptr));
                    CHECK(realm_set_insert(nullable_string_set.get(), string, nullptr, nullptr));
                    CHECK(realm_set_insert(nullable_binary_set.get(), binary, nullptr, nullptr));
                    CHECK(realm_set_insert(nullable_timestamp_set.get(), timestamp, nullptr, nullptr));
                    CHECK(realm_set_insert(nullable_float_set.get(), fnum, nullptr, nullptr));
                    CHECK(realm_set_insert(nullable_double_set.get(), dnum, nullptr, nullptr));
                    CHECK(realm_set_insert(nullable_decimal_set.get(), decimal, nullptr, nullptr));
                    CHECK(realm_set_insert(nullable_object_id_set.get(), object_id, nullptr, nullptr));
                    CHECK(realm_set_insert(nullable_uuid_set.get(), uuid, nullptr, nullptr));

                    CHECK(realm_set_insert(nullable_int_set.get(), null, nullptr, nullptr));
                    CHECK(realm_set_insert(nullable_bool_set.get(), null, nullptr, nullptr));
                    CHECK(realm_set_insert(nullable_string_set.get(), null, nullptr, nullptr));
                    CHECK(realm_set_insert(nullable_binary_set.get(), null, nullptr, nullptr));
                    CHECK(realm_set_insert(nullable_timestamp_set.get(), null, nullptr, nullptr));
                    CHECK(realm_set_insert(nullable_float_set.get(), null, nullptr, nullptr));
                    CHECK(realm_set_insert(nullable_double_set.get(), null, nullptr, nullptr));
                    CHECK(realm_set_insert(nullable_decimal_set.get(), null, nullptr, nullptr));
                    CHECK(realm_set_insert(nullable_object_id_set.get(), null, nullptr, nullptr));
                    CHECK(realm_set_insert(nullable_uuid_set.get(), null, nullptr, nullptr));
                });

                realm_value_t value;

                CHECK(realm_set_get(int_set.get(), 0, &value));
                CHECK(rlm_val_eq(value, integer));
                CHECK(realm_set_get(bool_set.get(), 0, &value));
                CHECK(rlm_val_eq(value, boolean));
                CHECK(realm_set_get(string_set.get(), 0, &value));
                CHECK(rlm_val_eq(value, string));
                CHECK(realm_set_get(binary_set.get(), 0, &value));
                CHECK(rlm_val_eq(value, binary));
                CHECK(realm_set_get(timestamp_set.get(), 0, &value));
                CHECK(rlm_val_eq(value, timestamp));
                CHECK(realm_set_get(float_set.get(), 0, &value));
                CHECK(rlm_val_eq(value, fnum));
                CHECK(realm_set_get(double_set.get(), 0, &value));
                CHECK(rlm_val_eq(value, dnum));
                CHECK(realm_set_get(decimal_set.get(), 0, &value));
                CHECK(rlm_val_eq(value, decimal));
                CHECK(realm_set_get(object_id_set.get(), 0, &value));
                CHECK(rlm_val_eq(value, object_id));
                CHECK(realm_set_get(uuid_set.get(), 0, &value));
                CHECK(rlm_val_eq(value, uuid));
                CHECK(realm_set_get(nullable_int_set.get(), 1, &value));
                CHECK(rlm_val_eq(value, integer));
                CHECK(realm_set_get(nullable_bool_set.get(), 1, &value));
                CHECK(rlm_val_eq(value, boolean));
                CHECK(realm_set_get(nullable_string_set.get(), 1, &value));
                CHECK(rlm_val_eq(value, string));
                CHECK(realm_set_get(nullable_binary_set.get(), 1, &value));
                CHECK(rlm_val_eq(value, binary));
                CHECK(realm_set_get(nullable_timestamp_set.get(), 1, &value));
                CHECK(rlm_val_eq(value, timestamp));
                CHECK(realm_set_get(nullable_float_set.get(), 1, &value));
                CHECK(rlm_val_eq(value, fnum));
                CHECK(realm_set_get(nullable_double_set.get(), 1, &value));
                CHECK(rlm_val_eq(value, dnum));
                CHECK(realm_set_get(nullable_decimal_set.get(), 1, &value));
                CHECK(rlm_val_eq(value, decimal));
                CHECK(realm_set_get(nullable_object_id_set.get(), 1, &value));
                CHECK(rlm_val_eq(value, object_id));
                CHECK(realm_set_get(nullable_uuid_set.get(), 1, &value));
                CHECK(rlm_val_eq(value, uuid));

                write([&]() {
                    size_t index;
                    bool inserted;
                    CHECK(realm_set_insert(nullable_int_set.get(), null, &index, &inserted));
                    CHECK((index == 0 && !inserted));
                    CHECK(realm_set_insert(nullable_bool_set.get(), null, &index, &inserted));
                    CHECK((index == 0 && !inserted));
                    CHECK(realm_set_insert(nullable_string_set.get(), null, &index, &inserted));
                    CHECK((index == 0 && !inserted));
                    CHECK(realm_set_insert(nullable_binary_set.get(), null, &index, &inserted));
                    CHECK((index == 0 && !inserted));
                    CHECK(realm_set_insert(nullable_timestamp_set.get(), null, &index, &inserted));
                    CHECK((index == 0 && !inserted));
                    CHECK(realm_set_insert(nullable_float_set.get(), null, &index, &inserted));
                    CHECK((index == 0 && !inserted));
                    CHECK(realm_set_insert(nullable_double_set.get(), null, &index, &inserted));
                    CHECK((index == 0 && !inserted));
                    CHECK(realm_set_insert(nullable_decimal_set.get(), null, &index, &inserted));
                    CHECK((index == 0 && !inserted));
                    CHECK(realm_set_insert(nullable_object_id_set.get(), null, &index, &inserted));
                    CHECK((index == 0 && !inserted));
                    CHECK(realm_set_insert(nullable_uuid_set.get(), null, &index, &inserted));
                    CHECK((index == 0 && !inserted));
                });

                // Note: This relies on the fact that NULL is "less than" other
                // values in the internal sort order.
                CHECK(realm_set_get(nullable_int_set.get(), 0, &value));
                CHECK(rlm_val_eq(value, null));
                CHECK(realm_set_get(nullable_bool_set.get(), 0, &value));
                CHECK(rlm_val_eq(value, null));
                CHECK(realm_set_get(nullable_string_set.get(), 0, &value));
                CHECK(rlm_val_eq(value, null));
                CHECK(realm_set_get(nullable_binary_set.get(), 0, &value));
                CHECK(rlm_val_eq(value, null));
                CHECK(realm_set_get(nullable_timestamp_set.get(), 0, &value));
                CHECK(rlm_val_eq(value, null));
                CHECK(realm_set_get(nullable_float_set.get(), 0, &value));
                CHECK(rlm_val_eq(value, null));
                CHECK(realm_set_get(nullable_double_set.get(), 0, &value));
                CHECK(rlm_val_eq(value, null));
                CHECK(realm_set_get(nullable_decimal_set.get(), 0, &value));
                CHECK(rlm_val_eq(value, null));
                CHECK(realm_set_get(nullable_object_id_set.get(), 0, &value));
                CHECK(rlm_val_eq(value, null));
                CHECK(realm_set_get(nullable_uuid_set.get(), 0, &value));
                CHECK(rlm_val_eq(value, null));
            }

            SECTION("links") {
                CPtr<realm_set_t> bars;

                write([&]() {
                    bars = cptr_checked(realm_get_set(obj1.get(), foo_properties["link_set"]));
                    auto bar_link = realm_object_as_link(obj2.get());
                    realm_value_t bar_link_val;
                    bar_link_val.type = RLM_TYPE_LINK;
                    bar_link_val.link = bar_link;
                    size_t index;
                    bool inserted;
                    CHECK(checked(realm_set_insert(bars.get(), bar_link_val, &index, &inserted)));
                    CHECK((index == 0 && inserted));
                    CHECK(checked(realm_set_insert(bars.get(), bar_link_val, &index, &inserted)));
                    CHECK((index == 0 && !inserted));
                    size_t size;
                    CHECK(checked(realm_set_size(bars.get(), &size)));
                    CHECK(size == 1);

                    auto results =
                        cptr_checked(realm_get_backlinks(obj2.get(), class_foo.key, foo_properties["link_set"]));
                    CHECK(results->size() == 1);
                    auto mixed_link = results->get_any(0);
                    CHECK(!mixed_link.is_unresolved_link());
                    CHECK(mixed_link.is_type(type_TypedLink));
                    auto link = mixed_link.get_link();
                    CHECK(link.get_obj_key() == obj1->obj().get_key());
                    CHECK(link.get_table_key() == obj1->obj().get_table()->get_key());
                });

                SECTION("get") {
                    realm_value_t val;
                    CHECK(checked(realm_set_get(bars.get(), 0, &val)));
                    CHECK(val.type == RLM_TYPE_LINK);
                    CHECK(val.link.target_table == class_bar.key);
                    CHECK(val.link.target == realm_object_get_key(obj2.get()));

                    auto result = realm_set_get(bars.get(), 1, &val);
                    CHECK(!result);
                    CHECK_ERR(RLM_ERR_INDEX_OUT_OF_BOUNDS);
                }

                SECTION("insert wrong type") {
                    write([&]() {
                        auto foo2 = cptr(realm_object_create(realm, class_foo.key));
                        CHECK(foo2);
                        realm_value_t foo2_link_val;
                        foo2_link_val.type = RLM_TYPE_LINK;
                        foo2_link_val.link = realm_object_as_link(foo2.get());

                        CHECK(!realm_set_insert(bars.get(), foo2_link_val, nullptr, nullptr));
                        CHECK_ERR(RLM_ERR_PROPERTY_TYPE_MISMATCH);
                    });
                }

                SECTION("realm_set_clear()") {
                    write([&]() {
                        CHECK(realm_set_clear(bars.get()));
                    });
                    size_t size;
                    CHECK(realm_set_size(bars.get(), &size));
                    CHECK(size == 0);

                    size_t num_bars;
                    CHECK(realm_get_num_objects(realm, class_bar.key, &num_bars));
                    CHECK(num_bars != 0);
                }

                SECTION("realm_set_remove_all()") {
                    realm_value_t val;
                    CHECK(checked(realm_set_get(bars.get(), 0, &val)));
                    CHECK(val.type == RLM_TYPE_LINK);
                    CHECK(val.link.target_table == class_bar.key);
                    CHECK(val.link.target == realm_object_get_key(obj2.get()));

                    size_t num_bars;
                    size_t size;

                    write([&]() {
                        CHECK(checked(realm_set_remove_all(bars.get())));
                    });

                    CHECK(realm_set_size(bars.get(), &size));
                    CHECK(size == 0);

                    CHECK(realm_get_num_objects(realm, class_bar.key, &num_bars));
                    CHECK(num_bars == 0);
                }
            }

            SECTION("notifications") {
                struct State {
                    CPtr<realm_collection_changes_t> changes;
                    CPtr<realm_async_error_t> error;
                    bool destroyed = false;
                };

                State state;

                auto on_change = [](void* userdata, const realm_collection_changes_t* changes) {
                    auto* state = static_cast<State*>(userdata);
                    state->changes = clone_cptr(changes);
                };

                CPtr<realm_set_t> strings =
                    cptr_checked(realm_get_set(obj1.get(), foo_properties["nullable_string_set"]));

                auto str1 = rlm_str_val("a");
                auto str2 = rlm_str_val("b");
                auto null = rlm_null();

                auto require_change = [&]() {
                    auto token = cptr_checked(
                        realm_set_add_notification_callback(strings.get(), &state, nullptr, nullptr, on_change));
                    checked(realm_refresh(realm, nullptr));
                    return token;
                };

                SECTION("userdata is freed when the token is destroyed") {
                    auto token = cptr_checked(realm_set_add_notification_callback(
                        strings.get(), &state,
                        [](void* p) {
                            static_cast<State*>(p)->destroyed = true;
                        },
                        nullptr, nullptr));
                    CHECK(!state.destroyed);
                    token.reset();
                    CHECK(state.destroyed);
                }

                SECTION("insertion,deletion sends a change callback") {
                    write([&]() {
                        checked(realm_set_insert(strings.get(), str1, nullptr, nullptr));
                    });

                    auto token = require_change();
                    write([&]() {
                        checked(realm_set_erase(strings.get(), str1, nullptr));
                        checked(realm_set_insert(strings.get(), str2, nullptr, nullptr));
                        checked(realm_set_insert(strings.get(), null, nullptr, nullptr));
                    });
                    CHECK(!state.error);
                    CHECK(state.changes);

                    size_t num_deletion_ranges, num_insertion_ranges, num_modification_ranges, num_moves;
                    realm_collection_changes_get_num_ranges(state.changes.get(), &num_deletion_ranges,
                                                            &num_insertion_ranges, &num_modification_ranges,
                                                            &num_moves);
                    CHECK(num_deletion_ranges == 1);
                    CHECK(num_insertion_ranges == 1);
                    CHECK(num_modification_ranges == 0);
                    CHECK(num_moves == 0);

                    realm_index_range_t insertion_range, deletion_range;
                    realm_collection_changes_get_ranges(state.changes.get(), &deletion_range, 1, &insertion_range, 1,
                                                        nullptr, 0, nullptr, 0, nullptr, 0);
                    CHECK(deletion_range.from == 0);
                    CHECK(deletion_range.to == 1);
                    CHECK(insertion_range.from == 0);
                    CHECK(insertion_range.to == 2);
                }
            }
        }

        SECTION("dictionaries") {
            SECTION("realm_get_dictionary() errors") {
                CHECK(!realm_get_dictionary(obj1.get(), foo_properties["int"]));
                CHECK_ERR(RLM_ERR_PROPERTY_TYPE_MISMATCH);

                CHECK(!realm_get_dictionary(obj1.get(), 123123123));
                CHECK_ERR(RLM_ERR_INVALID_PROPERTY);
            }

            SECTION("nullable strings") {
                auto strings = cptr_checked(realm_get_dictionary(obj1.get(), foo_properties["nullable_string_dict"]));
                CHECK(strings);
                CHECK(!realm_is_frozen(strings.get()));

                realm_value_t a = rlm_str_val("a");
                realm_value_t b = rlm_str_val("b");
                realm_value_t c = rlm_null();
                realm_value_t key_a = rlm_str_val("key_a");
                realm_value_t key_b = rlm_str_val("key_b");
                realm_value_t key_c = rlm_str_val("key_c");

                SECTION("realm_equals() type check") {
                    CHECK(!realm_equals(strings.get(), obj1.get()));
                }

                SECTION("realm_clone()") {
                    auto dict2 = clone_cptr(strings.get());
                    CHECK(realm_equals(strings.get(), dict2.get()));
                    CHECK(strings.get() != dict2.get());
                }

                SECTION("insert, then get, then erase") {
                    write([&]() {
                        bool inserted = false;
                        CHECK(checked(realm_dictionary_insert(strings.get(), key_a, a, nullptr, &inserted)));
                        CHECK(inserted);
                        CHECK(checked(realm_dictionary_insert(strings.get(), key_b, b, nullptr, &inserted)));
                        CHECK(inserted);
                        CHECK(checked(realm_dictionary_insert(strings.get(), key_c, c, nullptr, &inserted)));
                        CHECK(inserted);

                        realm_value_t a2, b2, c2;
                        bool found = false;
                        CHECK(checked(realm_dictionary_find(strings.get(), key_a, &a2, &found)));
                        CHECK(found);
                        CHECK(checked(realm_dictionary_find(strings.get(), key_b, &b2, &found)));
                        CHECK(found);
                        CHECK(checked(realm_dictionary_find(strings.get(), key_c, &c2, &found)));
                        CHECK(found);

                        CHECK(rlm_stdstr(a2) == "a");
                        CHECK(rlm_stdstr(b2) == "b");
                        CHECK(c2.type == RLM_TYPE_NULL);

                        bool erased = false;
                        CHECK(checked(realm_dictionary_erase(strings.get(), key_a, &erased)));
                        CHECK(erased);
                        CHECK(checked(realm_dictionary_erase(strings.get(), rlm_int_val(987), &erased)));
                        CHECK(!erased);
                    });
                }

                SECTION("equality") {
                    auto strings2 =
                        cptr_checked(realm_get_dictionary(obj1.get(), foo_properties["nullable_string_dict"]));
                    CHECK(strings2);
                    CHECK(realm_equals(strings.get(), strings2.get()));

                    write([&]() {
                        auto obj3 = cptr_checked(realm_object_create(realm, class_foo.key));
                        CHECK(obj3);
                        auto strings3 =
                            cptr_checked(realm_get_dictionary(obj3.get(), foo_properties["nullable_string_dict"]));
                        CHECK(!realm_equals(strings.get(), strings3.get()));
                    });
                }
            }

            SECTION("get/insert all property types") {
                realm_value_t key = rlm_str_val("k");
                realm_value_t key2 = rlm_str_val("k2");

                realm_value_t null = rlm_null();
                realm_value_t integer = rlm_int_val(987);
                realm_value_t boolean = rlm_bool_val(true);
                realm_value_t string = rlm_str_val("My string");
                const uint8_t binary_data[] = {0, 1, 2, 3, 4, 5, 6, 7};
                realm_value_t binary = rlm_binary_val(binary_data, sizeof(binary_data));
                realm_value_t timestamp = rlm_timestamp_val(1000000, 123123123);
                realm_value_t fnum = rlm_float_val(123.f);
                realm_value_t dnum = rlm_double_val(456.0);
                realm_value_t decimal = rlm_decimal_val(999.0);
                realm_value_t object_id = rlm_object_id_val("abc123abc123");
                realm_value_t uuid = rlm_uuid_val("01234567-9abc-4def-9012-3456789abcde");

                auto int_dict = cptr_checked(realm_get_dictionary(obj1.get(), foo_properties["int_dict"]));
                auto bool_dict = cptr_checked(realm_get_dictionary(obj1.get(), foo_properties["bool_dict"]));
                auto string_dict = cptr_checked(realm_get_dictionary(obj1.get(), foo_properties["string_dict"]));
                auto binary_dict = cptr_checked(realm_get_dictionary(obj1.get(), foo_properties["binary_dict"]));
                auto timestamp_dict =
                    cptr_checked(realm_get_dictionary(obj1.get(), foo_properties["timestamp_dict"]));
                auto float_dict = cptr_checked(realm_get_dictionary(obj1.get(), foo_properties["float_dict"]));
                auto double_dict = cptr_checked(realm_get_dictionary(obj1.get(), foo_properties["double_dict"]));
                auto decimal_dict = cptr_checked(realm_get_dictionary(obj1.get(), foo_properties["decimal_dict"]));
                auto object_id_dict =
                    cptr_checked(realm_get_dictionary(obj1.get(), foo_properties["object_id_dict"]));
                auto uuid_dict = cptr_checked(realm_get_dictionary(obj1.get(), foo_properties["uuid_dict"]));
                auto nullable_int_dict =
                    cptr_checked(realm_get_dictionary(obj1.get(), foo_properties["nullable_int_dict"]));
                auto nullable_bool_dict =
                    cptr_checked(realm_get_dictionary(obj1.get(), foo_properties["nullable_bool_dict"]));
                auto nullable_string_dict =
                    cptr_checked(realm_get_dictionary(obj1.get(), foo_properties["nullable_string_dict"]));
                auto nullable_binary_dict =
                    cptr_checked(realm_get_dictionary(obj1.get(), foo_properties["nullable_binary_dict"]));
                auto nullable_timestamp_dict =
                    cptr_checked(realm_get_dictionary(obj1.get(), foo_properties["nullable_timestamp_dict"]));
                auto nullable_float_dict =
                    cptr_checked(realm_get_dictionary(obj1.get(), foo_properties["nullable_float_dict"]));
                auto nullable_double_dict =
                    cptr_checked(realm_get_dictionary(obj1.get(), foo_properties["nullable_double_dict"]));
                auto nullable_decimal_dict =
                    cptr_checked(realm_get_dictionary(obj1.get(), foo_properties["nullable_decimal_dict"]));
                auto nullable_object_id_dict =
                    cptr_checked(realm_get_dictionary(obj1.get(), foo_properties["nullable_object_id_dict"]));
                auto nullable_uuid_dict =
                    cptr_checked(realm_get_dictionary(obj1.get(), foo_properties["nullable_uuid_dict"]));

                write([&]() {
                    size_t index;
                    bool inserted;
                    CHECK(!realm_dictionary_insert(int_dict.get(), rlm_int_val(987), integer, &index, &inserted));

                    CHECK(realm_dictionary_insert(int_dict.get(), key, integer, &index, &inserted));
                    CHECK((inserted && index == 0));
                    CHECK(realm_dictionary_insert(bool_dict.get(), key, boolean, &index, &inserted));
                    CHECK((inserted && index == 0));
                    CHECK(realm_dictionary_insert(string_dict.get(), key, string, &index, &inserted));
                    CHECK((inserted && index == 0));
                    CHECK(realm_dictionary_insert(binary_dict.get(), key, binary, &index, &inserted));
                    CHECK((inserted && index == 0));
                    CHECK(realm_dictionary_insert(timestamp_dict.get(), key, timestamp, &index, &inserted));
                    CHECK((inserted && index == 0));
                    CHECK(realm_dictionary_insert(float_dict.get(), key, fnum, &index, &inserted));
                    CHECK((inserted && index == 0));
                    CHECK(realm_dictionary_insert(double_dict.get(), key, dnum, &index, &inserted));
                    CHECK((inserted && index == 0));
                    CHECK(realm_dictionary_insert(decimal_dict.get(), key, decimal, &index, &inserted));
                    CHECK((inserted && index == 0));
                    CHECK(realm_dictionary_insert(object_id_dict.get(), key, object_id, &index, &inserted));
                    CHECK((inserted && index == 0));
                    CHECK(realm_dictionary_insert(uuid_dict.get(), key, uuid, &index, &inserted));
                    CHECK((inserted && index == 0));

                    CHECK(realm_dictionary_insert(nullable_int_dict.get(), key, integer, &index, &inserted));
                    CHECK((inserted && index == 0));
                    CHECK(realm_dictionary_insert(nullable_bool_dict.get(), key, boolean, &index, &inserted));
                    CHECK((inserted && index == 0));
                    CHECK(realm_dictionary_insert(nullable_string_dict.get(), key, string, &index, &inserted));
                    CHECK((inserted && index == 0));
                    CHECK(realm_dictionary_insert(nullable_binary_dict.get(), key, binary, &index, &inserted));
                    CHECK((inserted && index == 0));
                    CHECK(realm_dictionary_insert(nullable_timestamp_dict.get(), key, timestamp, &index, &inserted));
                    CHECK((inserted && index == 0));
                    CHECK(realm_dictionary_insert(nullable_float_dict.get(), key, fnum, &index, &inserted));
                    CHECK((inserted && index == 0));
                    CHECK(realm_dictionary_insert(nullable_double_dict.get(), key, dnum, &index, &inserted));
                    CHECK((inserted && index == 0));
                    CHECK(realm_dictionary_insert(nullable_decimal_dict.get(), key, decimal, &index, &inserted));
                    CHECK((inserted && index == 0));
                    CHECK(realm_dictionary_insert(nullable_object_id_dict.get(), key, object_id, &index, &inserted));
                    CHECK((inserted && index == 0));
                    CHECK(realm_dictionary_insert(nullable_uuid_dict.get(), key, uuid, &index, &inserted));
                    CHECK((inserted && index == 0));

                    CHECK(realm_dictionary_insert(nullable_int_dict.get(), key2, null, &index, &inserted));
                    CHECK((inserted && index == 1));
                    CHECK(realm_dictionary_insert(nullable_bool_dict.get(), key2, null, &index, &inserted));
                    CHECK((inserted && index == 1));
                    CHECK(realm_dictionary_insert(nullable_string_dict.get(), key2, null, &index, &inserted));
                    CHECK((inserted && index == 1));
                    CHECK(realm_dictionary_insert(nullable_binary_dict.get(), key2, null, &index, &inserted));
                    CHECK((inserted && index == 1));
                    CHECK(realm_dictionary_insert(nullable_timestamp_dict.get(), key2, null, &index, &inserted));
                    CHECK((inserted && index == 1));
                    CHECK(realm_dictionary_insert(nullable_float_dict.get(), key2, null, &index, &inserted));
                    CHECK((inserted && index == 1));
                    CHECK(realm_dictionary_insert(nullable_double_dict.get(), key2, null, &index, &inserted));
                    CHECK((inserted && index == 1));
                    CHECK(realm_dictionary_insert(nullable_decimal_dict.get(), key2, null, &index, &inserted));
                    CHECK((inserted && index == 1));
                    CHECK(realm_dictionary_insert(nullable_object_id_dict.get(), key2, null, &index, &inserted));
                    CHECK((inserted && index == 1));
                    CHECK(realm_dictionary_insert(nullable_uuid_dict.get(), key2, null, &index, &inserted));
                    CHECK((inserted && index == 1));
                });

                realm_value_t k, value;

                CHECK(realm_dictionary_get(int_dict.get(), 0, &k, &value));
                CHECK(rlm_val_eq(k, key));
                CHECK(rlm_val_eq(value, integer));
                CHECK(realm_dictionary_get(bool_dict.get(), 0, &k, &value));
                CHECK(rlm_val_eq(k, key));
                CHECK(rlm_val_eq(value, boolean));
                CHECK(realm_dictionary_get(string_dict.get(), 0, &k, &value));
                CHECK(rlm_val_eq(k, key));
                CHECK(rlm_val_eq(value, string));
                CHECK(realm_dictionary_get(binary_dict.get(), 0, &k, &value));
                CHECK(rlm_val_eq(k, key));
                CHECK(rlm_val_eq(value, binary));
                CHECK(realm_dictionary_get(timestamp_dict.get(), 0, &k, &value));
                CHECK(rlm_val_eq(k, key));
                CHECK(rlm_val_eq(value, timestamp));
                CHECK(realm_dictionary_get(float_dict.get(), 0, &k, &value));
                CHECK(rlm_val_eq(k, key));
                CHECK(rlm_val_eq(value, fnum));
                CHECK(realm_dictionary_get(double_dict.get(), 0, &k, &value));
                CHECK(rlm_val_eq(k, key));
                CHECK(rlm_val_eq(value, dnum));
                CHECK(realm_dictionary_get(decimal_dict.get(), 0, &k, &value));
                CHECK(rlm_val_eq(k, key));
                CHECK(rlm_val_eq(value, decimal));
                CHECK(realm_dictionary_get(object_id_dict.get(), 0, &k, &value));
                CHECK(rlm_val_eq(k, key));
                CHECK(rlm_val_eq(value, object_id));
                CHECK(realm_dictionary_get(uuid_dict.get(), 0, &k, &value));
                CHECK(rlm_val_eq(k, key));
                CHECK(rlm_val_eq(value, uuid));
                CHECK(realm_dictionary_get(nullable_int_dict.get(), 0, &k, &value));
                CHECK(rlm_val_eq(k, key));
                CHECK(rlm_val_eq(value, integer));
                CHECK(realm_dictionary_get(nullable_bool_dict.get(), 0, &k, &value));
                CHECK(rlm_val_eq(k, key));
                CHECK(rlm_val_eq(value, boolean));
                CHECK(realm_dictionary_get(nullable_string_dict.get(), 0, &k, &value));
                CHECK(rlm_val_eq(k, key));
                CHECK(rlm_val_eq(value, string));
                CHECK(realm_dictionary_get(nullable_binary_dict.get(), 0, &k, &value));
                CHECK(rlm_val_eq(k, key));
                CHECK(rlm_val_eq(value, binary));
                CHECK(realm_dictionary_get(nullable_timestamp_dict.get(), 0, &k, &value));
                CHECK(rlm_val_eq(k, key));
                CHECK(rlm_val_eq(value, timestamp));
                CHECK(realm_dictionary_get(nullable_float_dict.get(), 0, &k, &value));
                CHECK(rlm_val_eq(k, key));
                CHECK(rlm_val_eq(value, fnum));
                CHECK(realm_dictionary_get(nullable_double_dict.get(), 0, &k, &value));
                CHECK(rlm_val_eq(k, key));
                CHECK(rlm_val_eq(value, dnum));
                CHECK(realm_dictionary_get(nullable_decimal_dict.get(), 0, &k, &value));
                CHECK(rlm_val_eq(k, key));
                CHECK(rlm_val_eq(value, decimal));
                CHECK(realm_dictionary_get(nullable_object_id_dict.get(), 0, &k, &value));
                CHECK(rlm_val_eq(k, key));
                CHECK(rlm_val_eq(value, object_id));
                CHECK(realm_dictionary_get(nullable_uuid_dict.get(), 0, &k, &value));
                CHECK(rlm_val_eq(k, key));
                CHECK(rlm_val_eq(value, uuid));

                write([&]() {
                    size_t index;
                    bool inserted;
                    CHECK(realm_dictionary_insert(nullable_int_dict.get(), key2, null, &index, &inserted));
                    CHECK(!inserted);
                    CHECK(realm_dictionary_insert(nullable_bool_dict.get(), key2, null, &index, &inserted));
                    CHECK(!inserted);
                    CHECK(realm_dictionary_insert(nullable_string_dict.get(), key2, null, &index, &inserted));
                    CHECK(!inserted);
                    CHECK(realm_dictionary_insert(nullable_binary_dict.get(), key2, null, &index, &inserted));
                    CHECK(!inserted);
                    CHECK(realm_dictionary_insert(nullable_timestamp_dict.get(), key2, null, &index, &inserted));
                    CHECK(!inserted);
                    CHECK(realm_dictionary_insert(nullable_float_dict.get(), key2, null, &index, &inserted));
                    CHECK(!inserted);
                    CHECK(realm_dictionary_insert(nullable_double_dict.get(), key2, null, &index, &inserted));
                    CHECK(!inserted);
                    CHECK(realm_dictionary_insert(nullable_decimal_dict.get(), key2, null, &index, &inserted));
                    CHECK(!inserted);
                    CHECK(realm_dictionary_insert(nullable_object_id_dict.get(), key2, null, &index, &inserted));
                    CHECK(!inserted);
                    CHECK(realm_dictionary_insert(nullable_uuid_dict.get(), key2, null, &index, &inserted));
                    CHECK(!inserted);
                });

                CHECK(realm_dictionary_find(int_dict.get(), rlm_int_val(987), &value, &found));
                CHECK(!found);
                CHECK(realm_dictionary_find(int_dict.get(), rlm_str_val("Boogeyman"), &value, &found));
                CHECK(!found);
                CHECK(realm_dictionary_find(int_dict.get(), key, &value, &found));
                CHECK(found);
                CHECK(rlm_val_eq(value, integer));
                CHECK(realm_dictionary_find(bool_dict.get(), key, &value, &found));
                CHECK(found);
                CHECK(rlm_val_eq(value, boolean));
                CHECK(realm_dictionary_find(string_dict.get(), key, &value, &found));
                CHECK(found);
                CHECK(rlm_val_eq(value, string));
                CHECK(realm_dictionary_find(binary_dict.get(), key, &value, &found));
                CHECK(found);
                CHECK(rlm_val_eq(value, binary));
                CHECK(realm_dictionary_find(timestamp_dict.get(), key, &value, &found));
                CHECK(found);
                CHECK(rlm_val_eq(value, timestamp));
                CHECK(realm_dictionary_find(float_dict.get(), key, &value, &found));
                CHECK(found);
                CHECK(rlm_val_eq(value, fnum));
                CHECK(realm_dictionary_find(double_dict.get(), key, &value, &found));
                CHECK(found);
                CHECK(rlm_val_eq(value, dnum));
                CHECK(realm_dictionary_find(decimal_dict.get(), key, &value, &found));
                CHECK(found);
                CHECK(rlm_val_eq(value, decimal));
                CHECK(realm_dictionary_find(object_id_dict.get(), key, &value, &found));
                CHECK(found);
                CHECK(rlm_val_eq(value, object_id));
                CHECK(realm_dictionary_find(uuid_dict.get(), key, &value, &found));
                CHECK(found);
                CHECK(rlm_val_eq(value, uuid));
                CHECK(realm_dictionary_find(nullable_int_dict.get(), key, &value, &found));
                CHECK(found);
                CHECK(rlm_val_eq(value, integer));
                CHECK(realm_dictionary_find(nullable_bool_dict.get(), key, &value, &found));
                CHECK(found);
                CHECK(rlm_val_eq(value, boolean));
                CHECK(realm_dictionary_find(nullable_string_dict.get(), key, &value, &found));
                CHECK(found);
                CHECK(rlm_val_eq(value, string));
                CHECK(realm_dictionary_find(nullable_binary_dict.get(), key, &value, &found));
                CHECK(found);
                CHECK(rlm_val_eq(value, binary));
                CHECK(realm_dictionary_find(nullable_timestamp_dict.get(), key, &value, &found));
                CHECK(found);
                CHECK(rlm_val_eq(value, timestamp));
                CHECK(realm_dictionary_find(nullable_float_dict.get(), key, &value, &found));
                CHECK(found);
                CHECK(rlm_val_eq(value, fnum));
                CHECK(realm_dictionary_find(nullable_double_dict.get(), key, &value, &found));
                CHECK(found);
                CHECK(rlm_val_eq(value, dnum));
                CHECK(realm_dictionary_find(nullable_decimal_dict.get(), key, &value, &found));
                CHECK(found);
                CHECK(rlm_val_eq(value, decimal));
                CHECK(realm_dictionary_find(nullable_object_id_dict.get(), key, &value, &found));
                CHECK(found);
                CHECK(rlm_val_eq(value, object_id));
                CHECK(realm_dictionary_find(nullable_uuid_dict.get(), key, &value, &found));
                CHECK(found);
                CHECK(rlm_val_eq(value, uuid));

                CHECK(realm_dictionary_find(nullable_int_dict.get(), key2, &value, &found));
                CHECK(found);
                CHECK(rlm_val_eq(value, null));
                CHECK(realm_dictionary_find(nullable_bool_dict.get(), key2, &value, &found));
                CHECK(found);
                CHECK(rlm_val_eq(value, null));
                CHECK(realm_dictionary_find(nullable_string_dict.get(), key2, &value, &found));
                CHECK(found);
                CHECK(rlm_val_eq(value, null));
                CHECK(realm_dictionary_find(nullable_binary_dict.get(), key2, &value, &found));
                CHECK(found);
                CHECK(rlm_val_eq(value, null));
                CHECK(realm_dictionary_find(nullable_timestamp_dict.get(), key2, &value, &found));
                CHECK(found);
                CHECK(rlm_val_eq(value, null));
                CHECK(realm_dictionary_find(nullable_float_dict.get(), key2, &value, &found));
                CHECK(found);
                CHECK(rlm_val_eq(value, null));
                CHECK(realm_dictionary_find(nullable_double_dict.get(), key2, &value, &found));
                CHECK(found);
                CHECK(rlm_val_eq(value, null));
                CHECK(realm_dictionary_find(nullable_decimal_dict.get(), key2, &value, &found));
                CHECK(found);
                CHECK(rlm_val_eq(value, null));
                CHECK(realm_dictionary_find(nullable_object_id_dict.get(), key2, &value, &found));
                CHECK(found);
                CHECK(rlm_val_eq(value, null));
                CHECK(realm_dictionary_find(nullable_uuid_dict.get(), key2, &value, &found));
                CHECK(found);
                CHECK(rlm_val_eq(value, null));
            }

            SECTION("links") {
                CPtr<realm_dictionary_t> bars;
                realm_value_t key = rlm_str_val("k");

                write([&]() {
                    bars = cptr_checked(realm_get_dictionary(obj1.get(), foo_properties["link_dict"]));
                    auto bar_link = realm_object_as_link(obj2.get());
                    realm_value_t bar_link_val;
                    bar_link_val.type = RLM_TYPE_LINK;
                    bar_link_val.link = bar_link;
                    size_t index;
                    bool inserted;
                    CHECK(checked(realm_dictionary_insert(bars.get(), key, bar_link_val, &index, &inserted)));
                    CHECK((index == 0 && inserted));
                    CHECK(checked(realm_dictionary_insert(bars.get(), key, bar_link_val, &index, &inserted)));
                    CHECK((index == 0 && !inserted));
                    size_t size;
                    CHECK(checked(realm_dictionary_size(bars.get(), &size)));
                    CHECK(size == 1);
                });

                SECTION("get") {
                    realm_value_t k, val;
                    CHECK(checked(realm_dictionary_get(bars.get(), 0, &k, &val)));
                    CHECK(rlm_val_eq(k, key));
                    CHECK(val.type == RLM_TYPE_LINK);
                    CHECK(val.link.target_table == class_bar.key);
                    CHECK(val.link.target == realm_object_get_key(obj2.get()));

                    auto result = realm_dictionary_get(bars.get(), 1, &k, &val);
                    CHECK(!result);
                    CHECK_ERR(RLM_ERR_INDEX_OUT_OF_BOUNDS);
                }

                SECTION("insert wrong type") {
                    write([&]() {
                        auto foo2 = cptr(realm_object_create(realm, class_foo.key));
                        CHECK(foo2);
                        realm_value_t foo2_link_val;
                        foo2_link_val.type = RLM_TYPE_LINK;
                        foo2_link_val.link = realm_object_as_link(foo2.get());

                        CHECK(!realm_dictionary_insert(bars.get(), key, foo2_link_val, nullptr, nullptr));
                        CHECK_ERR(RLM_ERR_PROPERTY_TYPE_MISMATCH);
                    });
                }

                SECTION("realm_dictionary_clear()") {
                    write([&]() {
                        CHECK(realm_dictionary_clear(bars.get()));
                    });
                    size_t size;
                    CHECK(realm_dictionary_size(bars.get(), &size));
                    CHECK(size == 0);

                    size_t num_bars;
                    CHECK(realm_get_num_objects(realm, class_bar.key, &num_bars));
                    CHECK(num_bars != 0);
                }
            }

            SECTION("notifications") {
                struct State {
                    CPtr<realm_collection_changes_t> changes;
                    CPtr<realm_async_error_t> error;
                    bool destroyed = false;
                };

                State state;

                auto on_change = [](void* userdata, const realm_collection_changes_t* changes) {
                    auto* state = static_cast<State*>(userdata);
                    state->changes = clone_cptr(changes);
                };

                CPtr<realm_dictionary_t> strings =
                    cptr_checked(realm_get_dictionary(obj1.get(), foo_properties["nullable_string_dict"]));

                auto str1 = rlm_str_val("a");
                auto str2 = rlm_str_val("b");
                auto null = rlm_null();

                auto require_change = [&]() {
                    auto token = cptr_checked(realm_dictionary_add_notification_callback(
                        strings.get(), &state, nullptr, nullptr, on_change));
                    checked(realm_refresh(realm, nullptr));
                    return token;
                };

                SECTION("userdata is freed when the token is destroyed") {
                    auto token = cptr_checked(realm_dictionary_add_notification_callback(
                        strings.get(), &state,
                        [](void* p) {
                            static_cast<State*>(p)->destroyed = true;
                        },
                        nullptr, nullptr));
                    CHECK(!state.destroyed);
                    token.reset();
                    CHECK(state.destroyed);
                }

                SECTION("insertion, deletions sends a change callback") {
                    write([&]() {
                        checked(realm_dictionary_insert(strings.get(), rlm_str_val("a"), str1, nullptr, nullptr));
                    });
                    auto token = require_change();
                    write([&]() {
                        checked(realm_dictionary_erase(strings.get(), rlm_str_val("a"), nullptr));
                        checked(realm_dictionary_insert(strings.get(), rlm_str_val("b"), str2, nullptr, nullptr));
                        checked(realm_dictionary_insert(strings.get(), rlm_str_val("c"), null, nullptr, nullptr));
                    });
                    CHECK(!state.error);
                    CHECK(state.changes);

                    size_t num_deletion_ranges, num_insertion_ranges, num_modification_ranges, num_moves;
                    realm_collection_changes_get_num_ranges(state.changes.get(), &num_deletion_ranges,
                                                            &num_insertion_ranges, &num_modification_ranges,
                                                            &num_moves);
                    CHECK(num_deletion_ranges == 1);
                    CHECK(num_insertion_ranges == 1);
                    CHECK(num_modification_ranges == 0);
                    CHECK(num_moves == 0);

                    realm_index_range_t deletion_range, insertion_range;
                    realm_collection_changes_get_ranges(state.changes.get(), &deletion_range, 1, &insertion_range, 1,
                                                        nullptr, 0, nullptr, 0, nullptr, 0);
                    CHECK(deletion_range.from == 0);
                    CHECK(deletion_range.to == 1);
                    CHECK(insertion_range.from == 0);
                    CHECK(insertion_range.to == 2);
                }
            }
        }

        SECTION("notifications") {
            struct State {
                CPtr<realm_object_changes_t> changes;
                CPtr<realm_async_error_t> error;
                bool called;
            };

            State state;

            auto on_change = [](void* userdata, const realm_object_changes_t* changes) {
                auto state = static_cast<State*>(userdata);
                state->changes = clone_cptr(changes);
                state->called = true;
            };

            auto require_change = [&]() {
                auto token =
                    cptr(realm_object_add_notification_callback(obj1.get(), &state, nullptr, nullptr, on_change));
                checked(realm_refresh(realm, nullptr));
                return token;
            };

            SECTION("deleting the object sends a change notification") {
                auto token = require_change();
                write([&]() {
                    checked(realm_object_delete(obj1.get()));
                });
                CHECK(!state.error);
                CHECK(state.changes);
                bool deleted = realm_object_changes_is_deleted(state.changes.get());
                CHECK(deleted);
            }

            SECTION("modifying the object sends a change notification for the object, and for the changed column") {
                auto token = require_change();
                write([&]() {
                    checked(realm_set_value(obj1.get(), foo_int_key, rlm_int_val(999), false));
                    checked(realm_set_value(obj1.get(), foo_str_key, rlm_str_val("aaa"), false));
                });
                CHECK(!state.error);
                CHECK(state.changes);
                bool deleted = realm_object_changes_is_deleted(state.changes.get());
                CHECK(!deleted);
                size_t num_modified = realm_object_changes_get_num_modified_properties(state.changes.get());
                CHECK(num_modified == 2);
                realm_property_key_t modified_keys[2];
                size_t n = realm_object_changes_get_modified_properties(state.changes.get(), modified_keys, 2);
                CHECK(n == 2);
                CHECK(modified_keys[0] == foo_int_key);
                CHECK(modified_keys[1] == foo_str_key);

                n = realm_object_changes_get_modified_properties(state.changes.get(), nullptr, 2);
                CHECK(n == 2);

                n = realm_object_changes_get_modified_properties(state.changes.get(), modified_keys, 0);
                CHECK(n == 0);
            }
            SECTION("modifying the object while observing a specific value") {
                realm_key_path_elem_t origin_value[] = {{class_foo.key, foo_int_key}};
                realm_key_path_t key_path_origin_value[] = {{1, origin_value}};
                realm_key_path_array_t key_path_array = {1, key_path_origin_value};
                auto token = cptr(
                    realm_object_add_notification_callback(obj1.get(), &state, nullptr, &key_path_array, on_change));
                checked(realm_refresh(realm, nullptr));
                state.called = false;
                write([&]() {
                    checked(realm_set_value(obj1.get(), foo_int_key, rlm_int_val(999), false));
                });
                REQUIRE(state.called);
                CHECK(!state.error);
                CHECK(state.changes);
                realm_property_key_t modified_keys[2];
                size_t n = realm_object_changes_get_modified_properties(state.changes.get(), modified_keys, 2);
                CHECK(n == 1);
                CHECK(modified_keys[0] == foo_int_key);

                state.called = false;
                write([&]() {
                    // checked(realm_set_value(obj1.get(), foo_int_key, rlm_int_val(999), false));
                    checked(realm_set_value(obj1.get(), foo_str_key, rlm_str_val("aaa"), false));
                });
                REQUIRE(!state.called);
            }
        }
    }

    SECTION("threads") {
        CPtr<realm_object_t> foo_obj, bar_obj;
        write([&]() {
            foo_obj = cptr_checked(realm_object_create(realm, class_foo.key));
            realm_set_value(foo_obj.get(), foo_int_key, rlm_int_val(123), false);
            bar_obj = cptr_checked(realm_object_create_with_primary_key(realm, class_bar.key, rlm_int_val(123)));
        });

        auto list = cptr_checked(realm_get_list(foo_obj.get(), foo_properties["int_list"]));
        auto set = cptr_checked(realm_get_set(foo_obj.get(), foo_properties["int_set"]));
        auto dictionary = cptr_checked(realm_get_dictionary(foo_obj.get(), foo_properties["int_dict"]));
        auto results = cptr_checked(realm_object_find_all(realm, class_foo.key));

        SECTION("wrong thread") {
            std::thread t{[&]() {
                realm_value_t val;
                CHECK(!realm_get_value(foo_obj.get(), foo_int_key, &val));
                CHECK_ERR(RLM_ERR_WRONG_THREAD);
            }};

            t.join();
        }

        SECTION("thread-safe references") {
            auto foo_obj_tsr = cptr_checked(realm_create_thread_safe_reference(foo_obj.get()));
            auto bar_obj_tsr = cptr_checked(realm_create_thread_safe_reference(bar_obj.get()));
            auto list_tsr = cptr_checked(realm_create_thread_safe_reference(list.get()));
            auto set_tsr = cptr_checked(realm_create_thread_safe_reference(set.get()));
            auto dict_tsr = cptr_checked(realm_create_thread_safe_reference(dictionary.get()));
            auto results_tsr = cptr_checked(realm_create_thread_safe_reference(results.get()));

            SECTION("resolve") {
                std::thread t{[&]() {
                    auto config = make_config(test_file.path.c_str());
                    auto realm2 = cptr_checked(realm_open(config.get()));
                    auto foo_obj2 =
                        cptr_checked(realm_object_from_thread_safe_reference(realm2.get(), foo_obj_tsr.get()));
                    auto bar_obj2 =
                        cptr_checked(realm_object_from_thread_safe_reference(realm2.get(), bar_obj_tsr.get()));
                    auto results2 =
                        cptr_checked(realm_results_from_thread_safe_reference(realm2.get(), results_tsr.get()));
                    auto list2 = cptr_checked(realm_list_from_thread_safe_reference(realm2.get(), list_tsr.get()));
                    auto set2 = cptr_checked(realm_set_from_thread_safe_reference(realm2.get(), set_tsr.get()));
                    auto dict2 =
                        cptr_checked(realm_dictionary_from_thread_safe_reference(realm2.get(), dict_tsr.get()));

                    realm_value_t foo_obj_int;
                    CHECK(realm_get_value(foo_obj2.get(), foo_int_key, &foo_obj_int));
                    CHECK(rlm_val_eq(foo_obj_int, rlm_int_val(123)));

                    size_t count;
                    CHECK(realm_results_count(results2.get(), &count));
                    CHECK(count == 1);
                }};

                t.join();
            }

            SECTION("resolve in frozen") {
                auto realm2 = cptr_checked(realm_freeze(realm));
                CHECK(realm_is_frozen(realm2.get()));
                CHECK(realm != realm2.get());

                auto foo_obj2 =
                    cptr_checked(realm_object_from_thread_safe_reference(realm2.get(), foo_obj_tsr.get()));
                CHECK(realm_is_frozen(foo_obj2.get()));
            }

            SECTION("type error") {
                CHECK(!realm_object_from_thread_safe_reference(realm, list_tsr.get()));
                CHECK_ERR(RLM_ERR_ILLEGAL_OPERATION);
                CHECK(!realm_list_from_thread_safe_reference(realm, foo_obj_tsr.get()));
                CHECK_ERR(RLM_ERR_ILLEGAL_OPERATION);
                CHECK(!realm_set_from_thread_safe_reference(realm, list_tsr.get()));
                CHECK_ERR(RLM_ERR_ILLEGAL_OPERATION);
                CHECK(!realm_dictionary_from_thread_safe_reference(realm, set_tsr.get()));
                CHECK_ERR(RLM_ERR_ILLEGAL_OPERATION);
                CHECK(!realm_results_from_thread_safe_reference(realm, list_tsr.get()));
                CHECK_ERR(RLM_ERR_ILLEGAL_OPERATION);
                CHECK(!realm_from_thread_safe_reference(list_tsr.get(), nullptr));
                CHECK_ERR(RLM_ERR_ILLEGAL_OPERATION);
            }

            SECTION("non-sendable") {
                auto c = cptr(realm_config_new());
                CHECK(!realm_create_thread_safe_reference(c.get()));
                CHECK_ERR(RLM_ERR_ILLEGAL_OPERATION);
            }
        }
    }

    SECTION("freeze and thaw") {
        SECTION("realm") {
            auto frozen_realm = cptr_checked(realm_freeze(realm));
            CHECK(!realm_is_frozen(realm));
            CHECK(realm_is_frozen(frozen_realm.get()));
        }

        SECTION("objects") {
            CPtr<realm_object_t> obj1;
            realm_value_t value;

            write([&]() {
                obj1 = cptr_checked(realm_object_create(realm, class_foo.key));
                CHECK(obj1);
            });
            CHECK(checked(realm_get_value(obj1.get(), foo_str_key, &value)));
            CHECK(value.type == RLM_TYPE_STRING);
            CHECK(strncmp(value.string.data, "", value.string.size) == 0);

            auto frozen_realm = cptr_checked(realm_freeze(realm));
            realm_object_t* frozen_obj1;
            CHECK(realm_object_resolve_in(obj1.get(), frozen_realm.get(), &frozen_obj1));

            write([&]() {
                CHECK(checked(realm_set_value(obj1.get(), foo_str_key, rlm_str_val("Hello, World!"), false)));
            });

            CHECK(checked(realm_get_value(obj1.get(), foo_str_key, &value)));
            CHECK(value.type == RLM_TYPE_STRING);
            CHECK(strncmp(value.string.data, "Hello, World!", value.string.size) == 0);

            CHECK(checked(realm_get_value(frozen_obj1, foo_str_key, &value)));
            CHECK(value.type == RLM_TYPE_STRING);
            CHECK(strncmp(value.string.data, "", value.string.size) == 0);
            realm_object_t* thawed_obj1;
            CHECK(realm_object_resolve_in(obj1.get(), realm, &thawed_obj1));
            CHECK(thawed_obj1);
            CHECK(checked(realm_get_value(thawed_obj1, foo_str_key, &value)));
            CHECK(value.type == RLM_TYPE_STRING);
            CHECK(strncmp(value.string.data, "Hello, World!", value.string.size) == 0);

            write([&]() {
                CHECK(checked(realm_object_delete(obj1.get())));
            });
            realm_object_t* deleted_obj;
            auto b = realm_object_resolve_in(frozen_obj1, realm, &deleted_obj);
            CHECK(b);
            CHECK(deleted_obj == nullptr);
            realm_release(frozen_obj1);
            realm_release(thawed_obj1);
        }

        SECTION("results") {
            auto results = cptr_checked(realm_object_find_all(realm, class_foo.key));
            realm_results_delete_all(results.get());

            write([&]() {
                // Ensure that we start from a known initial state
                CHECK(realm_results_delete_all(results.get()));

                auto obj1 = cptr_checked(realm_object_create(realm, class_foo.key));
                CHECK(obj1);
            });

            size_t count;
            realm_results_count(results.get(), &count);
            CHECK(count == 1);

            auto frozen_realm = cptr_checked(realm_freeze(realm));
            auto frozen_results = cptr_checked(realm_results_resolve_in(results.get(), frozen_realm.get()));
            write([&]() {
                auto obj1 = cptr_checked(realm_object_create(realm, class_foo.key));
                CHECK(obj1);
            });
            realm_results_count(frozen_results.get(), &count);
            CHECK(count == 1);
            realm_results_count(results.get(), &count);
            CHECK(count == 2);

            auto thawed_results = cptr_checked(realm_results_resolve_in(frozen_results.get(), realm));
            realm_results_count(thawed_results.get(), &count);
            CHECK(count == 2);
        }

        SECTION("lists") {
            CPtr<realm_object_t> obj1;
            size_t count;

            write([&]() {
                obj1 = cptr_checked(realm_object_create_with_primary_key(realm, class_bar.key, rlm_int_val(1)));
                CHECK(obj1);
            });

            auto list = cptr_checked(realm_get_list(obj1.get(), bar_properties["strings"]));
            realm_list_size(list.get(), &count);
            CHECK(count == 0);

            auto frozen_realm = cptr_checked(realm_freeze(realm));
            realm_list_t* frozen_list;
            CHECK(realm_list_resolve_in(list.get(), frozen_realm.get(), &frozen_list));
            realm_list_size(frozen_list, &count);
            CHECK(count == 0);

            write([&]() {
                checked(realm_list_insert(list.get(), 0, rlm_str_val("Hello")));
            });

            realm_list_size(frozen_list, &count);
            CHECK(count == 0);
            realm_list_size(list.get(), &count);
            CHECK(count == 1);

            realm_list_t* thawed_list;
            CHECK(realm_list_resolve_in(frozen_list, realm, &thawed_list));
            realm_list_size(thawed_list, &count);
            CHECK(count == 1);

            CHECK(realm_list_is_valid(thawed_list));
            write([&]() {
                CHECK(checked(realm_object_delete(obj1.get())));
            });
            CHECK(!realm_list_is_valid(thawed_list));
            realm_release(thawed_list);
            CHECK(realm_list_resolve_in(frozen_list, realm, &thawed_list));
            CHECK(thawed_list == nullptr);
            realm_release(frozen_list);
        }

        SECTION("sets") {
            CPtr<realm_object_t> obj1;
            size_t count;

            write([&]() {
                obj1 = cptr_checked(realm_object_create(realm, class_foo.key));
                CHECK(obj1);
            });

            auto set = cptr_checked(realm_get_set(obj1.get(), foo_properties["string_set"]));
            realm_set_size(set.get(), &count);
            CHECK(count == 0);

            auto frozen_realm = cptr_checked(realm_freeze(realm));
            realm_set_t* frozen_set;
            CHECK(realm_set_resolve_in(set.get(), frozen_realm.get(), &frozen_set));
            realm_set_size(frozen_set, &count);
            CHECK(count == 0);

            write([&]() {
                checked(realm_set_insert(set.get(), rlm_str_val("Hello"), nullptr, nullptr));
            });

            realm_set_size(frozen_set, &count);
            CHECK(count == 0);
            realm_set_size(set.get(), &count);
            CHECK(count == 1);

            realm_set_t* thawed_set;
            CHECK(realm_set_resolve_in(frozen_set, realm, &thawed_set));
            realm_set_size(thawed_set, &count);
            CHECK(count == 1);

            CHECK(realm_set_is_valid(thawed_set));
            write([&]() {
                CHECK(checked(realm_object_delete(obj1.get())));
            });
            CHECK(!realm_set_is_valid(thawed_set));
            realm_release(thawed_set);
            CHECK(realm_set_resolve_in(frozen_set, realm, &thawed_set));
            CHECK(thawed_set == nullptr);
            realm_release(frozen_set);
        }

        SECTION("dictionaries") {
            CPtr<realm_object_t> obj1;
            size_t count;

            write([&]() {
                obj1 = cptr_checked(realm_object_create(realm, class_foo.key));
                CHECK(obj1);
            });

            auto dictionary = cptr_checked(realm_get_dictionary(obj1.get(), foo_properties["string_dict"]));
            realm_dictionary_size(dictionary.get(), &count);
            CHECK(count == 0);

            auto frozen_realm = cptr_checked(realm_freeze(realm));
            realm_dictionary_t* frozen_dictionary;
            CHECK(realm_dictionary_resolve_in(dictionary.get(), frozen_realm.get(), &frozen_dictionary));
            realm_dictionary_size(frozen_dictionary, &count);
            CHECK(count == 0);

            write([&]() {
                checked(realm_dictionary_insert(dictionary.get(), rlm_str_val("Hello"), rlm_str_val("world"), nullptr,
                                                nullptr));
            });

            realm_dictionary_size(frozen_dictionary, &count);
            CHECK(count == 0);
            realm_dictionary_size(dictionary.get(), &count);
            CHECK(count == 1);

            realm_dictionary_t* thawed_dictionary;
            CHECK(realm_dictionary_resolve_in(frozen_dictionary, realm, &thawed_dictionary));
            realm_dictionary_size(thawed_dictionary, &count);
            CHECK(count == 1);

            CHECK(realm_dictionary_is_valid(thawed_dictionary));
            write([&]() {
                CHECK(checked(realm_object_delete(obj1.get())));
            });
            CHECK(!realm_dictionary_is_valid(thawed_dictionary));
            realm_release(thawed_dictionary);
            CHECK(realm_dictionary_resolve_in(frozen_dictionary, realm, &thawed_dictionary));
            CHECK(thawed_dictionary == nullptr);
            realm_release(frozen_dictionary);
        }
    }

    realm_close(realm);
    REQUIRE(realm_is_closed(realm));
    realm_release(realm);
}

TEST_CASE("C API: convert", "[c_api]") {
    TestFile test_file;
    TestFile dest_test_file;
    realm_t* realm;
    ObjectSchema object_schema = {"Foo",
                                  {
                                      {"_id", PropertyType::Int, Property::IsPrimary{true}},
                                      {"string_value", PropertyType::String},
                                  }};

    { // seed a Realm with an object
        auto config = make_config(test_file.path.c_str(), false);
        config->schema = Schema{object_schema};
        config->schema_version = 0;
        realm = realm_open(config.get());
        REQUIRE(checked(realm));
        CHECK(!realm_equals(realm, nullptr));
        realm_class_info_t class_foo;
        bool found = false;
        CHECK(checked(realm_find_class(realm, "Foo", &found, &class_foo)));
        REQUIRE(found);

        realm_property_key_t foo_str_col_key;
        realm_property_info_t info;
        found = false;
        REQUIRE(realm_find_property(realm, class_foo.key, "string_value", &found, &info));
        REQUIRE(found);
        CHECK(info.key != RLM_INVALID_PROPERTY_KEY);
        foo_str_col_key = info.key;

        CPtr<realm_object_t> obj1;
        checked(realm_begin_write(realm));
        realm_value_t pk = rlm_int_val(42);
        obj1 = cptr_checked(realm_object_create_with_primary_key(realm, class_foo.key, pk));
        CHECK(obj1);
        CHECK(checked(realm_set_value(obj1.get(), foo_str_col_key, rlm_str_val("Hello, World!"), false)));
        checked(realm_commit(realm));
        checked(realm_refresh(realm, nullptr));

        size_t foo_count;
        CHECK(checked(realm_get_num_objects(realm, class_foo.key, &foo_count)));
        REQUIRE(foo_count == 1);
    }

    CHECK(realm_get_num_classes(realm) == 1);

    SECTION("convert with path") {
        bool merge_with_existing = false;
        realm_binary encryption_key{nullptr, 0};

        REQUIRE(realm_convert_with_path(realm, dest_test_file.path.c_str(), encryption_key, merge_with_existing));

        SECTION("convert again without merge should fail") {
            REQUIRE_FALSE(
                realm_convert_with_path(realm, dest_test_file.path.c_str(), encryption_key, merge_with_existing));
        }
        SECTION("convert again with merge should succeed") {
            merge_with_existing = true;
            REQUIRE(realm_convert_with_path(realm, dest_test_file.path.c_str(), encryption_key, merge_with_existing));
        }
    }

    SECTION("convert with config") {
        auto dest_config = make_config(dest_test_file.path.c_str(), false);
        dest_config->schema = Schema{object_schema};
        dest_config->schema_version = 0;
        bool merge_with_existing = false;
        REQUIRE(realm_convert_with_config(realm, dest_config.get(), merge_with_existing));
        SECTION("convert again without merge should fail") {
            REQUIRE_FALSE(realm_convert_with_config(realm, dest_config.get(), merge_with_existing));
        }
        SECTION("convert again with merge should succeed") {
            merge_with_existing = true;
            REQUIRE(realm_convert_with_config(realm, dest_config.get(), merge_with_existing));
        }
    }
    realm_close(realm);
    REQUIRE(realm_is_closed(realm));
    realm_release(realm);
}

struct Userdata {
    std::atomic<bool> called{false};
    bool has_error;
    realm_error_t error;
    realm_thread_safe_reference_t* realm_ref = nullptr;
    std::string error_message;
    std::string error_catagory;
};

#if REALM_ENABLE_SYNC

static void task_completion_func(void* p, realm_thread_safe_reference_t* realm,
                                 const realm_async_error_t* async_error)
{
    auto userdata_p = static_cast<Userdata*>(p);

    userdata_p->realm_ref = realm;
    userdata_p->has_error = async_error != nullptr;
    if (userdata_p->has_error)
        realm_get_async_error(async_error, &userdata_p->error);
    userdata_p->called = true;
}

static void sync_error_handler(void* p, realm_sync_session_t*, const realm_sync_error_t error)
{
    auto userdata_p = static_cast<Userdata*>(p);
    userdata_p->has_error = true;
    userdata_p->error_message = error.error_code.message;
    userdata_p->error_catagory = error.error_code.category_name;
}

TEST_CASE("C API - async_open", "[c_api][sync]") {
    TestSyncManager init_sync_manager;
    SyncTestFile test_config(init_sync_manager.app(), "default");
    test_config.cache = false;
    ObjectSchema object_schema = {"object",
                                  {
                                      {"_id", PropertyType::Int, Property::IsPrimary{true}},
                                      {"value", PropertyType::Int},
                                  }};
    test_config.schema = Schema{object_schema};

    SECTION("can open synced Realms that don't already exist") {
        realm_config_t* config = realm_config_new();
        config->schema = Schema{object_schema};
        realm_user user(init_sync_manager.app()->current_user());
        realm_sync_config_t* sync_config = realm_sync_config_new(&user, "default");
        realm_config_set_path(config, test_config.path.c_str());
        realm_config_set_sync_config(config, sync_config);
        realm_config_set_schema_version(config, 1);
        Userdata userdata;
        realm_async_open_task_t* task = realm_open_synchronized(config);
        REQUIRE(task);
        realm_async_open_task_start(task, task_completion_func, &userdata, nullptr);
        util::EventLoop::main().run_until([&] {
            return userdata.called.load();
        });
        REQUIRE(userdata.called);
        REQUIRE(userdata.realm_ref);
        realm_release(task);

        realm_t* realm = realm_from_thread_safe_reference(userdata.realm_ref, nullptr);
        realm_release(userdata.realm_ref);

        bool found;
        realm_class_info_t class_info;
        realm_find_class(realm, "object", &found, &class_info);
        REQUIRE(found);
        realm_release(realm);
        realm_release(config);
        realm_release(sync_config);
    }

    SECTION("cancels download and reports an error on auth error") {
        // Create a token which can be parsed as a JWT but is not valid
        std::string unencoded_body = nlohmann::json({{"exp", 123}, {"iat", 456}}).dump();
        std::string encoded_body;
        encoded_body.resize(util::base64_encoded_size(unencoded_body.size()));
        util::base64_encode(unencoded_body.data(), unencoded_body.size(), &encoded_body[0], encoded_body.size());
        auto invalid_token = "." + encoded_body + ".";


        realm_config_t* config = realm_config_new();
        config->schema = Schema{object_schema};
        realm_user user(init_sync_manager.app()->current_user());
        realm_sync_config_t* sync_config = realm_sync_config_new(&user, "realm");
        sync_config->user->update_refresh_token(std::string(invalid_token));
        sync_config->user->update_access_token(std::move(invalid_token));

        realm_config_set_path(config, test_config.path.c_str());
        realm_config_set_schema_version(config, 1);
        Userdata userdata;
        realm_sync_config_set_error_handler(sync_config, sync_error_handler, &userdata, nullptr);
        realm_config_set_sync_config(config, sync_config);

        realm_async_open_task_t* task = realm_open_synchronized(config);
        REQUIRE(task);
        realm_async_open_task_start(task, task_completion_func, &userdata, nullptr);
        init_sync_manager.network_callback(app::Response{403});
        util::EventLoop::main().run_until([&] {
            return userdata.called.load();
        });
        REQUIRE(userdata.called);
        REQUIRE(!userdata.realm_ref);
        REQUIRE(userdata.error_message == "Bad user authentication (BIND)");
        REQUIRE(userdata.error_catagory == "realm::sync::ProtocolError");
        realm_release(task);
        realm_release(config);
        realm_release(sync_config);
    }
}
#endif

#ifdef REALM_ENABLE_AUTH_TESTS

std::atomic_bool baas_client_stop{false};
std::atomic<std::size_t> error_handler_counter{0};
std::atomic<std::size_t> before_client_reset_counter{0};
std::atomic<std::size_t> after_client_reset_counter{0};

TEST_CASE("C API - client reset", "[c_api][client-reset]") {
    reset_utils::Partition partition{"realm_id", random_string(20)};
    Property partition_prop = {partition.property_name, PropertyType::String | PropertyType::Nullable};
    Schema schema{
        {"object",
         {
             {"_id", PropertyType::ObjectId, Property::IsPrimary{true}},
             {"value", PropertyType::Int},
             partition_prop,
         }},
    };

    std::string base_url = get_base_url();
    REQUIRE(!base_url.empty());
    auto server_app_config = minimal_app_config(base_url, "c_api_client_reset_tests", schema);
    server_app_config.partition_key = partition_prop;
    TestAppSession test_app_session(create_app(server_app_config));

    auto app = test_app_session.app();
    auto get_valid_config = [&]() -> SyncTestFile {
        create_user_and_log_in(app);
        return SyncTestFile(app->current_user(), partition.value, schema);
    };
    SyncTestFile local_config = get_valid_config();
    SyncTestFile remote_config = get_valid_config();

    auto make_reset = [&](Realm::Config config_local,
                          Realm::Config config_remote) -> std::unique_ptr<reset_utils::TestClientReset> {
        return reset_utils::make_baas_client_reset(config_local, config_remote, test_app_session);
    };

    local_config.sync_config = std::make_shared<realm_sync_config_t>(*local_config.sync_config);
    realm_sync_config_t* local_sync_config = static_cast<realm_sync_config_t*>(local_config.sync_config.get());

    struct ResetRealmFiles {
        void set_app(std::shared_ptr<realm::app::App> app)
        {
            m_app = app;
        }
        void reset_realm(const char* path)
        {
            realm_app_t realm_app{m_app};
            bool did_run;
            realm_sync_immediately_run_file_actions(&realm_app, path, &did_run);
        }
        static ResetRealmFiles& instance()
        {
            static ResetRealmFiles instance;
            return instance;
        }
        std::shared_ptr<realm::app::App> m_app;
    };
    ResetRealmFiles::instance().set_app(app);

    SECTION("Manual reset") {
        realm_sync_config_set_resync_mode(local_sync_config, RLM_SYNC_SESSION_RESYNC_MODE_MANUAL);

        realm_sync_config_set_error_handler(
            local_sync_config,
            [](realm_userdata_t, realm_sync_session_t*, const realm_sync_error_t sync_error) {
                REQUIRE(sync_error.c_original_file_path_key);
                REQUIRE(sync_error.c_recovery_file_path_key);
                REQUIRE(sync_error.is_client_reset_requested);
                REQUIRE(sync_error.server_requests_action == RLM_SYNC_ERROR_ACTION_CLIENT_RESET);
                ResetRealmFiles::instance().reset_realm(sync_error.c_original_file_path_key);
                baas_client_stop.store(true);
            },
            nullptr, nullptr);

        make_reset(local_config, remote_config)
            ->on_post_reset([&](SharedRealm) {
                util::EventLoop::main().run_until([&] {
                    return baas_client_stop.load();
                });
            })
            ->run();
    }

    SECTION("Local Discard") {
        realm_sync_config_set_resync_mode(local_sync_config, RLM_SYNC_SESSION_RESYNC_MODE_DISCARD_LOCAL);

        SECTION("Before client reset success") {
            realm_sync_config_set_before_client_reset_handler(
                local_sync_config,
                [](realm_userdata_t, realm_t*) -> bool {
                    before_client_reset_counter.fetch_add(1);
                    return true;
                },
                nullptr, nullptr);

            realm_sync_config_set_after_client_reset_handler(
                local_sync_config,
                [](realm_userdata_t, realm_t*, realm_thread_safe_reference_t*, bool) -> bool {
                    after_client_reset_counter.fetch_add(1);
                    baas_client_stop.store(true);
                    return true;
                },
                nullptr, nullptr);

            make_reset(local_config, remote_config)
                ->on_post_reset([&](SharedRealm) {
                    util::EventLoop::main().run_until([&] {
                        return baas_client_stop.load();
                    });
                })
                ->run();

            REQUIRE(before_client_reset_counter.load() == 1);
            REQUIRE(after_client_reset_counter.load() == 1);
        }

        SECTION("Before client reset fails") {
            baas_client_stop.store(false);
            before_client_reset_counter.store(0);
            after_client_reset_counter.store(0);

            realm_sync_config_set_error_handler(
                local_sync_config,
                [](realm_userdata_t, realm_sync_session_t*, const realm_sync_error_t sync_error) {
                    REQUIRE(sync_error.c_original_file_path_key);
                    REQUIRE(sync_error.c_recovery_file_path_key);
                    REQUIRE(sync_error.is_client_reset_requested);
                    // Callback in `realm_sync_config_set_before_client_reset_handler` fails, so
                    // a synthetic error is created with no action.
                    REQUIRE(sync_error.server_requests_action == RLM_SYNC_ERROR_ACTION_NO_ACTION);
                    ResetRealmFiles::instance().reset_realm(sync_error.c_original_file_path_key);
                    error_handler_counter.fetch_add(1);
                    baas_client_stop.store(true);
                },
                nullptr, nullptr);

            realm_sync_config_set_before_client_reset_handler(
                local_sync_config,
                [](realm_userdata_t, realm_t*) -> bool {
                    before_client_reset_counter.fetch_add(1);
                    return false;
                },
                nullptr, nullptr);

            realm_sync_config_set_after_client_reset_handler(
                local_sync_config,
                [](realm_userdata_t, realm_t*, realm_thread_safe_reference_t*, bool) -> bool {
                    after_client_reset_counter.fetch_add(1);
                    return true;
                },
                nullptr, nullptr);

            make_reset(local_config, remote_config)
                ->on_post_reset([&](SharedRealm) {
                    util::EventLoop::main().run_until([&] {
                        return baas_client_stop.load();
                    });
                })
                ->run();

            REQUIRE(error_handler_counter.load() == 1);
            REQUIRE(before_client_reset_counter.load() == 1);
            REQUIRE(after_client_reset_counter.load() == 0);
        }
    }
}

static void realm_app_void_completion(void*, const realm_app_error_t*) {}

static void realm_app_user1(void* p, realm_user_t* user, const realm_app_error_t*)
{
    auto clone_ptr = realm_clone(user);
    CHECK(realm_equals(user, clone_ptr));
    *(static_cast<realm_user_t**>(p)) = static_cast<realm_user_t*>(clone_ptr);
}

static void realm_app_user2(void* p, realm_user_t* user, const realm_app_error_t*)
{
    realm_user_identity_t idents[10];
    size_t n;
    realm_user_get_all_identities(user, idents, 10, &n);
    *static_cast<bool*>(p) = n == 2;
    for (size_t i = 0; i < n; i++) {
        realm_free(idents[i].id);
    }
}

TEST_CASE("C API app: link_user integration w/c_api transport", "[c_api][sync][app]") {
    struct TestTransportUserData {
        TestTransportUserData()
            : logger(std::make_unique<util::StderrLogger>(realm::util::Logger::Level::TEST_ENABLE_SYNC_LOGGING_LEVEL))
            , transport(std::make_unique<SynchronousTestTransport>())
        {
        }
        std::unique_ptr<util::Logger> logger;
        std::unique_ptr<realm::app::GenericNetworkTransport> transport;
    };

    auto send_request_to_server = [](realm_userdata_t userdata, const realm_http_request_t request,
                                     void* request_context) {
        using namespace realm::app;

        constexpr uint64_t default_timeout_ms = 60000;
        REQUIRE(userdata != nullptr);
        TestTransportUserData* user_data(static_cast<TestTransportUserData*>(userdata));
        REQUIRE(user_data != nullptr);
        REQUIRE(user_data->transport != nullptr);
        REQUIRE(user_data->logger != nullptr);
        REQUIRE(strlen(request.url) > 0);
        HttpHeaders headers;
        for (size_t i = 0; i < request.num_headers; i++) {
            REQUIRE(request.headers[i].name != nullptr);
            REQUIRE(request.headers[i].value != nullptr);
            std::string name(request.headers[i].name);
            std::string value(request.headers[i].value);
            REQUIRE(!name.empty());
            REQUIRE(!value.empty());
            headers.emplace(name, value);
        }
        REQUIRE(request_context != nullptr);
        auto new_request = Request{HttpMethod(request.method), request.url, default_timeout_ms, std::move(headers),
                                   std::string(request.body, request.body_size)};
        user_data->logger->trace("CAPI: Request URL (%1): %2", httpmethod_to_string(new_request.method),
                                 new_request.url);
        user_data->logger->trace("CAPI: Request body: %1", new_request.body);
        user_data->transport->send_request_to_server(new_request, [&](const Response& response) mutable {
            std::vector<realm_http_header_t> c_headers;
            c_headers.reserve(response.headers.size());
            for (auto&& header : response.headers) {
                c_headers.push_back({header.first.c_str(), header.second.c_str()});
            }

            auto c_response = std::make_unique<realm_http_response_t>();
            c_response->status_code = response.http_status_code;
            c_response->custom_status_code = response.custom_status_code;
            c_response->headers = c_headers.data();
            c_response->num_headers = c_headers.size();
            c_response->body = response.body.data();
            c_response->body_size = response.body.size();
            user_data->logger->trace("CAPI: Response (%1): %2", c_response->status_code,
                                     std::string(c_response->body, c_response->body_size));
            realm_http_transport_complete_request(request_context, c_response.get());
        });
    };

    auto user_data_free = [](void* userdata) {
        REQUIRE(userdata != nullptr);
        std::unique_ptr<TestTransportUserData> user_data(static_cast<TestTransportUserData*>(userdata));
        REQUIRE(user_data != nullptr);
        REQUIRE(user_data->transport != nullptr);
        REQUIRE(user_data->logger != nullptr);
        user_data->logger->trace("CAPI: user_data free called");
    };

    // user_data will be deleted when user_data_free() is called
    auto user_data = new TestTransportUserData();
    auto http_transport = realm_http_transport_new(send_request_to_server, user_data, user_data_free);
    auto app_session = get_runtime_app_session(get_base_url());
    TestAppSession session(app_session, *http_transport, DeleteApp{false});
    realm_app app(session.app());

    SECTION("remove_user integration") {
        AutoVerifiedEmailCredentials creds;
        realm_user_t* sync_user_1 = nullptr;
        realm_string_t password{creds.password.c_str(), creds.password.length()};
        realm_app_email_password_provider_client_register_email(&app, creds.email.c_str(), password,
                                                                realm_app_void_completion, nullptr, nullptr);
        realm_app_credentials anonymous(app::AppCredentials::anonymous());
        realm_app_log_in_with_credentials(&app, &anonymous, realm_app_user1, &sync_user_1, nullptr);

        CHECK(realm_user_get_auth_provider(sync_user_1) == RLM_AUTH_PROVIDER_ANONYMOUS);
        realm_app_remove_user(&app, sync_user_1, realm_app_void_completion, nullptr, nullptr);
        auto state = realm_user_get_state(sync_user_1);
        CHECK(state == RLM_USER_STATE_REMOVED);
        realm_release(sync_user_1);
    }
    SECTION("delete_user integration") {
        AutoVerifiedEmailCredentials creds;
        realm_user_t* sync_user = nullptr;
        realm_string_t password{creds.password.c_str(), creds.password.length()};
        realm_app_email_password_provider_client_register_email(&app, creds.email.c_str(), password,
                                                                realm_app_void_completion, nullptr, nullptr);
        realm_app_credentials anonymous(app::AppCredentials::anonymous());
        realm_app_log_in_with_credentials(&app, &anonymous, realm_app_user1, &sync_user, nullptr);

        CHECK(realm_user_get_auth_provider(sync_user) == RLM_AUTH_PROVIDER_ANONYMOUS);
        realm_app_delete_user(&app, sync_user, realm_app_void_completion, nullptr, nullptr);
        auto state = realm_user_get_state(sync_user);
        CHECK(state == RLM_USER_STATE_REMOVED);
        realm_release(sync_user);
    }
    SECTION("link_user integration") {
        AutoVerifiedEmailCredentials creds;
        bool processed = false;
        realm_user_t* sync_user = nullptr;

        realm_string_t password{creds.password.c_str(), creds.password.length()};
        realm_app_email_password_provider_client_register_email(&app, creds.email.c_str(), password,
                                                                realm_app_void_completion, nullptr, nullptr);

        realm_app_credentials anonymous(app::AppCredentials::anonymous());
        realm_app_log_in_with_credentials(&app, &anonymous, realm_app_user1, &sync_user, nullptr);

        CHECK(realm_user_get_auth_provider(sync_user) == RLM_AUTH_PROVIDER_ANONYMOUS);

        realm_app_credentials email_creds(creds);
        realm_app_link_user(&app, sync_user, &email_creds, realm_app_user2, &processed, nullptr);

        CHECK(processed);
        realm_release(sync_user);
    }
    SECTION("realm_app_get_all_users integration") {

        AutoVerifiedEmailCredentials creds;
        realm_user_t* sync_user_1 = nullptr;
        realm_string_t password{creds.password.c_str(), creds.password.length()};
        realm_app_email_password_provider_client_register_email(&app, creds.email.c_str(), password,
                                                                realm_app_void_completion, nullptr, nullptr);
        realm_app_credentials anonymous(app::AppCredentials::anonymous());
        realm_app_log_in_with_credentials(&app, &anonymous, realm_app_user1, &sync_user_1, nullptr);
        CHECK(realm_user_get_auth_provider(sync_user_1) == RLM_AUTH_PROVIDER_ANONYMOUS);
        auto current_user = realm_app_get_current_user(&app);
        CHECK(realm_equals(sync_user_1, current_user));
        realm_release(current_user);

        realm_user_t* sync_user_2;
        realm_app_switch_user(&app, sync_user_1, &sync_user_2);
        size_t out_n = 0;

        realm_app_get_all_users(&app, nullptr, 0, &out_n);
        CHECK(out_n == 2);

        std::vector<realm_user_t*> out_users;
        out_users.resize(out_n);
        size_t n = 0;
        realm_app_get_all_users(&app, out_users.data(), out_n, &n);
        CHECK(n == out_n);

        for (size_t i = 0; i < out_n; ++i)
            realm_release(out_users[i]);
        realm_release(sync_user_1);
        realm_release(sync_user_2);
    }
    SECTION("realm_app_user_apikey_provider_client_fetch_apikeys") {
        SECTION("Failure") {
            AutoVerifiedEmailCredentials creds;
            realm_user_t* sync_user_1 = nullptr;
            realm_string_t password{creds.password.c_str(), creds.password.length()};
            realm_app_email_password_provider_client_register_email(&app, creds.email.c_str(), password,
                                                                    realm_app_void_completion, nullptr, nullptr);
            realm_app_credentials anonymous(app::AppCredentials::anonymous());
            realm_app_log_in_with_credentials(&app, &anonymous, realm_app_user1, &sync_user_1, nullptr);
            CHECK(realm_user_get_auth_provider(sync_user_1) == RLM_AUTH_PROVIDER_ANONYMOUS);
            auto callback = [](realm_userdata_t, realm_app_user_apikey_t[], size_t count, realm_app_error_t* error) {
                CHECK(error);
                CHECK(count == 0);
            };
            // Should fail with 403
            auto res =
                realm_app_user_apikey_provider_client_fetch_apikeys(&app, sync_user_1, callback, nullptr, nullptr);
            REQUIRE(res == true);
            realm_release(sync_user_1);
        }
        SECTION("Success") {
            TestAppSession session;
            realm_app app(session.app());

            class AppObject {
            public:
                static AppObject& create()
                {
                    static AppObject obj;
                    return obj;
                }
                const char* key() const
                {
                    return api_key_name.c_str();
                }

            private:
                AppObject()
                {
                    api_key_name = util::format("%1", random_string(15));
                }
                std::string api_key_name;
            };

            auto create_api_callback = [](realm_userdata_t, realm_app_user_apikey_t* api_key,
                                          const realm_app_error_t* error) {
                REQUIRE_FALSE(error);
                REQUIRE(api_key);
                CHECK(strcmp(api_key->name, AppObject::create().key()) == 0);
            };
            auto current_user = realm_app_get_current_user(&app);
            auto state = realm_app_user_apikey_provider_client_create_apikey(
                &app, current_user, AppObject::create().key(), create_api_callback, nullptr, nullptr);
            REQUIRE(state);

            auto fetch_apikey_callback = [](realm_userdata_t, realm_app_user_apikey_t* keys, size_t count,
                                            realm_app_error_t* error) {
                REQUIRE_FALSE(error);
                REQUIRE(keys);
                REQUIRE(count == 1);
                CHECK(strcmp(keys[0].name, AppObject::create().key()) == 0);
            };
            state = realm_app_user_apikey_provider_client_fetch_apikeys(&app, current_user, fetch_apikey_callback,
                                                                        nullptr, nullptr);
            REQUIRE(state);
            realm_release(current_user);
        }
    }
    realm_release(http_transport);
}

TEST_CASE("app: flx-sync compensating writes C API support", "[c_api][flx][sync]") {
    using namespace realm::app;
    FLXSyncTestHarness harness("c_api_comp_writes");
    create_user_and_log_in(harness.app());
    SyncTestFile test_config(harness.app()->current_user(), harness.schema(), realm::SyncConfig::FLXSyncEnabled{});
    realm_sync_config_t* sync_config = static_cast<realm_sync_config_t*>(test_config.sync_config.get());

    struct TestState {
        std::mutex mutex;
        std::condition_variable cond_var;
        std::vector<sync::CompensatingWriteErrorInfo> compensating_writes;
    };
    auto state = std::make_unique<TestState>();
    realm_sync_config_set_error_handler(
        sync_config,
        [](realm_userdata_t user_data, realm_sync_session_t*, const realm_sync_error_t error) {
            auto state = reinterpret_cast<TestState*>(user_data);
            REQUIRE(error.error_code.category == RLM_SYNC_ERROR_CATEGORY_SESSION);
            REQUIRE(error.error_code.value == RLM_SYNC_ERR_SESSION_COMPENSATING_WRITE);

            REQUIRE(error.compensating_writes_length > 0);

            std::lock_guard<std::mutex> lk(state->mutex);
            for (size_t i = 0; i < error.compensating_writes_length; ++i) {
                sync::CompensatingWriteErrorInfo err_info;
                err_info.object_name = error.compensating_writes[i].object_name;
                err_info.reason = error.compensating_writes[i].reason;
                Mixed pk(c_api::from_capi(error.compensating_writes[i].primary_key));
                err_info.primary_key = pk;
                state->compensating_writes.push_back(std::move(err_info));
            }

            state->cond_var.notify_one();
        },
        state.get(), [](realm_userdata_t) {});

    auto realm = Realm::get_shared_realm(test_config);

    auto mut_subs = realm->get_latest_subscription_set().make_mutable_copy();
    auto table = realm->read_group().get_table("class_TopLevel");
    mut_subs.insert_or_assign(Query(table).equal(table->get_column_key("queryable_str_field"), "bizz"));
    mut_subs.commit();

    CppContext c(realm);
    realm->begin_transaction();
    auto obj_1_id = ObjectId::gen();
    auto obj_2_id = ObjectId::gen();
    Object::create(c, realm, "TopLevel",
                   std::any(AnyDict{
                       {"_id", obj_1_id},
                       {"queryable_str_field", std::string{"foo"}},
                   }));
    Object::create(c, realm, "TopLevel",
                   std::any(AnyDict{
                       {"_id", obj_2_id},
                       {"queryable_str_field", std::string{"bar"}},
                   }));
    realm->commit_transaction();

    std::unique_lock<std::mutex> lk(state->mutex);
    state->cond_var.wait_for(lk, std::chrono::seconds(30), [&] {
        return state->compensating_writes.size() == 2;
    });

    auto errors = std::move(state->compensating_writes);
    lk.unlock();

    std::sort(errors.begin(), errors.end(), [](const auto& lhs, const auto& rhs) {
        return lhs.primary_key < rhs.primary_key;
    });

    REQUIRE(errors.size() == 2);
    REQUIRE(errors[0].primary_key == obj_1_id);
    REQUIRE(errors[0].object_name == "TopLevel");
    REQUIRE_THAT(errors[0].reason, Catch::Matchers::ContainsSubstring("object is outside of the current query view"));
    REQUIRE(errors[1].primary_key == obj_2_id);
    REQUIRE(errors[1].object_name == "TopLevel");
    REQUIRE_THAT(errors[1].reason, Catch::Matchers::ContainsSubstring("object is outside of the current query view"));
}

TEST_CASE("app: flx-sync basic tests", "[c_api][flx][sync]") {
    using namespace realm::app;

    auto make_schema = [] {
        Schema schema{{"Obj",
                       {{"_id", PropertyType::ObjectId, Property::IsPrimary{true}},
                        {"name", PropertyType::String | PropertyType::Nullable},
                        {"value", PropertyType::Int | PropertyType::Nullable}}}};

        return FLXSyncTestHarness::ServerSchema{std::move(schema), {"name", "value"}};
    };

    FLXSyncTestHarness harness("c_api_flx_sync_test", make_schema());
    auto foo_obj_id = ObjectId::gen();
    auto bar_obj_id = ObjectId::gen();

    harness.load_initial_data([&](SharedRealm& realm) {
        CppContext c(realm);
        Object::create(
            c, realm, "Obj",
            std::any(AnyDict{{"_id", foo_obj_id}, {"name", std::string{"foo"}}, {"value", static_cast<int64_t>(5)}}));
        Object::create(c, realm, "Obj",
                       std::any(AnyDict{
                           {"_id", bar_obj_id}, {"name", std::string{"bar"}}, {"value", static_cast<int64_t>(10)}}));
    });

    harness.do_with_new_realm([&](SharedRealm realm) {
        realm_t c_wrap_realm(realm);

        wait_for_download(*realm);
        {
            auto empty_subs = realm_sync_get_latest_subscription_set(&c_wrap_realm);
            CHECK(realm_sync_subscription_set_size(empty_subs) == 0);
            CHECK(realm_sync_subscription_set_version(empty_subs) == 0);
            realm_sync_on_subscription_set_state_change_wait(
                empty_subs, realm_flx_sync_subscription_set_state_e::RLM_SYNC_SUBSCRIPTION_COMPLETE);
            realm_release(empty_subs);
        }
        realm_class_info_t table_info;
        bool found;
        CHECK(realm_find_class(&c_wrap_realm, "Obj", &found, &table_info));
        auto c_wrap_query_foo = realm_query_parse(&c_wrap_realm, table_info.key, "name = 'foo'", 0, nullptr);
        auto c_wrap_query_bar = realm_query_parse(&c_wrap_realm, table_info.key, "name = 'bar'", 0, nullptr);
        {
            auto sub = realm_sync_get_latest_subscription_set(&c_wrap_realm);
            CHECK(sub != nullptr);
            auto new_subs = realm_sync_make_subscription_set_mutable(sub);
            std::size_t index = -1;
            bool inserted = false;
            // realm_results_t
            auto res = realm_sync_subscription_set_insert_or_assign_query(new_subs, c_wrap_query_foo, nullptr, &index,
                                                                          &inserted);
            CHECK(inserted == true);
            CHECK(index == 0);
            CHECK(res);
            auto subs = realm_sync_subscription_set_commit(new_subs);
            auto state = realm_sync_on_subscription_set_state_change_wait(
                subs, realm_flx_sync_subscription_set_state_e::RLM_SYNC_SUBSCRIPTION_COMPLETE);
            CHECK(state == realm_flx_sync_subscription_set_state_e::RLM_SYNC_SUBSCRIPTION_COMPLETE);
            realm_release(sub);
            realm_release(new_subs);
            realm_release(subs);
        }

        wait_for_download(*realm);
        {
            realm_refresh(&c_wrap_realm, nullptr);
            auto results = realm_object_find_all(&c_wrap_realm, table_info.key);
            size_t count = 0;
            realm_results_count(results, &count);
            CHECK(count == 1);
            auto object = realm_results_get_object(results, 0);
            REQUIRE(realm_object_is_valid(object));
            REQUIRE(object->get_column_value<ObjectId>("_id") == foo_obj_id);
            realm_release(object);
            realm_release(results);
        }

        {
            auto sub = realm_sync_get_latest_subscription_set(&c_wrap_realm);
            auto mut_sub = realm_sync_make_subscription_set_mutable(sub);
            std::size_t index = -1;
            bool inserted = false;
            realm_sync_subscription_set_insert_or_assign_query(mut_sub, c_wrap_query_bar, nullptr, &index, &inserted);
            CHECK(inserted);
            auto sub_c = realm_sync_subscription_set_commit(mut_sub);
            auto state = realm_sync_on_subscription_set_state_change_wait(
                sub_c, realm_flx_sync_subscription_set_state_e::RLM_SYNC_SUBSCRIPTION_COMPLETE);
            CHECK(state == realm_flx_sync_subscription_set_state_e::RLM_SYNC_SUBSCRIPTION_COMPLETE);
            realm_release(sub);
            realm_release(mut_sub);
            realm_release(sub_c);
        }

        {
            realm_refresh(&c_wrap_realm, nullptr);
            auto results = realm_object_find_all(&c_wrap_realm, table_info.key);
            size_t count = 0;
            realm_results_count(results, &count);
            CHECK(count == 2);
            realm_release(results);
        }

        {
            auto sub = realm_sync_get_latest_subscription_set(&c_wrap_realm);
            auto mut_sub = realm_sync_make_subscription_set_mutable(sub);
            auto s = realm_sync_find_subscription_by_query(sub, c_wrap_query_foo);
            CHECK(s != nullptr);
            auto cloned_s = realm_clone(s);
            CHECK(realm_equals(s, cloned_s));
            bool erased = false;
            auto result = realm_sync_subscription_set_erase_by_query(mut_sub, c_wrap_query_foo, &erased);
            CHECK(erased);
            CHECK(result);
            auto c_wrap_new_query_bar = realm_query_parse(&c_wrap_realm, table_info.key, "name = 'bar'", 0, nullptr);
            std::size_t index = -1;
            bool inserted = false;
            auto results = realm_query_find_all(c_wrap_new_query_bar);
            bool updated =
                realm_sync_subscription_set_insert_or_assign_results(mut_sub, results, nullptr, &index, &inserted);
            CHECK(!inserted);
            CHECK(updated);
            auto sub_c = realm_sync_subscription_set_commit(mut_sub);
            auto state = realm_sync_on_subscription_set_state_change_wait(
                sub_c, realm_flx_sync_subscription_set_state_e::RLM_SYNC_SUBSCRIPTION_COMPLETE);
            CHECK(state == realm_flx_sync_subscription_set_state_e::RLM_SYNC_SUBSCRIPTION_COMPLETE);
            realm_release(s);
            realm_release(cloned_s);
            realm_release(sub);
            realm_release(mut_sub);
            realm_release(sub_c);
            realm_release(results);
            realm_release(c_wrap_new_query_bar);
        }

        {
            realm_refresh(&c_wrap_realm, nullptr);
            auto results = realm_object_find_all(&c_wrap_realm, table_info.key);
            size_t count = 0;
            realm_results_count(results, &count);
            CHECK(count == 1);
            auto object = realm_results_get_object(results, 0);
            REQUIRE(realm_object_is_valid(object));
            REQUIRE(object->get_column_value<ObjectId>("_id") == bar_obj_id);
            realm_release(object);
            realm_release(results);
        }

        {
            auto sub = realm_sync_get_latest_subscription_set(&c_wrap_realm);
            auto mut_sub = realm_sync_make_subscription_set_mutable(sub);
            auto cleared = realm_sync_subscription_set_clear(mut_sub);
            CHECK(cleared);
            auto sub_c = realm_sync_subscription_set_commit(mut_sub);
            auto state = realm_sync_on_subscription_set_state_change_wait(
                sub_c, realm_flx_sync_subscription_set_state_e::RLM_SYNC_SUBSCRIPTION_COMPLETE);
            CHECK(state == realm_flx_sync_subscription_set_state_e::RLM_SYNC_SUBSCRIPTION_COMPLETE);
            realm_release(sub);
            realm_release(mut_sub);
            realm_release(sub_c);
        }

        {
            realm_refresh(&c_wrap_realm, nullptr);
            auto results = realm_object_find_all(&c_wrap_realm, table_info.key);
            size_t count = std::numeric_limits<std::size_t>::max();
            realm_results_count(results, &count);
            CHECK(count == 0);
            realm_release(results);
        }

        {
            auto c_wrap_new_query_bar = realm_query_parse(&c_wrap_realm, table_info.key, "name = 'bar'", 0, nullptr);
            auto sub = realm_sync_get_latest_subscription_set(&c_wrap_realm);
            auto mut_sub = realm_sync_make_subscription_set_mutable(sub);
            std::size_t index = -1;
            bool inserted = false;
            auto results = realm_query_find_all(c_wrap_new_query_bar);
            bool success =
                realm_sync_subscription_set_insert_or_assign_results(mut_sub, results, "bar", &index, &inserted);
            CHECK(inserted);
            CHECK(success);
            auto sub_c = realm_sync_subscription_set_commit(mut_sub);
            auto state = realm_sync_on_subscription_set_state_change_wait(
                sub_c, realm_flx_sync_subscription_set_state_e::RLM_SYNC_SUBSCRIPTION_COMPLETE);
            CHECK(state == realm_flx_sync_subscription_set_state_e::RLM_SYNC_SUBSCRIPTION_COMPLETE);
            realm_release(sub);
            realm_release(mut_sub);
            realm_release(sub_c);
            realm_release(results);
            realm_release(c_wrap_new_query_bar);
        }

        {
            realm->refresh();
            auto results = realm_object_find_all(&c_wrap_realm, table_info.key);
            size_t count = std::numeric_limits<std::size_t>::max();
            realm_results_count(results, &count);
            CHECK(count == 1);
            realm_release(results);
        }

        {
            auto sub = realm_sync_get_latest_subscription_set(&c_wrap_realm);
            auto mut_sub = realm_sync_make_subscription_set_mutable(sub);
            bool erased = false;
            realm_sync_subscription_set_erase_by_name(mut_sub, "bar", &erased);
            CHECK(erased);
            auto sub_c = realm_sync_subscription_set_commit(mut_sub);
            auto state = realm_sync_on_subscription_set_state_change_wait(
                sub_c, realm_flx_sync_subscription_set_state_e::RLM_SYNC_SUBSCRIPTION_COMPLETE);
            CHECK(state == realm_flx_sync_subscription_set_state_e::RLM_SYNC_SUBSCRIPTION_COMPLETE);
            realm_release(sub);
            realm_release(mut_sub);
            realm_release(sub_c);
        }

        {
            realm_refresh(&c_wrap_realm, nullptr);
            auto results = realm_object_find_all(&c_wrap_realm, table_info.key);
            size_t count = std::numeric_limits<std::size_t>::max();
            realm_results_count(results, &count);
            CHECK(count == 0);
            realm_release(results);
        }

        {
            auto sub = realm_sync_get_latest_subscription_set(&c_wrap_realm);
            auto mut_sub = realm_sync_make_subscription_set_mutable(sub);
            std::size_t index = -1;
            bool inserted = false;
            auto results = realm_query_find_all(c_wrap_query_bar);
            bool success =
                realm_sync_subscription_set_insert_or_assign_results(mut_sub, results, nullptr, &index, &inserted);
            CHECK(inserted);
            CHECK(success);
            auto sub_c = realm_sync_subscription_set_commit(mut_sub);
            // lambdas with state cannot be easily converted to function pointers, add a simple singleton that syncs
            // the state among threads
            struct SyncObject {
                std::mutex m_mutex;
                std::condition_variable m_cv;
                realm_flx_sync_subscription_set_state_e m_state{RLM_SYNC_SUBSCRIPTION_UNCOMMITTED};
                void* m_userdata;

                static SyncObject& create()
                {
                    static SyncObject sync_object;
                    return sync_object;
                }

                void set_state_and_notify(void* userdata, realm_flx_sync_subscription_set_state_e state)
                {
                    {
                        std::lock_guard<std::mutex> guard{m_mutex};
                        m_state = state;
                        m_userdata = userdata;
                    }
                    m_cv.notify_one();
                }

                realm_flx_sync_subscription_set_state_e wait_state()
                {
                    using namespace std::chrono_literals;
                    std::unique_lock<std::mutex> lock{m_mutex};
                    bool completed_within_time_limit = m_cv.wait_for(lock, 5s, [this]() {
                        return m_state == RLM_SYNC_SUBSCRIPTION_COMPLETE && m_userdata != nullptr;
                    });
                    CHECK(completed_within_time_limit);
                    return m_state;
                }
            };

            auto callback = [](void* userdata, realm_flx_sync_subscription_set_state_e sub_state) {
                SyncObject::create().set_state_and_notify(userdata, sub_state);
            };
            int userdata = 0;
            realm_sync_on_subscription_set_state_change_async(
                sub_c, realm_flx_sync_subscription_set_state_e::RLM_SYNC_SUBSCRIPTION_COMPLETE, callback, &userdata,
                nullptr);
            CHECK(SyncObject::create().wait_state() ==
                  realm_flx_sync_subscription_set_state_e::RLM_SYNC_SUBSCRIPTION_COMPLETE);

            realm_release(sub);
            realm_release(mut_sub);
            realm_release(sub_c);
            realm_release(results);
        }

        {
            auto sub = realm_sync_get_latest_subscription_set(&c_wrap_realm);
            auto mut_sub = realm_sync_make_subscription_set_mutable(sub);
            std::size_t index = -1;
            bool inserted = false;
            auto results = realm_query_find_all(c_wrap_query_bar);
            bool success =
                realm_sync_subscription_set_insert_or_assign_results(mut_sub, results, "test_bar", &index, &inserted);
            CHECK(inserted);
            CHECK(success);
            auto sub_c = realm_sync_subscription_set_commit(mut_sub);
            auto sub_by_res = realm_sync_find_subscription_by_results(sub_c, results);
            CHECK(sub_by_res);
            const auto realm_flx_sync_sub = realm_sync_find_subscription_by_name(sub_c, "test_bar");
            REQUIRE(realm_flx_sync_sub);

            const realm_object_id_t& object_id = realm_sync_subscription_id(realm_flx_sync_sub);
            CHECK(!realm::c_api::from_capi(object_id).to_string().empty());

            realm_timestamp_t create_time = realm_sync_subscription_created_at(realm_flx_sync_sub);
            realm_timestamp_t update_time = realm_sync_subscription_updated_at(realm_flx_sync_sub);
            CHECK(create_time.seconds == update_time.seconds);
            CHECK(create_time.nanoseconds == update_time.nanoseconds);
            CHECK(create_time.seconds != 0);
            CHECK(create_time.seconds != 0);

            const realm_string_t& name = realm_sync_subscription_name(realm_flx_sync_sub);
            REQUIRE(name.size != 0);
            CHECK(std::string{name.data, name.size} == "test_bar");

            auto mut_sub_1 = realm_sync_make_subscription_set_mutable(sub_c);
            bool erased = false;
            CHECK(realm_sync_subscription_set_erase_by_id(mut_sub_1, &object_id, &erased));
            CHECK(erased);
            auto sub_c_1 = realm_sync_subscription_set_commit(mut_sub_1);

            const auto sub_not_found = realm_sync_find_subscription_by_name(sub_c_1, "test_bar");
            CHECK(!sub_not_found);

            realm_release(sub);
            realm_release(mut_sub);
            realm_release(results);
            realm_release(sub_c);
            realm_release(sub_by_res);
            realm_release(realm_flx_sync_sub);
            realm_release(mut_sub_1);
            realm_release(sub_c_1);
            realm_release(sub_not_found);
        }

        {
            auto sub = realm_sync_get_latest_subscription_set(&c_wrap_realm);
            auto mut_sub = realm_sync_make_subscription_set_mutable(sub);
            std::size_t index = -1;
            bool inserted = false;
            auto results = realm_query_find_all(c_wrap_query_bar);
            bool success =
                realm_sync_subscription_set_insert_or_assign_results(mut_sub, results, "test_bar", &index, &inserted);
            CHECK(inserted);
            CHECK(success);
            auto sub_c = realm_sync_subscription_set_commit(mut_sub);
            auto sub_by_res = realm_sync_find_subscription_by_results(sub_c, results);
            CHECK(sub_by_res);

            auto mut_sub_1 = realm_sync_make_subscription_set_mutable(sub_c);
            bool erased = false;
            realm_sync_subscription_set_erase_by_results(mut_sub_1, results, &erased);
            CHECK(erased);
            auto sub_c_1 = realm_sync_subscription_set_commit(mut_sub_1);

            realm_release(sub);
            realm_release(mut_sub);
            realm_release(results);
            realm_release(sub_c);
            realm_release(sub_by_res);
            realm_release(mut_sub_1);
            realm_release(sub_c_1);
        }

        realm_release(c_wrap_query_foo);
        realm_release(c_wrap_query_bar);
    });
}
#endif // REALM_ENABLE_AUTH_TESTS<|MERGE_RESOLUTION|>--- conflicted
+++ resolved
@@ -691,17 +691,12 @@
         error = c_api::to_capi(SystemError(error_code, "").to_status(), message);
         CHECK(error.category == realm_sync_error_category_e::RLM_SYNC_ERROR_CATEGORY_SYSTEM);
 
-<<<<<<< HEAD
-        error_code = make_error_code(sync::network::ResolveErrors::host_not_found);
-        error = c_api::to_capi(SystemError(error_code, "").to_status(), message);
-=======
         c_api::sync_error_to_error_code(error, &ec_check);
         CHECK(ec_check.category() == std::system_category());
         CHECK(ec_check.value() == int(error_code.value()));
 
         error_code = make_error_code(sync::network::ResolveErrors::socket_type_not_supported);
-        error = c_api::to_capi(error_code, message);
->>>>>>> 792fd5bd
+        error = c_api::to_capi(SystemError(error_code, "").to_status(), message);
         CHECK(error.category == realm_sync_error_category_e::RLM_SYNC_ERROR_CATEGORY_RESOLVE);
         CHECK(error.value == realm_sync_error_resolve_e::RLM_SYNC_ERROR_RESOLVE_SOCKET_TYPE_NOT_SUPPORTED);
 
