////////////////////////////////////////////////////////////////////////////
//
// Copyright 2021 Realm Inc.
//
// Licensed under the Apache License, Version 2.0 (the "License");
// you may not use this file except in compliance with the License.
// You may obtain a copy of the License at
//
// http://www.apache.org/licenses/LICENSE-2.0
//
// Unless required by applicable law or agreed to in writing, software
// distributed under the License is distributed on an "AS IS" BASIS,
// WITHOUT WARRANTIES OR CONDITIONS OF ANY KIND, either express or implied.
// See the License for the specific language governing permissions and
// limitations under the License.
//
////////////////////////////////////////////////////////////////////////////

#if REALM_ENABLE_AUTH_TESTS

#include <catch2/catch_all.hpp>

#include "flx_sync_harness.hpp"
#include "sync/sync_test_utils.hpp"
#include "util/test_file.hpp"
#include "realm/object-store/binding_context.hpp"
#include "realm/object-store/impl/object_accessor_impl.hpp"
#include "realm/object-store/impl/realm_coordinator.hpp"
#include "realm/object-store/schema.hpp"
#include "realm/object-store/sync/generic_network_transport.hpp"
#include "realm/object-store/sync/sync_session.hpp"
#include "realm/object_id.hpp"
#include "realm/query_expression.hpp"
#include "realm/sync/client_base.hpp"
#include "realm/sync/config.hpp"
#include "realm/sync/noinst/client_history_impl.hpp"
#include "realm/sync/noinst/pending_bootstrap_store.hpp"
#include "realm/sync/noinst/server/access_token.hpp"
#include "realm/sync/protocol.hpp"
#include "realm/sync/subscriptions.hpp"
#include "realm/util/future.hpp"
#include "realm/util/logger.hpp"
#include "util/test_file.hpp"

#include <filesystem>
#include <iostream>
#include <stdexcept>

namespace realm::app {

namespace {
const Schema g_minimal_schema{
    {"TopLevel",
     {
         {"_id", PropertyType::ObjectId, Property::IsPrimary{true}},
     }},
};

const Schema g_large_array_schema{
    ObjectSchema("TopLevel",
                 {
                     {"_id", PropertyType::ObjectId, Property::IsPrimary{true}},
                     {"queryable_int_field", PropertyType::Int | PropertyType::Nullable},
                     {"list_of_strings", PropertyType::Array | PropertyType::String},
                 }),
};

const Schema g_simple_embedded_obj_schema{
    {"TopLevel",
     {{"_id", PropertyType::ObjectId, Property::IsPrimary{true}},
      {"queryable_str_field", PropertyType::String | PropertyType::Nullable},
      {"embedded_obj", PropertyType::Object | PropertyType::Nullable, "TopLevel_embedded_obj"}}},
    {"TopLevel_embedded_obj",
     ObjectSchema::ObjectType::Embedded,
     {
         {"str_field", PropertyType::String | PropertyType::Nullable},
     }},
};

// Populates a FLXSyncTestHarness with the g_large_array_schema with objects that are large enough that
// they are guaranteed to fill multiple bootstrap download messages. Currently this means generating 5
// objects each with 1024 array entries of 1024 bytes each.
//
// Returns a list of the _id values for the objects created.
std::vector<ObjectId> fill_large_array_schema(FLXSyncTestHarness& harness)
{
    std::vector<ObjectId> ret;
    REQUIRE(harness.schema() == g_large_array_schema);
    harness.load_initial_data([&](SharedRealm realm) {
        CppContext c(realm);
        for (int i = 0; i < 5; ++i) {
            auto id = ObjectId::gen();
            auto obj = Object::create(c, realm, "TopLevel",
                                      std::any(AnyDict{{"_id", id},
                                                       {"list_of_strings", AnyVector{}},
                                                       {"queryable_int_field", static_cast<int64_t>(i * 5)}}));
            List str_list(obj, realm->schema().find("TopLevel")->property_for_name("list_of_strings"));
            for (int j = 0; j < 1024; ++j) {
                str_list.add(c, std::any(std::string(1024, 'a' + (j % 26))));
            }

            ret.push_back(id);
        }
    });
    return ret;
}

void wait_for_advance(Realm& realm)
{
    struct Context : BindingContext {
        Realm& realm;
        DB::version_type target_version;
        bool& done;
        Context(Realm& realm, bool& done)
            : realm(realm)
            , target_version(*realm.latest_snapshot_version())
            , done(done)
        {
        }

        void did_change(std::vector<ObserverState> const&, std::vector<void*> const&, bool) override
        {
            if (realm.read_transaction_version().version >= target_version) {
                done = true;
            }
        }
    };

    bool done = false;
    realm.m_binding_context = std::make_unique<Context>(realm, done);
    timed_wait_for([&] {
        return done;
    });
    realm.m_binding_context = nullptr;
}

void wait_for_error_to_persist(const AppSession& app_session, const std::string& err)
{
// TODO: Re-enable it in RCORE-1241.
#if 0
    timed_sleeping_wait_for(
        [&]() -> bool {
            auto errors = app_session.admin_api.get_errors(app_session.server_app_id);
            auto it = std::find(errors.begin(), errors.end(), err);
            if (it == errors.end()) {
                millisleep(500); // don't spam the server too much
            }
            return it != errors.end();
        },
        std::chrono::minutes(10));
#else
    static_cast<void>(app_session);
    static_cast<void>(err);
#endif
}
} // namespace

TEST_CASE("flx: connect to FLX-enabled app", "[sync][flx][app]") {
    FLXSyncTestHarness harness("basic_flx_connect");

    auto foo_obj_id = ObjectId::gen();
    auto bar_obj_id = ObjectId::gen();
    harness.load_initial_data([&](SharedRealm realm) {
        CppContext c(realm);
        Object::create(c, realm, "TopLevel",
                       std::any(AnyDict{{"_id", foo_obj_id},
                                        {"queryable_str_field", std::string{"foo"}},
                                        {"queryable_int_field", static_cast<int64_t>(5)},
                                        {"non_queryable_field", std::string{"non queryable 1"}}}));
        Object::create(c, realm, "TopLevel",
                       std::any(AnyDict{{"_id", bar_obj_id},
                                        {"queryable_str_field", std::string{"bar"}},
                                        {"queryable_int_field", static_cast<int64_t>(10)},
                                        {"non_queryable_field", std::string{"non queryable 2"}}}));
    });


    harness.do_with_new_realm([&](SharedRealm realm) {
        wait_for_download(*realm);
        {
            auto empty_subs = realm->get_latest_subscription_set();
            CHECK(empty_subs.size() == 0);
            CHECK(empty_subs.version() == 0);
            empty_subs.get_state_change_notification(sync::SubscriptionSet::State::Complete).get();
        }

        auto table = realm->read_group().get_table("class_TopLevel");
        auto col_key = table->get_column_key("queryable_str_field");
        Query query_foo(table);
        query_foo.equal(col_key, "foo");
        {
            auto new_subs = realm->get_latest_subscription_set().make_mutable_copy();
            new_subs.insert_or_assign(query_foo);
            auto subs = std::move(new_subs).commit();
            subs.get_state_change_notification(sync::SubscriptionSet::State::Complete).get();
        }

        wait_for_download(*realm);
        {
            wait_for_advance(*realm);
            Results results(realm, table);
            CHECK(results.size() == 1);
            auto obj = results.get<Obj>(0);
            CHECK(obj.is_valid());
            CHECK(obj.get<ObjectId>("_id") == foo_obj_id);
        }

        {
            auto mut_subs = realm->get_latest_subscription_set().make_mutable_copy();
            Query new_query_bar(table);
            new_query_bar.equal(col_key, "bar");
            mut_subs.insert_or_assign(new_query_bar);
            auto subs = std::move(mut_subs).commit();
            subs.get_state_change_notification(sync::SubscriptionSet::State::Complete).get();
        }

        {
            wait_for_advance(*realm);
            Results results(realm, Query(table));
            CHECK(results.size() == 2);
        }

        {
            auto mut_subs = realm->get_latest_subscription_set().make_mutable_copy();
            auto it = mut_subs.find(query_foo);
            CHECK(it != mut_subs.end());
            mut_subs.erase(it);
            Query new_query_bar(table);
            new_query_bar.equal(col_key, "bar");
            mut_subs.insert_or_assign(new_query_bar);
            auto subs = std::move(mut_subs).commit();
            subs.get_state_change_notification(sync::SubscriptionSet::State::Complete).get();
        }

        {
            wait_for_advance(*realm);
            Results results(realm, Query(table));
            CHECK(results.size() == 1);
            auto obj = results.get<Obj>(0);
            CHECK(obj.is_valid());
            CHECK(obj.get<ObjectId>("_id") == bar_obj_id);
        }

        {
            auto mut_subs = realm->get_latest_subscription_set().make_mutable_copy();
            mut_subs.clear();
            auto subs = std::move(mut_subs).commit();
            subs.get_state_change_notification(sync::SubscriptionSet::State::Complete).get();
        }

        {
            wait_for_advance(*realm);
            Results results(realm, table);
            CHECK(results.size() == 0);
        }
    });
}

static auto make_error_handler()
{
    auto [error_promise, error_future] = util::make_promise_future<SyncError>();
    auto shared_promise = std::make_shared<decltype(error_promise)>(std::move(error_promise));
    auto fn = [error_promise = std::move(shared_promise)](std::shared_ptr<SyncSession>, SyncError err) {
        error_promise->emplace_value(std::move(err));
    };
    return std::make_pair(std::move(error_future), std::move(fn));
}

static auto make_client_reset_handler()
{
    auto [reset_promise, reset_future] = util::make_promise_future<ClientResyncMode>();
    auto shared_promise = std::make_shared<decltype(reset_promise)>(std::move(reset_promise));
    auto fn = [reset_promise = std::move(shared_promise)](SharedRealm, ThreadSafeReference, bool did_recover) {
        reset_promise->emplace_value(did_recover ? ClientResyncMode::Recover : ClientResyncMode::DiscardLocal);
    };
    return std::make_pair(std::move(reset_future), std::move(fn));
}

TEST_CASE("flx: client reset", "[sync][flx][app][client reset]") {
    Schema schema{
        {"TopLevel",
         {
             {"_id", PropertyType::ObjectId, Property::IsPrimary{true}},
             {"queryable_str_field", PropertyType::String | PropertyType::Nullable},
             {"queryable_int_field", PropertyType::Int | PropertyType::Nullable},
             {"non_queryable_field", PropertyType::String | PropertyType::Nullable},
             {"list_of_ints_field", PropertyType::Int | PropertyType::Array},
             {"sum_of_list_field", PropertyType::Int},
         }},
    };

    // some of these tests make additive schema changes which is only allowed in dev mode
    constexpr bool dev_mode = true;
    FLXSyncTestHarness harness("flx_client_reset",
                               {schema, {"queryable_str_field", "queryable_int_field"}, {}, dev_mode});

    auto add_object = [](SharedRealm realm, std::string str_field, int64_t int_field,
                         ObjectId oid = ObjectId::gen()) {
        CppContext c(realm);
        realm->begin_transaction();

        int64_t r1 = random_int();
        int64_t r2 = random_int();
        int64_t r3 = random_int();
        int64_t sum = uint64_t(r1) + r2 + r3;

        Object::create(c, realm, "TopLevel",
                       std::any(AnyDict{{"_id", oid},
                                        {"queryable_str_field", str_field},
                                        {"queryable_int_field", int_field},
                                        {"non_queryable_field", std::string{"non queryable 1"}},
                                        {"list_of_ints_field", std::vector<std::any>{r1, r2, r3}},
                                        {"sum_of_list_field", sum}}));
        realm->commit_transaction();
    };

    auto subscribe_to_and_add_objects = [&](SharedRealm realm, size_t num_objects) {
        auto table = realm->read_group().get_table("class_TopLevel");
        auto id_col = table->get_primary_key_column();
        auto sub_set = realm->get_latest_subscription_set();
        for (size_t i = 0; i < num_objects; ++i) {
            auto oid = ObjectId::gen();
            auto mut_sub = sub_set.make_mutable_copy();
            mut_sub.clear();
            mut_sub.insert_or_assign(Query(table).equal(id_col, oid));
            sub_set = std::move(mut_sub).commit();
            add_object(realm, util::format("added _id='%1'", oid), 0, oid);
        }
    };

    auto add_subscription_for_new_object = [&](SharedRealm realm, std::string str_field,
                                               int64_t int_field) -> sync::SubscriptionSet {
        auto table = realm->read_group().get_table("class_TopLevel");
        auto queryable_str_field = table->get_column_key("queryable_str_field");
        auto sub_set = realm->get_latest_subscription_set().make_mutable_copy();
        sub_set.insert_or_assign(Query(table).equal(queryable_str_field, StringData(str_field)));
        auto resulting_set = std::move(sub_set).commit();
        add_object(realm, str_field, int_field);
        return resulting_set;
    };

    auto add_invalid_subscription = [&](SharedRealm realm) -> sync::SubscriptionSet {
        auto table = realm->read_group().get_table("class_TopLevel");
        auto queryable_str_field = table->get_column_key("non_queryable_field");
        auto sub_set = realm->get_latest_subscription_set().make_mutable_copy();
        sub_set.insert_or_assign(Query(table).equal(queryable_str_field, "foo"));
        auto resulting_set = std::move(sub_set).commit();
        return resulting_set;
    };

    auto count_queries_with_str = [](sync::SubscriptionSet subs, std::string_view str) {
        size_t count = 0;
        for (auto sub : subs) {
            if (sub.query_string().find(str) != std::string::npos) {
                ++count;
            }
        }
        return count;
    };
    create_user_and_log_in(harness.app());
    auto user1 = harness.app()->current_user();
    create_user_and_log_in(harness.app());
    auto user2 = harness.app()->current_user();
    SyncTestFile config_local(user1, harness.schema(), SyncConfig::FLXSyncEnabled{});
    config_local.path += ".local";
    SyncTestFile config_remote(user2, harness.schema(), SyncConfig::FLXSyncEnabled{});
    config_remote.path += ".remote";
    const std::string str_field_value = "foo";
    const int64_t local_added_int = 100;
    const int64_t remote_added_int = 200;
    size_t before_reset_count = 0;
    size_t after_reset_count = 0;
    config_local.sync_config->notify_before_client_reset = [&before_reset_count](SharedRealm) {
        ++before_reset_count;
    };
    config_local.sync_config->notify_after_client_reset = [&after_reset_count](SharedRealm, ThreadSafeReference,
                                                                               bool) {
        ++after_reset_count;
    };

    SECTION("Recover: offline writes and subscriptions") {
        config_local.sync_config->client_resync_mode = ClientResyncMode::Recover;
        auto&& [reset_future, reset_handler] = make_client_reset_handler();
        config_local.sync_config->notify_after_client_reset = reset_handler;
        auto test_reset = reset_utils::make_baas_flx_client_reset(config_local, config_remote, harness.session());
        test_reset
            ->make_local_changes([&](SharedRealm local_realm) {
                add_subscription_for_new_object(local_realm, str_field_value, local_added_int);
            })
            ->make_remote_changes([&](SharedRealm remote_realm) {
                add_subscription_for_new_object(remote_realm, str_field_value, remote_added_int);
                sync::SubscriptionSet::State actual =
                    remote_realm->get_latest_subscription_set()
                        .get_state_change_notification(sync::SubscriptionSet::State::Complete)
                        .get();
                REQUIRE(actual == sync::SubscriptionSet::State::Complete);
            })
            ->on_post_reset([&, client_reset_future = std::move(reset_future)](SharedRealm local_realm) {
                ClientResyncMode mode = client_reset_future.get();
                REQUIRE(mode == ClientResyncMode::Recover);
                auto subs = local_realm->get_latest_subscription_set();
                subs.get_state_change_notification(sync::SubscriptionSet::State::Complete).get();
                // make sure that the subscription for "foo" survived the reset
                size_t count_of_foo = count_queries_with_str(subs, util::format("\"%1\"", str_field_value));
                REQUIRE(subs.state() == sync::SubscriptionSet::State::Complete);
                REQUIRE(count_of_foo == 1);
                local_realm->refresh();
                auto table = local_realm->read_group().get_table("class_TopLevel");
                auto str_col = table->get_column_key("queryable_str_field");
                auto int_col = table->get_column_key("queryable_int_field");
                auto tv = table->where().equal(str_col, StringData(str_field_value)).find_all();
                tv.sort(int_col);
                // the object we created while offline was recovered, and the remote object was downloaded
                REQUIRE(tv.size() == 2);
                CHECK(tv.get_object(0).get<Int>(int_col) == local_added_int);
                CHECK(tv.get_object(1).get<Int>(int_col) == remote_added_int);
            })
            ->run();
    }

    auto validate_integrity_of_arrays = [](TableRef table) -> size_t {
        auto sum_col = table->get_column_key("sum_of_list_field");
        auto array_col = table->get_column_key("list_of_ints_field");
        auto query = table->column<Lst<Int>>(array_col).sum() == table->column<Int>(sum_col) &&
                     table->column<Lst<Int>>(array_col).size() > 0;
        return query.count();
    };

    SECTION("Recover: offline writes with associated subscriptions in the correct order") {
        config_local.sync_config->client_resync_mode = ClientResyncMode::Recover;
        auto&& [reset_future, reset_handler] = make_client_reset_handler();
        config_local.sync_config->notify_after_client_reset = reset_handler;
        auto test_reset = reset_utils::make_baas_flx_client_reset(config_local, config_remote, harness.session());
        constexpr size_t num_objects_added = 20;
        constexpr size_t num_objects_added_by_harness = 1; // BaasFLXClientReset.run()
        constexpr size_t num_objects_added_by_remote = 1;  // make_remote_changes()
        test_reset
            ->make_local_changes([&](SharedRealm local_realm) {
                subscribe_to_and_add_objects(local_realm, num_objects_added);
                auto table = local_realm->read_group().get_table("class_TopLevel");
                REQUIRE(table->size() == num_objects_added + num_objects_added_by_harness);
                size_t count_of_valid_array_data = validate_integrity_of_arrays(table);
                REQUIRE(count_of_valid_array_data == num_objects_added);
            })
            ->make_remote_changes([&](SharedRealm remote_realm) {
                add_subscription_for_new_object(remote_realm, str_field_value, remote_added_int);
                sync::SubscriptionSet::State actual =
                    remote_realm->get_latest_subscription_set()
                        .get_state_change_notification(sync::SubscriptionSet::State::Complete)
                        .get();
                REQUIRE(actual == sync::SubscriptionSet::State::Complete);
            })
            ->on_post_reset([&, client_reset_future = std::move(reset_future)](SharedRealm local_realm) {
                ClientResyncMode mode = client_reset_future.get();
                REQUIRE(mode == ClientResyncMode::Recover);
                local_realm->refresh();
                auto latest_subs = local_realm->get_latest_subscription_set();
                auto state = latest_subs.get_state_change_notification(sync::SubscriptionSet::State::Complete).get();
                REQUIRE(state == sync::SubscriptionSet::State::Complete);
                local_realm->refresh();
                auto table = local_realm->read_group().get_table("class_TopLevel");
                if (table->size() != 1) {
                    table->to_json(std::cout, 1, {});
                }
                REQUIRE(table->size() == 1);
                auto mut_sub = latest_subs.make_mutable_copy();
                mut_sub.clear();
                mut_sub.insert_or_assign(Query(table));
                latest_subs = std::move(mut_sub).commit();
                latest_subs.get_state_change_notification(sync::SubscriptionSet::State::Complete).get();
                local_realm->refresh();
                REQUIRE(table->size() ==
                        num_objects_added + num_objects_added_by_harness + num_objects_added_by_remote);
                size_t count_of_valid_array_data = validate_integrity_of_arrays(table);
                REQUIRE(count_of_valid_array_data == num_objects_added + num_objects_added_by_remote);
            })
            ->run();
    }

    SECTION("Recover: incompatible property changes are rejected") {
        config_local.sync_config->client_resync_mode = ClientResyncMode::Recover;
        auto&& [error_future, err_handler] = make_error_handler();
        config_local.sync_config->error_handler = err_handler;
        auto test_reset = reset_utils::make_baas_flx_client_reset(config_local, config_remote, harness.session());
        constexpr size_t num_objects_added_before = 2;
        constexpr size_t num_objects_added_after = 2;
        constexpr size_t num_objects_added_by_harness = 1; // BaasFLXClientReset.run()
        constexpr std::string_view added_property_name = "new_property";
        test_reset
            ->make_local_changes([&](SharedRealm local_realm) {
                subscribe_to_and_add_objects(local_realm, num_objects_added_before);
                Schema local_update = schema;
                Schema::iterator it = local_update.find("TopLevel");
                REQUIRE(it != local_update.end());
                it->persisted_properties.push_back(
                    {std::string(added_property_name), PropertyType::Float | PropertyType::Nullable});
                local_realm->update_schema(local_update);
                subscribe_to_and_add_objects(local_realm, num_objects_added_after);
                auto table = local_realm->read_group().get_table("class_TopLevel");
                REQUIRE(table->size() ==
                        num_objects_added_before + num_objects_added_after + num_objects_added_by_harness);
                size_t count_of_valid_array_data = validate_integrity_of_arrays(table);
                REQUIRE(count_of_valid_array_data == num_objects_added_before + num_objects_added_after);
            })
            ->make_remote_changes([&](SharedRealm remote_realm) {
                add_subscription_for_new_object(remote_realm, str_field_value, remote_added_int);
                Schema remote_update = schema;
                Schema::iterator it = remote_update.find("TopLevel");
                REQUIRE(it != remote_update.end());
                it->persisted_properties.push_back(
                    {std::string(added_property_name), PropertyType::UUID | PropertyType::Nullable});
                remote_realm->update_schema(remote_update);
                sync::SubscriptionSet::State actual =
                    remote_realm->get_latest_subscription_set()
                        .get_state_change_notification(sync::SubscriptionSet::State::Complete)
                        .get();
                REQUIRE(actual == sync::SubscriptionSet::State::Complete);
            })
            ->on_post_reset([&, err_future = std::move(error_future)](SharedRealm local_realm) {
                auto sync_error = std::move(err_future).get();
                REQUIRE(before_reset_count == 1);
                REQUIRE(after_reset_count == 0);
                REQUIRE(sync_error.get_system_error() ==
                        sync::make_error_code(sync::ClientError::auto_client_reset_failure));
                REQUIRE(sync_error.is_client_reset_requested());
                local_realm->refresh();
                auto table = local_realm->read_group().get_table("class_TopLevel");
                // since schema validation happens in the first recovery commit, that whole commit is rolled back
                // and the final state here is "pre reset"
                REQUIRE(table->size() ==
                        num_objects_added_before + num_objects_added_by_harness + num_objects_added_after);
                size_t count_of_valid_array_data = validate_integrity_of_arrays(table);
                REQUIRE(count_of_valid_array_data == num_objects_added_before + num_objects_added_after);
            })
            ->run();
    }

    SECTION("unsuccessful replay of local changes") {
        constexpr size_t num_objects_added_before = 2;
        constexpr size_t num_objects_added_after = 2;
        constexpr size_t num_objects_added_by_harness = 1; // BaasFLXClientReset.run()
        constexpr std::string_view added_property_name = "new_property";
        auto&& [error_future, err_handler] = make_error_handler();
        config_local.sync_config->error_handler = err_handler;

        // The local changes here are a bit contrived because removing a column is disallowed
        // at the object store layer for sync'd Realms. The only reason a recovery should fail in production
        // during the apply stage is due to programmer error or external factors such as out of disk space.
        // Any schema discrepencies are caught by the initial diff, so the way to make a recovery fail here is
        // to add and remove a column at the core level such that the schema diff passes, but instructions are
        // generated which will fail when applied.
        reset_utils::TestClientReset::Callback make_local_changes_that_will_fail = [&](SharedRealm local_realm) {
            subscribe_to_and_add_objects(local_realm, num_objects_added_before);
            auto table = local_realm->read_group().get_table("class_TopLevel");
            REQUIRE(table->size() == num_objects_added_before + num_objects_added_by_harness);
            size_t count_of_valid_array_data = validate_integrity_of_arrays(table);
            REQUIRE(count_of_valid_array_data == num_objects_added_before);
            local_realm->begin_transaction();
            ColKey added = table->add_column(type_Int, added_property_name);
            table->remove_column(added);
            local_realm->commit_transaction();
            subscribe_to_and_add_objects(local_realm, num_objects_added_after); // these are lost!
        };

        reset_utils::TestClientReset::Callback verify_post_reset_state = [&, err_future = std::move(error_future)](
                                                                             SharedRealm local_realm) {
            auto sync_error = std::move(err_future).get();
            REQUIRE(before_reset_count == 1);
            REQUIRE(after_reset_count == 0);
            REQUIRE(sync_error.get_system_error() ==
                    sync::make_error_code(sync::ClientError::auto_client_reset_failure));
            REQUIRE(sync_error.is_client_reset_requested());
            local_realm->refresh();
            auto table = local_realm->read_group().get_table("class_TopLevel");
            ColKey added = table->get_column_key(added_property_name);
            REQUIRE(!added); // partial recovery halted at remove_column() but rolled back everything in the change
            // table is missing num_objects_added_after and the last commit after the latest subscription
            // this is due to how recovery batches together changesets up until a subscription
            constexpr size_t expected_added_objects = num_objects_added_before - 1;
            REQUIRE(table->size() == expected_added_objects + num_objects_added_by_harness);
            size_t count_of_valid_array_data = validate_integrity_of_arrays(table);
            REQUIRE(count_of_valid_array_data == expected_added_objects);
        };

        SECTION("Recover: unsuccessful recovery leads to a manual reset") {
            config_local.sync_config->client_resync_mode = ClientResyncMode::Recover;
            auto test_reset = reset_utils::make_baas_flx_client_reset(config_local, config_remote, harness.session());
            test_reset->make_local_changes(std::move(make_local_changes_that_will_fail))
                ->on_post_reset(std::move(verify_post_reset_state))
                ->run();
            auto config_copy = config_local;
            auto&& [error_future2, err_handler2] = make_error_handler();
            config_copy.sync_config->error_handler = err_handler2;
            auto realm_post_reset = Realm::get_shared_realm(config_copy);
            auto sync_error = std::move(error_future2).get();
            REQUIRE(before_reset_count == 2);
            REQUIRE(after_reset_count == 0);
            REQUIRE(sync_error.get_system_error() ==
                    sync::make_error_code(sync::ClientError::auto_client_reset_failure));
            REQUIRE(sync_error.is_client_reset_requested());
        }

        SECTION("RecoverOrDiscard: unsuccessful reapply leads to discard") {
            config_local.sync_config->client_resync_mode = ClientResyncMode::RecoverOrDiscard;
            auto test_reset = reset_utils::make_baas_flx_client_reset(config_local, config_remote, harness.session());
            test_reset->make_local_changes(std::move(make_local_changes_that_will_fail))
                ->on_post_reset(std::move(verify_post_reset_state))
                ->run();

            auto config_copy = config_local;
            auto&& [client_reset_future, reset_handler] = make_client_reset_handler();
            config_copy.sync_config->error_handler = [](std::shared_ptr<SyncSession>, SyncError err) {
                REALM_ASSERT_EX(!err.is_fatal, err.message);
                CHECK(err.server_requests_action == sync::ProtocolErrorInfo::Action::Transient);
            };
            config_copy.sync_config->notify_after_client_reset = reset_handler;
            auto realm_post_reset = Realm::get_shared_realm(config_copy);
            ClientResyncMode mode = client_reset_future.get();
            REQUIRE(mode == ClientResyncMode::DiscardLocal);
            realm_post_reset->refresh();
            auto table = realm_post_reset->read_group().get_table("class_TopLevel");
            ColKey added = table->get_column_key(added_property_name);
            REQUIRE(!added);                                        // reverted local changes
            REQUIRE(table->size() == num_objects_added_by_harness); // discarded all offline local changes
        }
    }

    SECTION("DiscardLocal: offline writes and subscriptions are lost") {
        config_local.sync_config->client_resync_mode = ClientResyncMode::DiscardLocal;
        auto&& [reset_future, reset_handler] = make_client_reset_handler();
        config_local.sync_config->notify_after_client_reset = reset_handler;
        auto test_reset = reset_utils::make_baas_flx_client_reset(config_local, config_remote, harness.session());
        test_reset
            ->make_local_changes([&](SharedRealm local_realm) {
                add_subscription_for_new_object(local_realm, str_field_value, local_added_int);
            })
            ->make_remote_changes([&](SharedRealm remote_realm) {
                add_subscription_for_new_object(remote_realm, str_field_value, remote_added_int);
            })
            ->on_post_reset([&, client_reset_future = std::move(reset_future)](SharedRealm local_realm) {
                ClientResyncMode mode = client_reset_future.get();
                REQUIRE(mode == ClientResyncMode::DiscardLocal);
                auto subs = local_realm->get_latest_subscription_set();
                subs.get_state_change_notification(sync::SubscriptionSet::State::Complete).get();
                local_realm->refresh();
                auto table = local_realm->read_group().get_table("class_TopLevel");
                auto queryable_str_field = table->get_column_key("queryable_str_field");
                auto queryable_int_field = table->get_column_key("queryable_int_field");
                auto tv = table->where().equal(queryable_str_field, StringData(str_field_value)).find_all();
                // the object we created while offline was discarded, and the remote object was not downloaded
                REQUIRE(tv.size() == 0);
                size_t count_of_foo = count_queries_with_str(subs, util::format("\"%1\"", str_field_value));
                // make sure that the subscription for "foo" did not survive the reset
                REQUIRE(count_of_foo == 0);
                REQUIRE(subs.state() == sync::SubscriptionSet::State::Complete);

                // adding data and subscriptions to a reset Realm works as normal
                add_subscription_for_new_object(local_realm, str_field_value, local_added_int);
                auto latest_subs = local_realm->get_latest_subscription_set();
                REQUIRE(latest_subs.version() > subs.version());
                latest_subs.get_state_change_notification(sync::SubscriptionSet::State::Complete).get();
                local_realm->refresh();
                count_of_foo = count_queries_with_str(latest_subs, util::format("\"%1\"", str_field_value));
                REQUIRE(count_of_foo == 1);
                tv = table->where().equal(queryable_str_field, StringData(str_field_value)).find_all();
                REQUIRE(tv.size() == 2);
                tv.sort(queryable_int_field);
                REQUIRE(tv.get_object(0).get<int64_t>(queryable_int_field) == local_added_int);
                REQUIRE(tv.get_object(1).get<int64_t>(queryable_int_field) == remote_added_int);
            })
            ->run();
    }

    SECTION("DiscardLocal: an invalid subscription made while offline becomes superceeded") {
        config_local.sync_config->client_resync_mode = ClientResyncMode::DiscardLocal;
        auto&& [reset_future, reset_handler] = make_client_reset_handler();
        config_local.sync_config->notify_after_client_reset = reset_handler;
        auto test_reset = reset_utils::make_baas_flx_client_reset(config_local, config_remote, harness.session());
        std::unique_ptr<sync::SubscriptionSet> invalid_sub;
        test_reset
            ->make_local_changes([&](SharedRealm local_realm) {
                invalid_sub = std::make_unique<sync::SubscriptionSet>(add_invalid_subscription(local_realm));
                add_subscription_for_new_object(local_realm, str_field_value, local_added_int);
            })
            ->make_remote_changes([&](SharedRealm remote_realm) {
                add_subscription_for_new_object(remote_realm, str_field_value, remote_added_int);
            })
            ->on_post_reset([&, client_reset_future = std::move(reset_future)](SharedRealm local_realm) {
                local_realm->refresh();
                sync::SubscriptionSet::State actual =
                    invalid_sub->get_state_change_notification(sync::SubscriptionSet::State::Complete).get();
                REQUIRE(actual == sync::SubscriptionSet::State::Superseded);
                ClientResyncMode mode = client_reset_future.get();
                REQUIRE(mode == ClientResyncMode::DiscardLocal);
            })
            ->run();
    }

    SECTION("DiscardLocal: an error is produced if a previously successful query becomes invalid due to "
            "server changes across a reset") {
        config_local.sync_config->client_resync_mode = ClientResyncMode::DiscardLocal;
        auto&& [error_future, err_handler] = make_error_handler();
        config_local.sync_config->error_handler = err_handler;
        auto test_reset = reset_utils::make_baas_flx_client_reset(config_local, config_remote, harness.session());
        test_reset
            ->setup([&](SharedRealm realm) {
                if (realm->sync_session()->path() == config_local.path) {
                    auto added_sub = add_subscription_for_new_object(realm, str_field_value, 0);
                    added_sub.get_state_change_notification(sync::SubscriptionSet::State::Complete).get();
                }
            })
            ->make_local_changes([&](SharedRealm local_realm) {
                add_object(local_realm, str_field_value, local_added_int);
                // Make "queryable_str_field" not a valid query field.
                // Pre-reset, the Realm had a successful query on it, but now when the client comes back online
                // and tries to reset, the fresh Realm download will fail with a query error.
                const AppSession& app_session = harness.session().app_session();
                auto baas_sync_service = app_session.admin_api.get_sync_service(app_session.server_app_id);
                auto baas_sync_config =
                    app_session.admin_api.get_config(app_session.server_app_id, baas_sync_service);
                REQUIRE(baas_sync_config.queryable_field_names->is_array());
                auto it = baas_sync_config.queryable_field_names->begin();
                for (; it != baas_sync_config.queryable_field_names->end(); ++it) {
                    if (*it == "queryable_str_field") {
                        break;
                    }
                }
                REQUIRE(it != baas_sync_config.queryable_field_names->end());
                baas_sync_config.queryable_field_names->erase(it);
                app_session.admin_api.enable_sync(app_session.server_app_id, baas_sync_service.id, baas_sync_config);
            })
            ->on_post_reset([&, err_future = std::move(error_future)](SharedRealm) {
                auto sync_error = std::move(err_future).get();
                // There is a race here depending on if the server produces a query error or responds to
                // the ident message first. We consider either error to be a sufficient outcome.
                if (sync_error.get_system_error() ==
                    sync::make_error_code(sync::ClientError::auto_client_reset_failure)) {
                    CHECK(sync_error.is_client_reset_requested());
                }
                else {
                    CHECK(sync_error.get_system_error() == sync::make_error_code(sync::ProtocolError::bad_query));
                }
            })
            ->run();
    }
}

TEST_CASE("flx: creating an object on a class with no subscription throws", "[sync][flx][app]") {
    FLXSyncTestHarness harness("flx_bad_query", {g_simple_embedded_obj_schema, {"queryable_str_field"}});
    harness.do_with_new_user([&](auto user) {
        SyncTestFile config(user, harness.schema(), SyncConfig::FLXSyncEnabled{});
        auto [error_promise, error_future] = util::make_promise_future<SyncError>();
        auto shared_promise = std::make_shared<decltype(error_promise)>(std::move(error_promise));
        config.sync_config->error_handler = [error_promise = std::move(shared_promise)](std::shared_ptr<SyncSession>,
                                                                                        SyncError err) {
            CHECK(err.server_requests_action == sync::ProtocolErrorInfo::Action::Transient);
            error_promise->emplace_value(std::move(err));
        };

        REQUIRE_THROWS_AS(
            [&] {
                auto realm = Realm::get_shared_realm(config);
                CppContext c(realm);
                realm->begin_transaction();
                Object::create(
                    c, realm, "TopLevel",
                    std::any(AnyDict{{"_id", ObjectId::gen()}, {"queryable_str_field", std::string{"foo"}}}));
                realm->commit_transaction();
            }(),
            NoSubscriptionForWrite);

        auto realm = Realm::get_shared_realm(config);
        auto table = realm->read_group().get_table("class_TopLevel");

        REQUIRE(table->is_empty());
        auto col_key = table->get_column_key("queryable_str_field");
        {
            auto new_subs = realm->get_latest_subscription_set().make_mutable_copy();
            new_subs.insert_or_assign(Query(table).equal(col_key, "foo"));
            auto subs = std::move(new_subs).commit();
            subs.get_state_change_notification(sync::SubscriptionSet::State::Complete).get();
        }

        CppContext c(realm);
        realm->begin_transaction();
        auto obj = Object::create(c, realm, "TopLevel",
                                  std::any(AnyDict{{"_id", ObjectId::gen()},
                                                   {"queryable_str_field", std::string{"foo"}},
                                                   {"embedded_obj", AnyDict{{"str_field", std::string{"bar"}}}}}));
        realm->commit_transaction();

        realm->begin_transaction();
        auto embedded_obj = util::any_cast<Object&&>(obj.get_property_value<std::any>(c, "embedded_obj"));
        embedded_obj.set_property_value(c, "str_field", std::any{std::string{"baz"}});
        realm->commit_transaction();

        wait_for_upload(*realm);
        wait_for_download(*realm);
    });
}

TEST_CASE("flx: uploading an object that is out-of-view results in compensating write", "[sync][flx][app]") {
    AppCreateConfig::FLXSyncRole role;
    role.name = "compensating_write_perms";
    role.read = true;
    role.write =
        nlohmann::json{{"queryable_str_field", nlohmann::json{{"$in", nlohmann::json::array({"foo", "bar"})}}}};
    FLXSyncTestHarness::ServerSchema server_schema{g_simple_embedded_obj_schema, {"queryable_str_field"}, {role}};
    FLXSyncTestHarness harness("flx_bad_query", server_schema);

    auto make_error_handler = [] {
        auto [error_promise, error_future] = util::make_promise_future<SyncError>();
        auto shared_promise = std::make_shared<decltype(error_promise)>(std::move(error_promise));
        auto fn = [error_promise = std::move(shared_promise)](std::shared_ptr<SyncSession>, SyncError err) mutable {
            if (!error_promise) {
                std::cerr << util::format(
                                 "An unexpected sync error was caught by the default SyncTestFile handler: '%1'",
                                 err.message)
                          << std::endl;
                abort();
            }
            std::move(error_promise)->emplace_value(std::move(err));
        };

        return std::make_pair(std::move(error_future), std::move(fn));
    };

    auto validate_sync_error = [&](const SyncError& sync_error, ObjectId invalid_obj,
                                   const std::string& error_msg_fragment) {
        CHECK(sync_error.get_system_error() == sync::make_error_code(sync::ProtocolError::compensating_write));
        CHECK(sync_error.is_session_level_protocol_error());
        CHECK(!sync_error.is_client_reset_requested());
        CHECK(sync_error.compensating_writes_info.size() == 1);
        CHECK(sync_error.server_requests_action == sync::ProtocolErrorInfo::Action::Warning);
        auto write_info = sync_error.compensating_writes_info[0];
        CHECK(write_info.primary_key.is_type(type_ObjectId));
        CHECK(write_info.primary_key.get_object_id() == invalid_obj);
        CHECK(write_info.object_name == "TopLevel");
        CHECK_THAT(write_info.reason, Catch::Matchers::ContainsSubstring(error_msg_fragment));
    };

    SECTION("compensating write because of permission violation") {
        harness.do_with_new_user([&](auto user) {
            SyncTestFile config(user, harness.schema(), SyncConfig::FLXSyncEnabled{});
            auto&& [error_future, err_handler] = make_error_handler();
            config.sync_config->error_handler = err_handler;

            auto realm = Realm::get_shared_realm(config);
            auto table = realm->read_group().get_table("class_TopLevel");
            auto queryable_str_field = table->get_column_key("queryable_str_field");
            auto new_query = realm->get_latest_subscription_set().make_mutable_copy();
            new_query.insert_or_assign(Query(table).equal(queryable_str_field, "bizz"));
            std::move(new_query).commit();

            CppContext c(realm);
            realm->begin_transaction();
            auto invalid_obj = ObjectId::gen();
            Object::create(c, realm, "TopLevel",
                           std::any(AnyDict{{"_id", invalid_obj}, {"queryable_str_field", std::string{"bizz"}}}));
            realm->commit_transaction();

            wait_for_upload(*realm);
            wait_for_download(*realm);

            validate_sync_error(
                std::move(error_future).get(), invalid_obj,
                util::format("write to '%1' in table \"TopLevel\" not allowed", invalid_obj.to_string()));

            wait_for_advance(*realm);

            auto top_level_table = realm->read_group().get_table("class_TopLevel");
            REQUIRE(top_level_table->is_empty());
        });
    }

    SECTION("compensating write because of permission violation with write on embedded object") {
        harness.do_with_new_user([&](auto user) {
            SyncTestFile config(user, harness.schema(), SyncConfig::FLXSyncEnabled{});
            auto&& [error_future, err_handler] = make_error_handler();
            config.sync_config->error_handler = err_handler;

            auto realm = Realm::get_shared_realm(config);
            auto table = realm->read_group().get_table("class_TopLevel");
            auto queryable_str_field = table->get_column_key("queryable_str_field");
            auto new_query = realm->get_latest_subscription_set().make_mutable_copy();
            new_query.insert_or_assign(
                Query(table).equal(queryable_str_field, "bizz").Or().equal(queryable_str_field, "foo"));
            std::move(new_query).commit();

            CppContext c(realm);
            realm->begin_transaction();
            auto invalid_obj = ObjectId::gen();
            auto obj =
                Object::create(c, realm, "TopLevel",
                               std::any(AnyDict{{"_id", invalid_obj},
                                                {"queryable_str_field", std::string{"foo"}},
                                                {"embedded_obj", AnyDict{{"str_field", std::string{"bar"}}}}}));
            realm->commit_transaction();
            realm->begin_transaction();
            obj.set_property_value(c, "queryable_str_field", std::any{std::string{"bizz"}});
            realm->commit_transaction();
            realm->begin_transaction();
            auto embedded_obj = util::any_cast<Object&&>(obj.get_property_value<std::any>(c, "embedded_obj"));
            embedded_obj.set_property_value(c, "str_field", std::any{std::string{"baz"}});
            realm->commit_transaction();

            wait_for_upload(*realm);
            wait_for_download(*realm);
            validate_sync_error(
                std::move(error_future).get(), invalid_obj,
                util::format("write to '%1' in table \"TopLevel\" not allowed", invalid_obj.to_string()));

            wait_for_advance(*realm);

            obj = Object::get_for_primary_key(c, realm, "TopLevel", std::any(invalid_obj));
            embedded_obj = util::any_cast<Object&&>(obj.get_property_value<std::any>(c, "embedded_obj"));
            REQUIRE(util::any_cast<std::string&&>(obj.get_property_value<std::any>(c, "queryable_str_field")) ==
                    "foo");
            REQUIRE(util::any_cast<std::string&&>(embedded_obj.get_property_value<std::any>(c, "str_field")) ==
                    "bar");

            realm->begin_transaction();
            embedded_obj.set_property_value(c, "str_field", std::any{std::string{"baz"}});
            realm->commit_transaction();

            wait_for_upload(*realm);
            wait_for_download(*realm);

            wait_for_advance(*realm);
            obj = Object::get_for_primary_key(c, realm, "TopLevel", std::any(invalid_obj));
            embedded_obj = util::any_cast<Object&&>(obj.get_property_value<std::any>(c, "embedded_obj"));
            REQUIRE(util::any_cast<std::string&&>(embedded_obj.get_property_value<std::any>(c, "str_field")) ==
                    "baz");
        });
    }

    SECTION("compensating write for writing a top-level object that is out-of-view") {
        harness.do_with_new_user([&](auto user) {
            SyncTestFile config(user, harness.schema(), SyncConfig::FLXSyncEnabled{});
            auto&& [error_future, err_handler] = make_error_handler();
            config.sync_config->error_handler = err_handler;

            auto realm = Realm::get_shared_realm(config);
            auto table = realm->read_group().get_table("class_TopLevel");
            auto queryable_str_field = table->get_column_key("queryable_str_field");
            auto new_query = realm->get_latest_subscription_set().make_mutable_copy();
            new_query.insert_or_assign(Query(table).equal(queryable_str_field, "foo"));
            std::move(new_query).commit();

            CppContext c(realm);
            realm->begin_transaction();
            auto valid_obj = ObjectId::gen();
            auto invalid_obj = ObjectId::gen();
            Object::create(c, realm, "TopLevel",
                           std::any(AnyDict{
                               {"_id", valid_obj},
                               {"queryable_str_field", std::string{"foo"}},
                           }));
            Object::create(c, realm, "TopLevel",
                           std::any(AnyDict{
                               {"_id", invalid_obj},
                               {"queryable_str_field", std::string{"bar"}},
                           }));
            realm->commit_transaction();

            wait_for_upload(*realm);
            wait_for_download(*realm);

            validate_sync_error(std::move(error_future).get(), invalid_obj,
                                "object is outside of the current query view");

            wait_for_advance(*realm);

            auto top_level_table = realm->read_group().get_table("class_TopLevel");
            REQUIRE(top_level_table->size() == 1);
            REQUIRE(top_level_table->get_object_with_primary_key(valid_obj));

            realm->begin_transaction();
            Object::create(c, realm, "TopLevel",
                           std::any(AnyDict{
                               {"_id", ObjectId::gen()},
                               {"queryable_str_field", std::string{"foo"}},
                           }));
            realm->commit_transaction();

            wait_for_upload(*realm);
            wait_for_download(*realm);
        });
    }
}

TEST_CASE("flx: query on non-queryable field results in query error message", "[sync][flx][app]") {
    FLXSyncTestHarness harness("flx_bad_query");

    harness.do_with_new_realm([&](SharedRealm realm) {
        auto table = realm->read_group().get_table("class_TopLevel");
        auto bad_col_key = table->get_column_key("non_queryable_field");
        auto good_col_key = table->get_column_key("queryable_str_field");

        Query new_query_a(table);
        auto new_subs = realm->get_latest_subscription_set().make_mutable_copy();
        new_query_a.equal(bad_col_key, "bar");
        new_subs.insert_or_assign(new_query_a);
        auto subs = std::move(new_subs).commit();
        auto sub_res = subs.get_state_change_notification(sync::SubscriptionSet::State::Complete).get_no_throw();
        CHECK(!sub_res.is_ok());
        if (sub_res.get_status().reason().find("Client provided query with bad syntax:") == std::string::npos ||
            sub_res.get_status().reason().find(
                "\"TopLevel\": key \"non_queryable_field\" is not a queryable field") == std::string::npos) {
            FAIL(sub_res.get_status().reason());
        }

        CHECK(realm->get_active_subscription_set().version() == 0);
        CHECK(realm->get_latest_subscription_set().version() == 1);

        Query new_query_b(table);
        new_query_b.equal(good_col_key, "foo");
        new_subs = realm->get_active_subscription_set().make_mutable_copy();
        new_subs.insert_or_assign(new_query_b);
        subs = std::move(new_subs).commit();
        subs.get_state_change_notification(sync::SubscriptionSet::State::Complete).get();

        CHECK(realm->get_active_subscription_set().version() == 2);
        CHECK(realm->get_latest_subscription_set().version() == 2);
    });
}

TEST_CASE("flx: interrupted bootstrap restarts/recovers on reconnect", "[sync][flx][app]") {
    FLXSyncTestHarness harness("flx_bootstrap_batching", {g_large_array_schema, {"queryable_int_field"}});

    std::vector<ObjectId> obj_ids_at_end = fill_large_array_schema(harness);
    SyncTestFile interrupted_realm_config(harness.app()->current_user(), harness.schema(),
                                          SyncConfig::FLXSyncEnabled{});
    interrupted_realm_config.cache = false;

    {
        auto [interrupted_promise, interrupted] = util::make_promise_future<void>();
        Realm::Config config = interrupted_realm_config;
        config.sync_config = std::make_shared<SyncConfig>(*interrupted_realm_config.sync_config);
        auto shared_promise = std::make_shared<util::Promise<void>>(std::move(interrupted_promise));
        config.sync_config->on_download_message_received_hook = [promise = std::move(shared_promise)](
                                                                    std::weak_ptr<SyncSession> weak_session,
                                                                    const sync::SyncProgress&, int64_t query_version,
                                                                    sync::DownloadBatchState batch_state) mutable {
            auto session = weak_session.lock();
            if (!session) {
                return;
            }

            auto latest_subs = session->get_flx_subscription_store()->get_latest();
            if (latest_subs.version() == 1 && latest_subs.state() == sync::SubscriptionSet::State::Bootstrapping) {
                REQUIRE(query_version == 1);
                REQUIRE(batch_state == sync::DownloadBatchState::MoreToCome);
                session->close();
                promise->emplace_value();
            }
        };

        auto realm = Realm::get_shared_realm(config);
        {
            auto mut_subs = realm->get_latest_subscription_set().make_mutable_copy();
            auto table = realm->read_group().get_table("class_TopLevel");
            mut_subs.insert_or_assign(Query(table));
            std::move(mut_subs).commit();
        }

        interrupted.get();
        realm->sync_session()->shutdown_and_wait();
        realm->close();
    }

    _impl::RealmCoordinator::assert_no_open_realms();

    {
        auto realm = DB::create(sync::make_client_replication(), interrupted_realm_config.path);
        auto sub_store = sync::SubscriptionStore::create(realm, [](int64_t) {});
        REQUIRE(sub_store->get_active_and_latest_versions() == std::pair<int64_t, int64_t>{0, 1});
        auto latest_subs = sub_store->get_latest();
        REQUIRE(latest_subs.state() == sync::SubscriptionSet::State::Bootstrapping);
        REQUIRE(latest_subs.size() == 1);
        REQUIRE(latest_subs.at(0).object_class_name() == "TopLevel");
    }

    auto realm = Realm::get_shared_realm(interrupted_realm_config);
    auto table = realm->read_group().get_table("class_TopLevel");
    realm->get_latest_subscription_set().get_state_change_notification(sync::SubscriptionSet::State::Complete).get();
    wait_for_upload(*realm);
    wait_for_download(*realm);

    wait_for_advance(*realm);
    REQUIRE(table->size() == obj_ids_at_end.size());
    for (auto& id : obj_ids_at_end) {
        REQUIRE(table->find_primary_key(Mixed{id}));
    }

    auto active_subs = realm->get_active_subscription_set();
    auto latest_subs = realm->get_latest_subscription_set();
    REQUIRE(active_subs.version() == latest_subs.version());
    REQUIRE(active_subs.version() == int64_t(1));
}

TEST_CASE("flx: dev mode uploads schema before query change", "[sync][flx][app]") {
    FLXSyncTestHarness::ServerSchema server_schema;
    auto default_schema = FLXSyncTestHarness::default_server_schema();
    server_schema.queryable_fields = default_schema.queryable_fields;
    server_schema.dev_mode_enabled = true;
    server_schema.schema = Schema{};

    FLXSyncTestHarness harness("flx_dev_mode", server_schema);
    auto foo_obj_id = ObjectId::gen();
    auto bar_obj_id = ObjectId::gen();
    harness.do_with_new_realm(
        [&](SharedRealm realm) {
            auto table = realm->read_group().get_table("class_TopLevel");
            // auto queryable_str_field = table->get_column_key("queryable_str_field");
            // auto queryable_int_field = table->get_column_key("queryable_int_field");
            auto new_query = realm->get_latest_subscription_set().make_mutable_copy();
            new_query.insert_or_assign(Query(table));
            std::move(new_query).commit();

            CppContext c(realm);
            realm->begin_transaction();
            Object::create(c, realm, "TopLevel",
                           std::any(AnyDict{{"_id", foo_obj_id},
                                            {"queryable_str_field", std::string{"foo"}},
                                            {"queryable_int_field", static_cast<int64_t>(5)},
                                            {"non_queryable_field", std::string{"non queryable 1"}}}));
            Object::create(c, realm, "TopLevel",
                           std::any(AnyDict{{"_id", bar_obj_id},
                                            {"queryable_str_field", std::string{"bar"}},
                                            {"queryable_int_field", static_cast<int64_t>(10)},
                                            {"non_queryable_field", std::string{"non queryable 2"}}}));
            realm->commit_transaction();

            wait_for_upload(*realm);
        },
        default_schema.schema);

    harness.do_with_new_realm(
        [&](SharedRealm realm) {
            auto table = realm->read_group().get_table("class_TopLevel");
            auto queryable_int_field = table->get_column_key("queryable_int_field");
            auto new_query = realm->get_latest_subscription_set().make_mutable_copy();
            new_query.insert_or_assign(Query(table).greater_equal(queryable_int_field, int64_t(5)));
            auto subs = std::move(new_query).commit();
            subs.get_state_change_notification(sync::SubscriptionSet::State::Complete).get();
            wait_for_download(*realm);
            Results results(realm, table);

            realm->refresh();
            CHECK(results.size() == 2);
            CHECK(table->get_object_with_primary_key({foo_obj_id}).is_valid());
            CHECK(table->get_object_with_primary_key({bar_obj_id}).is_valid());
        },
        default_schema.schema);
}

TEST_CASE("flx: writes work offline", "[sync][flx][app]") {
    FLXSyncTestHarness harness("flx_offline_writes");

    harness.do_with_new_realm([&](SharedRealm realm) {
        auto sync_session = realm->sync_session();
        auto table = realm->read_group().get_table("class_TopLevel");
        auto queryable_str_field = table->get_column_key("queryable_str_field");
        auto queryable_int_field = table->get_column_key("queryable_int_field");
        auto new_query = realm->get_latest_subscription_set().make_mutable_copy();
        new_query.insert_or_assign(Query(table));
        std::move(new_query).commit();

        auto foo_obj_id = ObjectId::gen();
        auto bar_obj_id = ObjectId::gen();

        CppContext c(realm);
        realm->begin_transaction();
        Object::create(c, realm, "TopLevel",
                       std::any(AnyDict{{"_id", foo_obj_id},
                                        {"queryable_str_field", std::string{"foo"}},
                                        {"queryable_int_field", static_cast<int64_t>(5)},
                                        {"non_queryable_field", std::string{"non queryable 1"}}}));
        Object::create(c, realm, "TopLevel",
                       std::any(AnyDict{{"_id", bar_obj_id},
                                        {"queryable_str_field", std::string{"bar"}},
                                        {"queryable_int_field", static_cast<int64_t>(10)},
                                        {"non_queryable_field", std::string{"non queryable 2"}}}));
        realm->commit_transaction();

        wait_for_upload(*realm);
        wait_for_download(*realm);
        sync_session->close();

        // Make it so the subscriptions only match the "foo" object
        {
            auto mut_subs = realm->get_latest_subscription_set().make_mutable_copy();
            mut_subs.clear();
            mut_subs.insert_or_assign(Query(table).equal(queryable_str_field, "foo"));
            std::move(mut_subs).commit();
        }

        // Make foo so that it will match the next subscription update. This checks whether you can do
        // multiple subscription set updates offline and that the last one eventually takes effect when
        // you come back online and fully synchronize.
        {
            Results results(realm, table);
            realm->begin_transaction();
            auto foo_obj = table->get_object_with_primary_key(Mixed{foo_obj_id});
            foo_obj.set<int64_t>(queryable_int_field, 15);
            realm->commit_transaction();
        }

        // Update our subscriptions so that both foo/bar will be included
        {
            auto mut_subs = realm->get_latest_subscription_set().make_mutable_copy();
            mut_subs.clear();
            mut_subs.insert_or_assign(Query(table).greater_equal(queryable_int_field, static_cast<int64_t>(10)));
            std::move(mut_subs).commit();
        }

        // Make foo out of view for the current subscription.
        {
            Results results(realm, table);
            realm->begin_transaction();
            auto foo_obj = table->get_object_with_primary_key(Mixed{foo_obj_id});
            foo_obj.set<int64_t>(queryable_int_field, 0);
            realm->commit_transaction();
        }

        sync_session->revive_if_needed();
        wait_for_upload(*realm);
        wait_for_download(*realm);

        realm->refresh();
        Results results(realm, table);
        CHECK(results.size() == 1);
        CHECK(table->get_object_with_primary_key({bar_obj_id}).is_valid());
    });
}

TEST_CASE("flx: writes work without waiting for sync", "[sync][flx][app]") {
    FLXSyncTestHarness harness("flx_offline_writes");

    harness.do_with_new_realm([&](SharedRealm realm) {
        auto table = realm->read_group().get_table("class_TopLevel");
        auto queryable_str_field = table->get_column_key("queryable_str_field");
        auto queryable_int_field = table->get_column_key("queryable_int_field");
        auto new_query = realm->get_latest_subscription_set().make_mutable_copy();
        new_query.insert_or_assign(Query(table));
        std::move(new_query).commit();

        auto foo_obj_id = ObjectId::gen();
        auto bar_obj_id = ObjectId::gen();

        CppContext c(realm);
        realm->begin_transaction();
        Object::create(c, realm, "TopLevel",
                       std::any(AnyDict{{"_id", foo_obj_id},
                                        {"queryable_str_field", std::string{"foo"}},
                                        {"queryable_int_field", static_cast<int64_t>(5)},
                                        {"non_queryable_field", std::string{"non queryable 1"}}}));
        Object::create(c, realm, "TopLevel",
                       std::any(AnyDict{{"_id", bar_obj_id},
                                        {"queryable_str_field", std::string{"bar"}},
                                        {"queryable_int_field", static_cast<int64_t>(10)},
                                        {"non_queryable_field", std::string{"non queryable 2"}}}));
        realm->commit_transaction();

        wait_for_upload(*realm);

        // Make it so the subscriptions only match the "foo" object
        {
            auto mut_subs = realm->get_latest_subscription_set().make_mutable_copy();
            mut_subs.clear();
            mut_subs.insert_or_assign(Query(table).equal(queryable_str_field, "foo"));
            std::move(mut_subs).commit();
        }

        // Make foo so that it will match the next subscription update. This checks whether you can do
        // multiple subscription set updates without waiting and that the last one eventually takes effect when
        // you fully synchronize.
        {
            Results results(realm, table);
            realm->begin_transaction();
            auto foo_obj = table->get_object_with_primary_key(Mixed{foo_obj_id});
            foo_obj.set<int64_t>(queryable_int_field, 15);
            realm->commit_transaction();
        }

        // Update our subscriptions so that both foo/bar will be included
        {
            auto mut_subs = realm->get_latest_subscription_set().make_mutable_copy();
            mut_subs.clear();
            mut_subs.insert_or_assign(Query(table).greater_equal(queryable_int_field, static_cast<int64_t>(10)));
            std::move(mut_subs).commit();
        }

        // Make foo out-of-view for the current subscription.
        {
            Results results(realm, table);
            realm->begin_transaction();
            auto foo_obj = table->get_object_with_primary_key(Mixed{foo_obj_id});
            foo_obj.set<int64_t>(queryable_int_field, 0);
            realm->commit_transaction();
        }

        wait_for_upload(*realm);
        wait_for_download(*realm);

        realm->refresh();
        Results results(realm, table);
        CHECK(results.size() == 1);
        CHECK(table->get_object_with_primary_key({bar_obj_id}).is_valid());
    });
}

TEST_CASE("flx: subscriptions persist after closing/reopening", "[sync][flx][app]") {
    FLXSyncTestHarness harness("flx_bad_query");
    SyncTestFile config(harness.app()->current_user(), harness.schema(), SyncConfig::FLXSyncEnabled{});

    {
        auto orig_realm = Realm::get_shared_realm(config);
        auto mut_subs = orig_realm->get_latest_subscription_set().make_mutable_copy();
        mut_subs.insert_or_assign(Query(orig_realm->read_group().get_table("class_TopLevel")));
        std::move(mut_subs).commit();
        orig_realm->close();
    }

    {
        auto new_realm = Realm::get_shared_realm(config);
        auto latest_subs = new_realm->get_latest_subscription_set();
        CHECK(latest_subs.size() == 1);
        latest_subs.get_state_change_notification(sync::SubscriptionSet::State::Complete).get();
    }
}

TEST_CASE("flx: no subscription store created for PBS app", "[sync][flx][app]") {
    const std::string base_url = get_base_url();
    auto server_app_config = minimal_app_config(base_url, "flx_connect_as_pbs", g_minimal_schema);
    TestAppSession session(create_app(server_app_config));
    SyncTestFile config(session.app(), bson::Bson{}, g_minimal_schema);

    auto realm = Realm::get_shared_realm(config);
    CHECK(!wait_for_download(*realm));
    CHECK(!wait_for_upload(*realm));

    CHECK(!realm->sync_session()->get_flx_subscription_store());

    CHECK_THROWS_AS(realm->get_active_subscription_set(), std::runtime_error);
    CHECK_THROWS_AS(realm->get_latest_subscription_set(), std::runtime_error);
}

TEST_CASE("flx: connect to FLX as PBS returns an error", "[sync][flx][app]") {
    FLXSyncTestHarness harness("connect_to_flx_as_pbs");
    SyncTestFile config(harness.app(), bson::Bson{}, harness.schema());
    std::mutex sync_error_mutex;
    util::Optional<SyncError> sync_error;
    config.sync_config->error_handler = [&](std::shared_ptr<SyncSession>, SyncError error) mutable {
        std::lock_guard<std::mutex> lk(sync_error_mutex);
        sync_error = std::move(error);
    };
    auto realm = Realm::get_shared_realm(config);
    timed_wait_for([&] {
        std::lock_guard<std::mutex> lk(sync_error_mutex);
        return static_cast<bool>(sync_error);
    });

    CHECK(sync_error->get_system_error() == make_error_code(sync::ProtocolError::switch_to_flx_sync));
    CHECK(sync_error->server_requests_action == sync::ProtocolErrorInfo::Action::ApplicationBug);
}

TEST_CASE("flx: connect to FLX with partition value returns an error", "[sync][flx][app]") {
    FLXSyncTestHarness harness("connect_to_flx_as_pbs");
    SyncTestFile config(harness.app()->current_user(), harness.schema(), SyncConfig::FLXSyncEnabled{});
    config.sync_config->partition_value = "\"foobar\"";

    REQUIRE_THROW_LOGIC_ERROR_WITH_CODE(Realm::get_shared_realm(config), ErrorCodes::IllegalCombination);
}

TEST_CASE("flx: connect to PBS as FLX returns an error", "[sync][flx][app]") {
    const std::string base_url = get_base_url();

    auto server_app_config = minimal_app_config(base_url, "flx_connect_as_pbs", g_minimal_schema);
    TestAppSession session(create_app(server_app_config));
    auto app = session.app();
    auto user = app->current_user();

    SyncTestFile config(user, g_minimal_schema, SyncConfig::FLXSyncEnabled{});

    std::mutex sync_error_mutex;
    util::Optional<SyncError> sync_error;
    config.sync_config->error_handler = [&](std::shared_ptr<SyncSession>, SyncError error) mutable {
        std::lock_guard<std::mutex> lk(sync_error_mutex);
        sync_error = std::move(error);
    };
    auto realm = Realm::get_shared_realm(config);
    auto latest_subs = realm->get_latest_subscription_set().make_mutable_copy();
    auto table = realm->read_group().get_table("class_TopLevel");
    Query new_query_a(table);
    new_query_a.equal(table->get_column_key("_id"), ObjectId::gen());
    latest_subs.insert_or_assign(std::move(new_query_a));
    std::move(latest_subs).commit();

    timed_wait_for([&] {
        std::lock_guard<std::mutex> lk(sync_error_mutex);
        return static_cast<bool>(sync_error);
    });

<<<<<<< HEAD
    CHECK(sync_error->get_system_error() == make_error_code(sync::ProtocolError::switch_to_pbs));
=======
    CHECK(sync_error->error_code == make_error_code(sync::ProtocolError::switch_to_pbs));
    CHECK(sync_error->server_requests_action == sync::ProtocolErrorInfo::Action::ApplicationBug);
>>>>>>> master
}

TEST_CASE("flx: commit subscription while refreshing the access token", "[sync][flx][app]") {
    class HookedTransport : public SynchronousTestTransport {
    public:
        void send_request_to_server(Request&& request,
                                    util::UniqueFunction<void(const Response&)>&& completion_block) override
        {
            if (request_hook) {
                request_hook(request);
            }
            SynchronousTestTransport::send_request_to_server(std::move(request), [&](const Response& response) {
                completion_block(response);
            });
        }
        util::UniqueFunction<void(Request&)> request_hook;
    };

    auto transport = std::make_shared<HookedTransport>();
    FLXSyncTestHarness harness("flx_wait_access_token2", FLXSyncTestHarness::default_server_schema(), transport);
    auto app = harness.app();
    std::shared_ptr<SyncUser> user = app->current_user();
    REQUIRE(user);
    REQUIRE(!user->access_token_refresh_required());
    // Set a bad access token, with an expired time. This will trigger a refresh initiated by the client.
    std::chrono::system_clock::time_point now = std::chrono::system_clock::now();
    using namespace std::chrono_literals;
    auto expires = std::chrono::system_clock::to_time_t(now - 30s);
    user->update_access_token(encode_fake_jwt("fake_access_token", expires));
    REQUIRE(user->access_token_refresh_required());

    bool seen_waiting_for_access_token = false;
    // Commit a subcription set while there is no sync session.
    // A session is created when the access token is refreshed.
    transport->request_hook = [&](Request&) {
        auto user = app->current_user();
        REQUIRE(user);
        for (auto& session : user->all_sessions()) {
            if (session->state() == SyncSession::State::WaitingForAccessToken) {
                REQUIRE(!seen_waiting_for_access_token);
                seen_waiting_for_access_token = true;

                auto store = session->get_flx_subscription_store();
                REQUIRE(store);
                auto mut_subs = store->get_latest().make_mutable_copy();
                std::move(mut_subs).commit();
            }
        }
    };
    SyncTestFile config(harness.app()->current_user(), harness.schema(), SyncConfig::FLXSyncEnabled{});
    // This triggers the token refresh.
    auto r = Realm::get_shared_realm(config);
    REQUIRE(seen_waiting_for_access_token);
}

TEST_CASE("flx: bootstrap batching prevents orphan documents", "[sync][flx][app]") {
    FLXSyncTestHarness harness("flx_bootstrap_batching", {g_large_array_schema, {"queryable_int_field"}});

    std::vector<ObjectId> obj_ids_at_end = fill_large_array_schema(harness);
    SyncTestFile interrupted_realm_config(harness.app()->current_user(), harness.schema(),
                                          SyncConfig::FLXSyncEnabled{});
    interrupted_realm_config.cache = false;

    auto check_interrupted_state = [&](const DBRef& realm) {
        auto tr = realm->start_read();
        auto top_level = tr->get_table("class_TopLevel");
        REQUIRE(top_level);
        REQUIRE(top_level->is_empty());

        auto sub_store = sync::SubscriptionStore::create(realm, [](int64_t) {});
        REQUIRE(sub_store->get_active_and_latest_versions() == std::pair<int64_t, int64_t>{0, 1});
        auto latest_subs = sub_store->get_latest();
        REQUIRE(latest_subs.state() == sync::SubscriptionSet::State::Bootstrapping);
        REQUIRE(latest_subs.size() == 1);
        REQUIRE(latest_subs.at(0).object_class_name() == "TopLevel");
    };

    auto mutate_realm = [&] {
        harness.load_initial_data([&](SharedRealm realm) {
            auto table = realm->read_group().get_table("class_TopLevel");
            Results res(realm, Query(table).greater(table->get_column_key("queryable_int_field"), int64_t(10)));
            REQUIRE(res.size() == 2);
            res.clear();
        });
    };

    SECTION("exception occurs during bootstrap application") {
        {
            auto [interrupted_promise, interrupted] = util::make_promise_future<void>();
            Realm::Config config = interrupted_realm_config;
            config.sync_config = std::make_shared<SyncConfig>(*interrupted_realm_config.sync_config);
            auto shared_promise = std::make_shared<util::Promise<void>>(std::move(interrupted_promise));
            config.sync_config->on_bootstrap_message_processed_hook =
                [promise = std::move(shared_promise)](std::weak_ptr<SyncSession> weak_session,
                                                      const sync::SyncProgress&, int64_t query_version,
                                                      sync::DownloadBatchState batch_state) mutable {
                    auto session = weak_session.lock();
                    if (!session) {
                        return true;
                    }

                    if (query_version == 1 && batch_state == sync::DownloadBatchState::LastInBatch) {
                        session->close();
                        promise->emplace_value();
                        return false;
                    }
                    return true;
                };
            auto realm = Realm::get_shared_realm(config);
            {
                auto mut_subs = realm->get_latest_subscription_set().make_mutable_copy();
                auto table = realm->read_group().get_table("class_TopLevel");
                mut_subs.insert_or_assign(Query(table));
                std::move(mut_subs).commit();
            }

            interrupted.get();
            realm->sync_session()->shutdown_and_wait();
            realm->close();
        }

        _impl::RealmCoordinator::assert_no_open_realms();

        // Open up the realm without the sync client attached and verify that the realm got interrupted in the state
        // we expected it to be in.
        {
            auto realm = DB::create(sync::make_client_replication(), interrupted_realm_config.path);
            util::StderrLogger logger;
            sync::PendingBootstrapStore bootstrap_store(realm, &logger);
            REQUIRE(bootstrap_store.has_pending());
            auto pending_batch = bootstrap_store.peek_pending(1024 * 1024 * 16);
            REQUIRE(pending_batch.query_version == 1);
            REQUIRE(pending_batch.progress);

            check_interrupted_state(realm);
        }

        interrupted_realm_config.sync_config->simulate_integration_error = true;
        auto error_pf = util::make_promise_future<SyncError>();
        interrupted_realm_config.sync_config->error_handler =
            [promise = std::make_shared<util::Promise<SyncError>>(std::move(error_pf.promise))](
                std::shared_ptr<SyncSession>, SyncError error) {
                promise->emplace_value(std::move(error));
            };

        auto realm = Realm::get_shared_realm(interrupted_realm_config);
        const auto& error = error_pf.future.get();
        REQUIRE(error.is_fatal);
        REQUIRE(error.error_code == make_error_code(sync::ClientError::bad_changeset));
    }

    SECTION("interrupted before final bootstrap message") {
        {
            auto [interrupted_promise, interrupted] = util::make_promise_future<void>();
            Realm::Config config = interrupted_realm_config;
            config.sync_config = std::make_shared<SyncConfig>(*interrupted_realm_config.sync_config);
            auto shared_promise = std::make_shared<util::Promise<void>>(std::move(interrupted_promise));
            config.sync_config->on_bootstrap_message_processed_hook =
                [promise = std::move(shared_promise)](std::weak_ptr<SyncSession> weak_session,
                                                      const sync::SyncProgress&, int64_t query_version,
                                                      sync::DownloadBatchState batch_state) mutable {
                    auto session = weak_session.lock();
                    if (!session) {
                        return true;
                    }

                    if (query_version == 1 && batch_state == sync::DownloadBatchState::MoreToCome) {
                        session->close();
                        promise->emplace_value();
                        return false;
                    }
                    return true;
                };
            auto realm = Realm::get_shared_realm(config);
            {
                auto mut_subs = realm->get_latest_subscription_set().make_mutable_copy();
                auto table = realm->read_group().get_table("class_TopLevel");
                mut_subs.insert_or_assign(Query(table));
                std::move(mut_subs).commit();
            }

            interrupted.get();
            realm->sync_session()->shutdown_and_wait();
            realm->close();
        }

        _impl::RealmCoordinator::assert_no_open_realms();

        // Open up the realm without the sync client attached and verify that the realm got interrupted in the state
        // we expected it to be in.
        {
            auto realm = DB::create(sync::make_client_replication(), interrupted_realm_config.path);
            util::StderrLogger logger;
            sync::PendingBootstrapStore bootstrap_store(realm, &logger);
            REQUIRE(bootstrap_store.has_pending());
            auto pending_batch = bootstrap_store.peek_pending(1024 * 1024 * 16);
            REQUIRE(pending_batch.query_version == 1);
            REQUIRE(!pending_batch.progress);
            REQUIRE(pending_batch.remaining == 0);
            REQUIRE(pending_batch.changesets.size() == 1);

            check_interrupted_state(realm);
        }

        // Now we'll open a different realm and make some changes that would leave orphan objects on the client
        // if the bootstrap batches weren't being cached until lastInBatch were true.
        mutate_realm();

        // Finally re-open the realm whose bootstrap we interrupted and just wait for it to finish downloading.
        auto realm = Realm::get_shared_realm(interrupted_realm_config);
        auto table = realm->read_group().get_table("class_TopLevel");
        realm->get_latest_subscription_set()
            .get_state_change_notification(sync::SubscriptionSet::State::Complete)
            .get();
        wait_for_upload(*realm);
        wait_for_download(*realm);

        wait_for_advance(*realm);
        auto expected_obj_ids = util::Span<ObjectId>(obj_ids_at_end).sub_span(0, 3);

        REQUIRE(table->size() == expected_obj_ids.size());
        for (auto& id : expected_obj_ids) {
            REQUIRE(table->find_primary_key(Mixed{id}));
        }
    }

    SECTION("interrupted after final bootstrap message before processing") {
        {
            auto [interrupted_promise, interrupted] = util::make_promise_future<void>();
            Realm::Config config = interrupted_realm_config;
            config.sync_config = std::make_shared<SyncConfig>(*interrupted_realm_config.sync_config);
            auto shared_promise = std::make_shared<util::Promise<void>>(std::move(interrupted_promise));
            config.sync_config->on_bootstrap_message_processed_hook =
                [promise = std::move(shared_promise)](std::weak_ptr<SyncSession> weak_session,
                                                      const sync::SyncProgress, int64_t query_version,
                                                      sync::DownloadBatchState batch_state) mutable {
                    auto session = weak_session.lock();
                    if (!session) {
                        return true;
                    }

                    if (query_version == 1 && batch_state == sync::DownloadBatchState::LastInBatch) {
                        session->close();
                        promise->emplace_value();
                        return false;
                    }
                    return true;
                };
            auto realm = Realm::get_shared_realm(config);
            {
                auto mut_subs = realm->get_latest_subscription_set().make_mutable_copy();
                auto table = realm->read_group().get_table("class_TopLevel");
                mut_subs.insert_or_assign(Query(table));
                std::move(mut_subs).commit();
            }

            interrupted.get();
            realm->sync_session()->shutdown_and_wait();
            realm->close();
        }

        _impl::RealmCoordinator::assert_no_open_realms();

        // Open up the realm without the sync client attached and verify that the realm got interrupted in the state
        // we expected it to be in.
        {
            auto realm = DB::create(sync::make_client_replication(), interrupted_realm_config.path);
            util::StderrLogger logger;
            sync::PendingBootstrapStore bootstrap_store(realm, &logger);
            REQUIRE(bootstrap_store.has_pending());
            auto pending_batch = bootstrap_store.peek_pending(1024 * 1024 * 16);
            REQUIRE(pending_batch.query_version == 1);
            REQUIRE(static_cast<bool>(pending_batch.progress));
            REQUIRE(pending_batch.remaining == 0);
            REQUIRE(pending_batch.changesets.size() == 3);

            check_interrupted_state(realm);
        }

        // Now we'll open a different realm and make some changes that would leave orphan objects on the client
        // if the bootstrap batches weren't being cached until lastInBatch were true.
        mutate_realm();

        auto [saw_valid_state_promise, saw_valid_state_future] = util::make_promise_future<void>();
        auto shared_saw_valid_state_promise =
            std::make_shared<decltype(saw_valid_state_promise)>(std::move(saw_valid_state_promise));
        // This hook will let us check what the state of the realm is before it's integrated any new download
        // messages from the server. This should be the full 5 object bootstrap that was received before we
        // called mutate_realm().
        interrupted_realm_config.sync_config->on_download_message_received_hook =
            [&, promise = std::move(shared_saw_valid_state_promise)](std::weak_ptr<SyncSession> weak_session,
                                                                     const sync::SyncProgress&, int64_t query_version,
                                                                     sync::DownloadBatchState batch_state) {
                auto session = weak_session.lock();
                if (!session) {
                    return;
                }

                if (query_version != 1 || batch_state != sync::DownloadBatchState::LastInBatch) {
                    return;
                }

                auto latest_sub_set = session->get_flx_subscription_store()->get_latest();
                auto active_sub_set = session->get_flx_subscription_store()->get_active();
                REQUIRE(latest_sub_set.version() == active_sub_set.version());
                REQUIRE(active_sub_set.state() == sync::SubscriptionSet::State::Complete);

                auto db = SyncSession::OnlyForTesting::get_db(*session);
                auto tr = db->start_read();

                auto table = tr->get_table("class_TopLevel");
                REQUIRE(table->size() == obj_ids_at_end.size());
                for (auto& id : obj_ids_at_end) {
                    REQUIRE(table->find_primary_key(Mixed{id}));
                }

                promise->emplace_value();
            };

        // Finally re-open the realm whose bootstrap we interrupted and just wait for it to finish downloading.
        auto realm = Realm::get_shared_realm(interrupted_realm_config);
        saw_valid_state_future.get();
        auto table = realm->read_group().get_table("class_TopLevel");
        realm->get_latest_subscription_set()
            .get_state_change_notification(sync::SubscriptionSet::State::Complete)
            .get();
        wait_for_upload(*realm);
        wait_for_download(*realm);
        wait_for_advance(*realm);

        auto expected_obj_ids = util::Span<ObjectId>(obj_ids_at_end).sub_span(0, 3);

        // After we've downloaded all the mutations there should only by 3 objects left.
        REQUIRE(table->size() == expected_obj_ids.size());
        for (auto& id : expected_obj_ids) {
            REQUIRE(table->find_primary_key(Mixed{id}));
        }
    }
}

TEST_CASE("flx: asymmetric sync", "[sync][flx][app]") {
    static auto server_schema = [] {
        FLXSyncTestHarness::ServerSchema server_schema;
        server_schema.queryable_fields = {"queryable_str_field"};
        server_schema.schema = {
            {"Asymmetric",
             ObjectSchema::ObjectType::TopLevelAsymmetric,
             {
                 {"_id", PropertyType::ObjectId, Property::IsPrimary{true}},
                 {"location", PropertyType::String | PropertyType::Nullable},
                 {"embedded_obj", PropertyType::Object | PropertyType::Nullable, "Embedded"},
             }},
            {"Embedded",
             ObjectSchema::ObjectType::Embedded,
             {
                 {"value", PropertyType::String | PropertyType::Nullable},
             }},
        };
        return server_schema;
    }();
    static auto harness = std::make_unique<FLXSyncTestHarness>("asymmetric_sync", server_schema);

    SECTION("basic object construction") {
        auto foo_obj_id = ObjectId::gen();
        auto bar_obj_id = ObjectId::gen();
        harness->do_with_new_realm([&](SharedRealm realm) {
            realm->begin_transaction();
            CppContext c(realm);
            Object::create(c, realm, "Asymmetric",
                           std::any(AnyDict{{"_id", foo_obj_id}, {"location", std::string{"foo"}}}));
            Object::create(c, realm, "Asymmetric",
                           std::any(AnyDict{{"_id", bar_obj_id}, {"location", std::string{"bar"}}}));
            realm->commit_transaction();
        });

        harness->do_with_new_realm([&](SharedRealm realm) {
            wait_for_download(*realm);

            auto table = realm->read_group().get_table("class_Asymmetric");
            REQUIRE(table->size() == 0);
            auto new_query = realm->get_latest_subscription_set().make_mutable_copy();
            // Cannot query asymmetric tables.
            CHECK_THROWS_AS(new_query.insert_or_assign(Query(table)), LogicError);
        });
    }

    SECTION("do not allow objects with same key within the same transaction") {
        auto foo_obj_id = ObjectId::gen();
        harness->do_with_new_realm([&](SharedRealm realm) {
            realm->begin_transaction();
            CppContext c(realm);
            Object::create(c, realm, "Asymmetric",
                           std::any(AnyDict{{"_id", foo_obj_id}, {"location", std::string{"foo"}}}));
            CHECK_THROWS_WITH(
                Object::create(c, realm, "Asymmetric",
                               std::any(AnyDict{{"_id", foo_obj_id}, {"location", std::string{"bar"}}})),
                "Attempting to create an object of type 'Asymmetric' with an existing primary key value 'not "
                "implemented'");
            realm->commit_transaction();
        });

        harness->do_with_new_realm([&](SharedRealm realm) {
            wait_for_download(*realm);

            auto table = realm->read_group().get_table("class_Asymmetric");
            REQUIRE(table->size() == 0);
        });
    }
// TODO: Re-enable it in RCORE-1238.
#if 0
    SECTION("replace object") {
        harness->do_with_new_realm([&](SharedRealm realm) {
            CppContext c(realm);
            auto foo_obj_id = ObjectId::gen();
            realm->begin_transaction();
            Object::create(c, realm, "Asymmetric",
                           std::any(AnyDict{{"_id", foo_obj_id}, {"location", std::string{"foo"}}}));
            realm->commit_transaction();
            realm->begin_transaction();
            // Update `location` field.
            Object::create(c, realm, "Asymmetric",
                           std::any(AnyDict{{"_id", foo_obj_id}, {"location", std::string{"bar"}}}));
            realm->commit_transaction();

            wait_for_upload(*realm);
            wait_for_download(*realm);

            auto table = realm->read_group().get_table("class_Asymmetric");
            REQUIRE(table->size() == 0);
        });
    }
#endif
    SECTION("create multiple objects - separate commits") {
        harness->do_with_new_realm([&](SharedRealm realm) {
            CppContext c(realm);
            for (int i = 0; i < 100; ++i) {
                realm->begin_transaction();
                auto obj_id = ObjectId::gen();
                Object::create(c, realm, "Asymmetric",
                               std::any(AnyDict{{"_id", obj_id}, {"location", util::format("foo_%1", i)}}));
                realm->commit_transaction();
            }

            wait_for_upload(*realm);
            wait_for_download(*realm);

            auto table = realm->read_group().get_table("class_Asymmetric");
            REQUIRE(table->size() == 0);
        });
    }

    SECTION("create multiple objects - same commit") {
        harness->do_with_new_realm([&](SharedRealm realm) {
            CppContext c(realm);
            realm->begin_transaction();
            for (int i = 0; i < 100; ++i) {
                auto obj_id = ObjectId::gen();
                Object::create(c, realm, "Asymmetric",
                               std::any(AnyDict{{"_id", obj_id}, {"location", util::format("foo_%1", i)}}));
            }
            realm->commit_transaction();

            wait_for_upload(*realm);
            wait_for_download(*realm);

            auto table = realm->read_group().get_table("class_Asymmetric");
            REQUIRE(table->size() == 0);
        });
    }

    SECTION("open with schema mismatch on IsAsymmetric") {
        auto schema = server_schema.schema;
        schema.find("Asymmetric")->table_type = ObjectSchema::ObjectType::TopLevel;

        harness->do_with_new_user([&](std::shared_ptr<SyncUser> user) {
            SyncTestFile config(user, schema, SyncConfig::FLXSyncEnabled{});
            std::condition_variable cv;
            std::mutex wait_mutex;
            bool wait_flag(false);
            std::error_code ec;
            config.sync_config->error_handler = [&](std::shared_ptr<SyncSession>, SyncError error) {
                std::unique_lock<std::mutex> lock(wait_mutex);
                wait_flag = true;
                ec = error.get_system_error();
                cv.notify_one();
            };

            auto realm = Realm::get_shared_realm(config);

            std::unique_lock<std::mutex> lock(wait_mutex);
            cv.wait(lock, [&wait_flag]() {
                return wait_flag == true;
            });
            CHECK(ec.value() == int(realm::sync::ClientError::bad_changeset));
        });

        REQUIRE_NOTHROW(wait_for_error_to_persist(
            harness->session().app_session(),
            "Failed to transform received changeset: Schema mismatch: 'Asymmetric' is asymmetric "
            "on one side, but not on the other. (ProtocolErrorCode=112)"));
    }

    SECTION("basic embedded object construction") {
        harness->do_with_new_realm([&](SharedRealm realm) {
            realm->begin_transaction();
            CppContext c(realm);
            Object::create(c, realm, "Asymmetric",
                           std::any(AnyDict{{"_id", ObjectId::gen()},
                                            {"embedded_obj", AnyDict{{"value", std::string{"foo"}}}}}));
            realm->commit_transaction();
        });

        harness->do_with_new_realm([&](SharedRealm realm) {
            wait_for_download(*realm);

            auto table = realm->read_group().get_table("class_Asymmetric");
            REQUIRE(table->size() == 0);
        });
    }

    SECTION("replace embedded object") {
        harness->do_with_new_realm([&](SharedRealm realm) {
            CppContext c(realm);
            auto foo_obj_id = ObjectId::gen();
            realm->begin_transaction();
            Object::create(
                c, realm, "Asymmetric",
                std::any(AnyDict{{"_id", foo_obj_id}, {"embedded_obj", AnyDict{{"value", std::string{"foo"}}}}}));
            realm->commit_transaction();
            // Update embedded field to `null`.
            realm->begin_transaction();
            Object::create(c, realm, "Asymmetric",
                           std::any(AnyDict{{"_id", foo_obj_id}, {"embedded_obj", std::any()}}));
            realm->commit_transaction();
            // Update embedded field again to a new value.
            realm->begin_transaction();
            Object::create(
                c, realm, "Asymmetric",
                std::any(AnyDict{{"_id", foo_obj_id}, {"embedded_obj", AnyDict{{"value", std::string{"bar"}}}}}));
            realm->commit_transaction();

            wait_for_upload(*realm);
            wait_for_download(*realm);

            auto table = realm->read_group().get_table("class_Asymmetric");
            REQUIRE(table->size() == 0);
        });
    }

    SECTION("asymmetric table not allowed in PBS") {
        Schema schema{
            {"Asymmetric2",
             ObjectSchema::ObjectType::TopLevelAsymmetric,
             {
                 {"_id", PropertyType::Int, Property::IsPrimary{true}},
                 {"location", PropertyType::Int},
                 {"reading", PropertyType::Int},
             }},
        };

        SyncTestFile config(harness->app(), bson::Bson{}, schema);
        REQUIRE_THROWS(Realm::get_shared_realm(config));
    }

    // Add any new test sections above this point

    SECTION("teardown") {
        harness.reset();
    }
}

// TODO this test has been failing very frequently. We need to fix it and re-enable it in RCORE-1149.
#if 0
TEST_CASE("flx: asymmetric sync - dev mode", "[sync][flx][app]") {
    FLXSyncTestHarness::ServerSchema server_schema;
    server_schema.dev_mode_enabled = true;
    server_schema.schema = Schema{};

    auto schema = Schema{{"Asymmetric",
                          ObjectSchema::ObjectType::TopLevelAsymmetric,
                          {
                              {"_id", PropertyType::ObjectId, Property::IsPrimary{true}},
                              {"location", PropertyType::String | PropertyType::Nullable},
                          }},
                         {"TopLevel",
                          {
                              {"_id", PropertyType::ObjectId, Property::IsPrimary{true}},
                              {"queryable_str_field", PropertyType::String | PropertyType::Nullable},
                          }}};

    FLXSyncTestHarness harness("asymmetric_sync", server_schema);

    auto foo_obj_id = ObjectId::gen();
    auto bar_obj_id = ObjectId::gen();

    harness.do_with_new_realm(
        [&](SharedRealm realm) {
            auto table = realm->read_group().get_table("class_TopLevel");
            auto new_query = realm->get_latest_subscription_set().make_mutable_copy();
            new_query.insert_or_assign(Query(table));
            std::move(new_query).commit();

            CppContext c(realm);
            realm->begin_transaction();
            Object::create(c, realm, "Asymmetric",
                           std::any(AnyDict{{"_id", foo_obj_id}, {"location", std::string{"foo"}}}));
            Object::create(c, realm, "Asymmetric",
                           std::any(AnyDict{{"_id", bar_obj_id}, {"location", std::string{"bar"}}}));
            realm->commit_transaction();

            wait_for_upload(*realm);
        },
        schema);
}
#endif

TEST_CASE("flx: send client error", "[sync][flx][app]") {
    FLXSyncTestHarness harness("flx_client_error");

    // An integration error is simulated while bootstrapping.
    // This results in the client sending an error message to the server.
    SyncTestFile config(harness.app()->current_user(), harness.schema(), SyncConfig::FLXSyncEnabled{});
    config.sync_config->simulate_integration_error = true;
    auto&& [error_future, err_handler] = make_error_handler();
    config.sync_config->error_handler = err_handler;
    auto realm = Realm::get_shared_realm(config);
    auto table = realm->read_group().get_table("class_TopLevel");
    auto new_query = realm->get_latest_subscription_set().make_mutable_copy();
    new_query.insert_or_assign(Query(table));
    std::move(new_query).commit();

    error_future.get();

    REQUIRE_NOTHROW(
        wait_for_error_to_persist(harness.session().app_session(), "simulated failure (ProtocolErrorCode=112)"));
}

} // namespace realm::app

#endif // REALM_ENABLE_AUTH_TESTS<|MERGE_RESOLUTION|>--- conflicted
+++ resolved
@@ -610,7 +610,7 @@
             auto config_copy = config_local;
             auto&& [client_reset_future, reset_handler] = make_client_reset_handler();
             config_copy.sync_config->error_handler = [](std::shared_ptr<SyncSession>, SyncError err) {
-                REALM_ASSERT_EX(!err.is_fatal, err.message);
+                REALM_ASSERT_EX(!err.is_fatal, err.what());
                 CHECK(err.server_requests_action == sync::ProtocolErrorInfo::Action::Transient);
             };
             config_copy.sync_config->notify_after_client_reset = reset_handler;
@@ -815,7 +815,7 @@
             if (!error_promise) {
                 std::cerr << util::format(
                                  "An unexpected sync error was caught by the default SyncTestFile handler: '%1'",
-                                 err.message)
+                                 err.what())
                           << std::endl;
                 abort();
             }
@@ -1403,12 +1403,8 @@
         return static_cast<bool>(sync_error);
     });
 
-<<<<<<< HEAD
     CHECK(sync_error->get_system_error() == make_error_code(sync::ProtocolError::switch_to_pbs));
-=======
-    CHECK(sync_error->error_code == make_error_code(sync::ProtocolError::switch_to_pbs));
     CHECK(sync_error->server_requests_action == sync::ProtocolErrorInfo::Action::ApplicationBug);
->>>>>>> master
 }
 
 TEST_CASE("flx: commit subscription while refreshing the access token", "[sync][flx][app]") {
@@ -1557,7 +1553,7 @@
         auto realm = Realm::get_shared_realm(interrupted_realm_config);
         const auto& error = error_pf.future.get();
         REQUIRE(error.is_fatal);
-        REQUIRE(error.error_code == make_error_code(sync::ClientError::bad_changeset));
+        REQUIRE(error.get_system_error() == make_error_code(sync::ClientError::bad_changeset));
     }
 
     SECTION("interrupted before final bootstrap message") {
