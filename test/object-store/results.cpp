--- conflicted
+++ resolved
@@ -4240,11 +4240,7 @@
              {"float", PropertyType::Float | PropertyType::Nullable},
              {"double", PropertyType::Double | PropertyType::Nullable},
              {"date", PropertyType::Date | PropertyType::Nullable},
-<<<<<<< HEAD
-             {"int_list", PropertyType::Int | PropertyType::Array},
-=======
              {"int list", PropertyType::Int | PropertyType::Array},
->>>>>>> 775324c2
          }},
         {"linking_object",
          {
@@ -4255,7 +4251,6 @@
 
     auto table = r->read_group().get_table("class_object");
     ColKey col_int = table->get_column_key("int");
-    ColKey col_int_list = table->get_column_key("int_list");
     ColKey col_float = table->get_column_key("float");
     ColKey col_double = table->get_column_key("double");
     ColKey col_date = table->get_column_key("date");
@@ -4280,12 +4275,8 @@
             REQUIRE(results.max(col_float)->get_float() == 2.f);
             REQUIRE(results.max(col_double)->get_double() == 2.0);
             REQUIRE(results.max(col_date)->get_timestamp() == Timestamp(2, 0));
-<<<<<<< HEAD
             REQUIRE_THROW_LOGIC_ERROR_WITH_CODE(results.max(col_int_list), ErrorCodes::IllegalOperation);
-=======
-            REQUIRE_THROWS_AS(results.max(col_int_list), Results::UnsupportedColumnTypeException);
-            REQUIRE_THROWS_AS(results.max(col_invalid), LogicError);
->>>>>>> 775324c2
+            REQUIRE_THROW_LOGIC_ERROR_WITH_CODE(results.max(col_invalid), ErrorCodes::InvalidProperty);
         }
 
         SECTION("min") {
@@ -4293,40 +4284,26 @@
             REQUIRE(results.min(col_float)->get_float() == 0.f);
             REQUIRE(results.min(col_double)->get_double() == 0.0);
             REQUIRE(results.min(col_date)->get_timestamp() == Timestamp(0, 0));
-<<<<<<< HEAD
             REQUIRE_THROW_LOGIC_ERROR_WITH_CODE(results.min(col_int_list), ErrorCodes::IllegalOperation);
-=======
-            REQUIRE_THROWS_AS(results.min(col_int_list), Results::UnsupportedColumnTypeException);
-            REQUIRE_THROWS_AS(results.min(col_invalid), LogicError);
->>>>>>> 775324c2
+            REQUIRE_THROW_LOGIC_ERROR_WITH_CODE(results.min(col_invalid), ErrorCodes::InvalidProperty);
         }
 
         SECTION("average") {
             REQUIRE(results.average(col_int) == 1.0);
             REQUIRE(results.average(col_float) == 1.0);
             REQUIRE(results.average(col_double) == 1.0);
-<<<<<<< HEAD
             REQUIRE_THROW_LOGIC_ERROR_WITH_CODE(results.average(col_int_list), ErrorCodes::IllegalOperation);
             REQUIRE_THROW_LOGIC_ERROR_WITH_CODE(results.average(col_date), ErrorCodes::IllegalOperation);
-=======
-            REQUIRE_THROWS_AS(results.average(col_date), Results::UnsupportedColumnTypeException);
-            REQUIRE_THROWS_AS(results.average(col_int_list), Results::UnsupportedColumnTypeException);
-            REQUIRE_THROWS_AS(results.average(col_invalid), LogicError);
->>>>>>> 775324c2
+            REQUIRE_THROW_LOGIC_ERROR_WITH_CODE(results.average(col_invalid), ErrorCodes::InvalidProperty);
         }
 
         SECTION("sum") {
             REQUIRE(results.sum(col_int)->get_int() == 2);
             REQUIRE(results.sum(col_float)->get_double() == 2.0);
             REQUIRE(results.sum(col_double)->get_double() == 2.0);
-<<<<<<< HEAD
             REQUIRE_THROW_LOGIC_ERROR_WITH_CODE(results.sum(col_int_list), ErrorCodes::IllegalOperation);
             REQUIRE_THROW_LOGIC_ERROR_WITH_CODE(results.sum(col_date), ErrorCodes::IllegalOperation);
-=======
-            REQUIRE_THROWS_AS(results.sum(col_date), Results::UnsupportedColumnTypeException);
-            REQUIRE_THROWS_AS(results.sum(col_int_list), Results::UnsupportedColumnTypeException);
-            REQUIRE_THROWS_AS(results.sum(col_invalid), LogicError);
->>>>>>> 775324c2
+            REQUIRE_THROW_LOGIC_ERROR_WITH_CODE(results.sum(col_invalid), ErrorCodes::InvalidProperty);
         }
     }
 
