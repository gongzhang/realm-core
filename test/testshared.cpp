--- conflicted
+++ resolved
@@ -1,7 +1,6 @@
 #include <UnitTest++.h>
 #include "tightdb.hpp"
 #include "tightdb/group_shared.hpp"
-#include <sys/stat.h>
 
 // Does not work for windows yet
 #ifndef _MSC_VER
@@ -745,112 +744,6 @@
     }
 }
 
-<<<<<<< HEAD
-#if 0
-
-const size_t READERS = 20;
-const size_t WRITERS = 20;
-const size_t ROUNDS = 20000;
-
-pthread_t read_threads[READERS];
-pthread_t write_threads[WRITERS];
-
-void* write_thread1(void* arg)
-{
-    int64_t w = int64_t(arg);
-    int id = w;
-    (void)id;
-
-    SharedGroup db("database.tdb");
-
-    for(size_t r = 0; r < ROUNDS; ++r)
-    {
-        {
-            Group& group = db.begin_write(); 
-            TableRef table = group.get_table("table");
-            table->set_int(0, 0, w);
-            int64_t r = table->get_int(0, 0);
-            CHECK(r == w);
-            db.commit();
-//            fprintf(stderr, "%d ", id); fflush(stderr);
-        }
-
-        // All writes by all threads must be unique so that it can be detected if they're spurious
-        w += WRITERS;
-
-    }    
-    return 0;
-}
-
-void* read_thread1(void* arg)
-{
-    (void)arg;
-    int64_t r1;
-    int64_t r2;
-
-    SharedGroup db("database.tdb");
-
-    for(size_t r = 0; r < ROUNDS; ++r)
-    {
-        {
-            const Group& group = db.begin_read();
-            r1 = group.get_table("table")->get_int(0, 0);
-            r2 = group.get_table("table")->get_int(0, 0);
-            CHECK_EQUAL(r1, r2);
-            db.end_read();        
-        }
-    }
-
-    return 0;
-}
-
-
-
-TEST(Shared_StressTest1)
-{ 
-    srand(123);
-
-    remove("database.tdb");
-    remove("database.tdb.lock");
-
-    struct stat buf;
-    CHECK((stat("database.tdb", &buf) != 0));
-    CHECK((stat("database.tdb.lock", &buf) != 0));
-
-    SharedGroup db("database.tdb");
-
-    {
-        Group& group = db.begin_write(); 
-        TableRef table = group.get_table("table");
-        Spec& spec = table->get_spec();
-        spec.add_column(COLUMN_TYPE_INT, "row");
-        table->update_from_spec();
-        table->insert_empty_row(0, 1);
-        table->set_int(0, 0, 0);
-    }
-
-    db.commit();
-
-    #if defined(_WIN32) || defined(__WIN32__) || defined(_WIN64)
-        pthread_win32_process_attach_np ();
-    #endif
-
-    for(size_t t = 0; t < READERS; t++)
-        pthread_create(&read_threads[t], NULL, read_thread1, (void*)t);
-
-    for(size_t t = 0; t < WRITERS; t++)
-        pthread_create(&write_threads[t], NULL, write_thread1, (void*)t);
-
-    for(size_t t = 0; t < READERS; t++)
-        pthread_join(read_threads[t], NULL);
-
-    for(size_t t = 0; t < WRITERS; t++)
-        pthread_join(write_threads[t], NULL);
-
-}
-
-#endif // #if 0
-=======
 TEST(Shared_FromSerialized)
 {
     // Delete old files if there
@@ -884,6 +777,5 @@
     }
 }
 
->>>>>>> 04480216
 
 #endif // !_MSV_VER