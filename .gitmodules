--- conflicted
+++ resolved
@@ -1,18 +1,9 @@
 [submodule "external/catch"]
 	path = external/catch
 	url = https://github.com/catchorg/Catch2.git
-<<<<<<< HEAD
-[submodule "external/sha-2"]
-	path = external/sha-2
-	url = https://github.com/kalven/sha-2.git
-[submodule "external/sha-1"]
-	path = external/sha-1
-	url = https://github.com/clibs/sha1.git
-=======
 [submodule "src/external/sha-1"]
 	path = src/external/sha-1
 	url = https://github.com/clibs/sha1.git
 [submodule "src/external/sha-2"]
 	path = src/external/sha-2
-	url = https://github.com/kalven/sha-2.git
->>>>>>> 13ce20f6
+	url = https://github.com/kalven/sha-2.git