// swift-tools-version:5.0

import PackageDescription
import Foundation

<<<<<<< HEAD
let versionStr = "10.0.0-beta.5"
=======
let versionStr = "6.0.25"
>>>>>>> e7d513b8
let versionPieces = versionStr.split(separator: "-")
let versionCompontents = versionPieces[0].split(separator: ".")
let versionExtra = versionPieces.count > 1 ? versionPieces[1] : ""

let package = Package(
    name: "RealmCore",
    products: [
        .library(
            name: "RealmCore",
            targets: ["RealmCore"]),
        .library(
            name: "RealmCoreDynamic",
            type: .dynamic,
            targets: ["RealmCore"]),
    ],
    targets: [
        .target(
            name: "RealmCore",
            path: "src",
            exclude: [
                "realm/tools",
                "realm/parser",
                "realm/metrics",
                "realm/exec",
                "win32",
            ],
            sources: [
                "realm",
                "external/IntelRDFPMathLib20U2/LIBRARY/src/bid128.c",
                "external/IntelRDFPMathLib20U2/LIBRARY/src/bid128_compare.c",
                "external/IntelRDFPMathLib20U2/LIBRARY/src/bid128_div.c",
                "external/IntelRDFPMathLib20U2/LIBRARY/src/bid128_add.c",
                "external/IntelRDFPMathLib20U2/LIBRARY/src/bid128_fma.c",
                "external/IntelRDFPMathLib20U2/LIBRARY/src/bid64_to_bid128.c",
                "external/IntelRDFPMathLib20U2/LIBRARY/src/bid_convert_data.c",
                "external/IntelRDFPMathLib20U2/LIBRARY/src/bid_decimal_data.c",
                "external/IntelRDFPMathLib20U2/LIBRARY/src/bid_decimal_globals.c",
                "external/IntelRDFPMathLib20U2/LIBRARY/src/bid_from_int.c",
                "external/IntelRDFPMathLib20U2/LIBRARY/src/bid_round.c"
            ],
            publicHeadersPath: ".",
            cxxSettings: [
                .headerSearchPath("src"),
                .define("REALM_NO_CONFIG"),
                .define("REALM_INSTALL_LIBEXECDIR", to: ""),
                .define("REALM_ENABLE_ASSERTIONS", to: "1"),
                .define("REALM_ENABLE_ENCRYPTION", to: "1"),

                .define("REALM_VERSION_MAJOR", to: String(versionCompontents[0])),
                .define("REALM_VERSION_MINOR", to: String(versionCompontents[1])),
                .define("REALM_VERSION_PATCH", to: String(versionCompontents[2])),
                .define("REALM_VERSION_EXTRA", to: "\"\(versionExtra)\""),
                .define("REALM_VERSION_STRING", to: "\"\(versionStr)\""),
            ]),
    ],
    cxxLanguageStandard: .cxx1z
)<|MERGE_RESOLUTION|>--- conflicted
+++ resolved
@@ -3,11 +3,8 @@
 import PackageDescription
 import Foundation
 
-<<<<<<< HEAD
 let versionStr = "10.0.0-beta.5"
-=======
 let versionStr = "6.0.25"
->>>>>>> e7d513b8
 let versionPieces = versionStr.split(separator: "-")
 let versionCompontents = versionPieces[0].split(separator: ".")
 let versionExtra = versionPieces.count > 1 ? versionPieces[1] : ""
