#include <tightdb/column_mixed.hpp>

namespace tightdb {

ColumnMixed::~ColumnMixed()
{
    delete m_types;
    delete m_refs;
    delete m_data;
    delete m_array;
}

void ColumnMixed::Destroy()
{
    if (m_array != NULL)
        m_array->Destroy();
}

void ColumnMixed::SetParent(ArrayParent *parent, size_t pndx)
{
    m_array->SetParent(parent, pndx);
}

void ColumnMixed::UpdateFromParent()
{
    if (!m_array->UpdateFromParent())
        return;

    m_types->UpdateFromParent();
    m_refs->UpdateFromParent();
    if (m_data)
        m_data->UpdateFromParent();
}


void ColumnMixed::Create(Allocator& alloc, const Table* table, size_t column_ndx)
{
    m_array = new Array(COLUMN_HASREFS, NULL, 0, alloc);

    m_types = new Column(COLUMN_NORMAL, alloc);
    m_refs  = new RefsColumn(alloc, table, column_ndx);

    m_array->add(m_types->GetRef());
    m_array->add(m_refs->GetRef());

    m_types->SetParent(m_array, 0);
    m_refs->SetParent(m_array, 1);
}

void ColumnMixed::Create(Allocator& alloc, const Table* table, size_t column_ndx,
                         ArrayParent* parent, size_t ndx_in_parent, size_t ref)
{
    m_array = new Array(ref, parent, ndx_in_parent, alloc);
    TIGHTDB_ASSERT(m_array->Size() == 2 || m_array->Size() == 3);

    const size_t types_ref = m_array->GetAsRef(0);
    const size_t refs_ref  = m_array->GetAsRef(1);

    m_types = new Column(types_ref, m_array, 0, alloc);
    m_refs  = new RefsColumn(alloc, table, column_ndx, m_array, 1, refs_ref);
    TIGHTDB_ASSERT(m_types->Size() == m_refs->Size());

    // Binary column with values that does not fit in refs
    // is only there if needed
    if (m_array->Size() == 3) {
        const size_t data_ref = m_array->GetAsRef(2);
        m_data = new ColumnBinary(data_ref, m_array, 2, alloc);
    }
}

void ColumnMixed::InitDataColumn()
{
    if (m_data)
        return;

    TIGHTDB_ASSERT(m_array->Size() == 2);

    // Create new data column for items that do not fit in refs
    m_data = new ColumnBinary(m_array->GetAllocator());
    const size_t ref = m_data->GetRef();

    m_array->add(ref);
    m_data->SetParent(m_array, 2);
}

void ColumnMixed::clear_value(size_t ndx, MixedColType newtype)
{
    TIGHTDB_ASSERT(ndx < m_types->Size());

    const MixedColType type = (MixedColType)m_types->Get(ndx);
    if (type != MIXED_COL_INT) {
        switch (type) {
            case MIXED_COL_INT_NEG:
            case MIXED_COL_BOOL:
            case MIXED_COL_DATE:
            case MIXED_COL_FLOAT:
            case MIXED_COL_DOUBLE:
            case MIXED_COL_DOUBLE_NEG:
                break;
            case MIXED_COL_STRING:
            case MIXED_COL_BINARY:
            {
                // If item is in middle of the column, we just clear
                // it to avoid having to adjust refs to following items
                const size_t ref = m_refs->GetAsRef(ndx) >> 1;
                if (ref == m_data->Size()-1) 
                    m_data->Delete(ref);
                else 
                    m_data->Set(ref, "", 0);
                break;
            }
            case MIXED_COL_TABLE:
            {
                // Delete entire table
                const size_t ref = m_refs->GetAsRef(ndx);
                Array top(ref, (Array*)NULL, 0, m_array->GetAllocator());
                top.Destroy();
                break;
            }
            default:
                TIGHTDB_ASSERT(false);
        }
    }
    if (type != newtype) 
        m_types->Set(ndx, newtype);
}

void ColumnMixed::Delete(size_t ndx)
{
    TIGHTDB_ASSERT(ndx < m_types->Size());

    // Remove refs or binary data
    clear_value(ndx, MIXED_COL_INT);

    m_types->Delete(ndx);
    m_refs->Delete(ndx);

    invalidate_subtables();
}

void ColumnMixed::Clear()
{
    m_types->Clear();
    m_refs->Clear();
    if (m_data) 
        m_data->Clear();
}

ColumnType ColumnMixed::GetType(size_t ndx) const TIGHTDB_NOEXCEPT
{
    TIGHTDB_ASSERT(ndx < m_types->Size());
    MixedColType coltype = static_cast<MixedColType>(m_types->Get(ndx));
    switch (coltype) {
<<<<<<< HEAD
    case MIXED_COL_INT:         return COLUMN_TYPE_INT;
    case MIXED_COL_INT_NEG:     return COLUMN_TYPE_INT;
    case MIXED_COL_BOOL:        return COLUMN_TYPE_BOOL;
    case MIXED_COL_STRING:      return COLUMN_TYPE_STRING;
    case MIXED_COL_BINARY:      return COLUMN_TYPE_BINARY;
    case MIXED_COL_TABLE:       return COLUMN_TYPE_TABLE;
    case MIXED_COL_DATE:        return COLUMN_TYPE_DATE;
    case MIXED_COL_FLOAT:       return COLUMN_TYPE_FLOAT;
    case MIXED_COL_DOUBLE:      return COLUMN_TYPE_DOUBLE;
    case MIXED_COL_DOUBLE_NEG:  return COLUMN_TYPE_DOUBLE;
    default:
        TIGHTDB_ASSERT(false); 
        return (COLUMN_TYPE_INT);
=======
    case MIXED_COL_INT_NEG:     return COLUMN_TYPE_INT;
    case MIXED_COL_DOUBLE_NEG:  return COLUMN_TYPE_DOUBLE;
    default: return static_cast<ColumnType>(coltype);   // all others must be in sync with ColumnType
>>>>>>> 32dad3e1
    }
}

void ColumnMixed::fill(size_t count)
{
    TIGHTDB_ASSERT(is_empty());

    // Fill column with default values
    // TODO: this is a very naive approach
    // we could speedup by creating full nodes directly
    for (size_t i = 0; i < count; ++i) {
        m_types->Insert(i, MIXED_COL_INT);
    }
    for (size_t i = 0; i < count; ++i) {
        m_refs->Insert(i, 1); // 1 is zero shifted one and low bit set; 
    }

#ifdef TIGHTDB_DEBUG
    Verify();
#endif
}


void ColumnMixed::set_string(size_t ndx, const char* value)
{
    TIGHTDB_ASSERT(ndx < m_types->Size());
    InitDataColumn();

    const MixedColType type = (MixedColType)m_types->Get(ndx);
    const size_t len = strlen(value)+1;

    // See if we can reuse data position
    if (type == MIXED_COL_STRING) {
        const size_t ref = m_refs->GetAsRef(ndx) >> 1;
        m_data->Set(ref, value, len);
    }
    else if (type == MIXED_COL_BINARY) {
        const size_t ref = m_refs->GetAsRef(ndx) >> 1;
        m_data->Set(ref, value, len);
        m_types->Set(ndx, MIXED_COL_STRING);
    }
    else {
        // Remove refs or binary data
        clear_value(ndx, MIXED_COL_STRING);

        // Add value to data column
        const size_t ref = m_data->Size();
        m_data->add(value, len);

        // Shift value one bit and set lowest bit to indicate that this is not a ref
        const int64_t v = (ref << 1) + 1;

        m_types->Set(ndx, MIXED_COL_STRING);
        m_refs->Set(ndx, v);
    }
}

void ColumnMixed::set_binary(size_t ndx, const char* value, size_t len)
{
    TIGHTDB_ASSERT(ndx < m_types->Size());
    InitDataColumn();

    const MixedColType type = (MixedColType)m_types->Get(ndx);

    // See if we can reuse data position
    if (type == MIXED_COL_STRING) {
        const size_t ref = m_refs->GetAsRef(ndx) >> 1;
        m_data->Set(ref, value, len);
        m_types->Set(ndx, MIXED_COL_BINARY);
    }
    else if (type == MIXED_COL_BINARY) {
        const size_t ref = m_refs->GetAsRef(ndx) >> 1;
        m_data->Set(ref, value, len);
    }
    else {
        // Remove refs or binary data
        clear_value(ndx, MIXED_COL_BINARY);

        // Add value to data column
        const size_t ref = m_data->Size();
        m_data->add(value, len);

        // Shift value one bit and set lowest bit to indicate that this is not a ref
        const int64_t v = (ref << 1) + 1;

        m_types->Set(ndx, MIXED_COL_BINARY);
        m_refs->Set(ndx, v);
    }
}

bool ColumnMixed::Compare(const ColumnMixed& c) const
{
    const size_t n = Size();
    if (c.Size() != n) 
        return false;
    
    for (size_t i=0; i<n; ++i) {
        const ColumnType type = GetType(i);
        if (c.GetType(i) != type)
            return false;
        switch (type) {
        case COLUMN_TYPE_INT:
            if (get_int(i) != c.get_int(i)) return false;
            break;
        case COLUMN_TYPE_BOOL:
            if (get_bool(i) != c.get_bool(i)) return false;
            break;
        case COLUMN_TYPE_DATE:
            if (get_date(i) != c.get_date(i)) return false;
            break;
        case COLUMN_TYPE_FLOAT:
            if (get_float(i) != c.get_float(i)) return false;
            break;
        case COLUMN_TYPE_DOUBLE:
            if (get_double(i) != c.get_double(i)) return false;
            break;
        case COLUMN_TYPE_STRING:
            if (strcmp(get_string(i), c.get_string(i)) != 0) return false;
            break;
        case COLUMN_TYPE_BINARY:
            {
                const BinaryData d1 = get_binary(i);
                const BinaryData d2 = c.get_binary(i);
                if (d1.len != d2.len || !std::equal(d1.pointer, d1.pointer+d1.len, d2.pointer)) 
                    return false;
            }
            break;
        case COLUMN_TYPE_TABLE:
            {
                ConstTableRef t1 = get_subtable_ptr(i)->get_table_ref();
                ConstTableRef t2 = c.get_subtable_ptr(i)->get_table_ref();
                if (*t1 != *t2) 
                    return false;
            }
            break;
        default:
            TIGHTDB_ASSERT(false);
        }
    }
    return true;
}


#ifdef TIGHTDB_DEBUG

void ColumnMixed::Verify() const
{
    m_array->Verify();
    m_types->Verify();
    m_refs->Verify();
    if (m_data) m_data->Verify();

    // types and refs should be in sync
    const size_t types_len = m_types->Size();
    const size_t refs_len  = m_refs->Size();
    TIGHTDB_ASSERT(types_len == refs_len);

    // Verify each sub-table
    const size_t count = Size();
    for (size_t i = 0; i < count; ++i) {
        const size_t tref = m_refs->GetAsRef(i);
        if (tref == 0 || tref & 0x1) continue;
        ConstTableRef subtable = m_refs->get_subtable(i);
        subtable->Verify();
    }
}

void ColumnMixed::ToDot(std::ostream& out, const char* title) const
{
    const size_t ref = GetRef();

    out << "subgraph cluster_columnmixed" << ref << " {" << std::endl;
    out << " label = \"ColumnMixed";
    if (title) out << "\\n'" << title << "'";
    out << "\";" << std::endl;

    m_array->ToDot(out, "mixed_top");

    // Write sub-tables
    const size_t count = Size();
    for (size_t i = 0; i < count; ++i) {
        const MixedColType type = (MixedColType)m_types->Get(i);
        if (type != MIXED_COL_TABLE) continue;
        ConstTableRef subtable = m_refs->get_subtable(i);
        subtable->to_dot(out);
    }

    m_types->ToDot(out, "types");
    m_refs->ToDot(out, "refs");

    if (m_array->Size() > 2) {
        m_data->ToDot(out, "data");
    }

    out << "}" << std::endl;
}

#endif // TIGHTDB_DEBUG

} // namespace tightdb<|MERGE_RESOLUTION|>--- conflicted
+++ resolved
@@ -151,25 +151,9 @@
     TIGHTDB_ASSERT(ndx < m_types->Size());
     MixedColType coltype = static_cast<MixedColType>(m_types->Get(ndx));
     switch (coltype) {
-<<<<<<< HEAD
-    case MIXED_COL_INT:         return COLUMN_TYPE_INT;
-    case MIXED_COL_INT_NEG:     return COLUMN_TYPE_INT;
-    case MIXED_COL_BOOL:        return COLUMN_TYPE_BOOL;
-    case MIXED_COL_STRING:      return COLUMN_TYPE_STRING;
-    case MIXED_COL_BINARY:      return COLUMN_TYPE_BINARY;
-    case MIXED_COL_TABLE:       return COLUMN_TYPE_TABLE;
-    case MIXED_COL_DATE:        return COLUMN_TYPE_DATE;
-    case MIXED_COL_FLOAT:       return COLUMN_TYPE_FLOAT;
-    case MIXED_COL_DOUBLE:      return COLUMN_TYPE_DOUBLE;
-    case MIXED_COL_DOUBLE_NEG:  return COLUMN_TYPE_DOUBLE;
-    default:
-        TIGHTDB_ASSERT(false); 
-        return (COLUMN_TYPE_INT);
-=======
     case MIXED_COL_INT_NEG:     return COLUMN_TYPE_INT;
     case MIXED_COL_DOUBLE_NEG:  return COLUMN_TYPE_DOUBLE;
     default: return static_cast<ColumnType>(coltype);   // all others must be in sync with ColumnType
->>>>>>> 32dad3e1
     }
 }
 
