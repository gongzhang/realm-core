/*************************************************************************
 *
 * TIGHTDB CONFIDENTIAL
 * __________________
 *
 *  [2011] - [2012] TightDB Inc
 *  All Rights Reserved.
 *
 * NOTICE:  All information contained herein is, and remains
 * the property of TightDB Incorporated and its suppliers,
 * if any.  The intellectual and technical concepts contained
 * herein are proprietary to TightDB Incorporated
 * and its suppliers and may be covered by U.S. and Foreign Patents,
 * patents in process, and are protected by trade secret or copyright law.
 * Dissemination of this information or reproduction of this material
 * is strictly forbidden unless prior written permission is obtained
 * from TightDB Incorporated.
 *
 **************************************************************************/

#ifndef TIGHTDB_GROUP_HPP
#define TIGHTDB_GROUP_HPP

#include <string>
#include <vector>

#include <tightdb/util/features.h>
#include <tightdb/exceptions.hpp>
#include <tightdb/impl/output_stream.hpp>
#include <tightdb/table.hpp>
#include <tightdb/table_basic_fwd.hpp>
#include <tightdb/alloc_slab.hpp>

namespace tightdb {


// Pre-declarations
class SharedGroup;


class Group: private Table::Parent {
public:
    /// Construct a free-standing group. This group instance will be
    /// in the attached state, but neither associated with a file, nor
    /// with an external memory buffer.
    Group();

    enum OpenMode {
        /// Open in read-only mode. Fail if the file does not already exist.
        mode_ReadOnly,
        /// Open in read/write mode. Create the file if it doesn't exist.
        mode_ReadWrite,
        /// Open in read/write mode. Fail if the file does not already exist.
        mode_ReadWriteNoCreate
    };

    /// Equivalent to calling open(const std::string&, OpenMode) on an
    /// unattached group accessor.
    explicit Group(const std::string& file, OpenMode = mode_ReadOnly);

    /// Equivalent to calling open(BinaryData, bool) on an unattached
    /// group accessor. Note that if this constructor throws, the
    /// ownership of the memory buffer will remain with the caller,
    /// regardless of whether \a take_ownership is set to `true` or
    /// `false`.
    explicit Group(BinaryData, bool take_ownership = true);

    struct unattached_tag {};

    /// Create a Group instance in its unattached state. It may then
    /// be attached to a database file later by calling one of the
    /// open() methods. You may test whether this instance is
    /// currently in its attached state by calling
    /// is_attached(). Calling any other method (except the
    /// destructor) while in the unattached state has undefined
    /// behavior.
    Group(unattached_tag) TIGHTDB_NOEXCEPT;

    ~Group() TIGHTDB_NOEXCEPT TIGHTDB_OVERRIDE;

    /// Attach this Group instance to the specified database file.
    ///
    /// By default, the specified file is opened in read-only mode
    /// (mode_ReadOnly). This allows opening a file even when the
    /// caller lacks permission to write to that file. The opened
    /// group may still be modified freely, but the changes cannot be
    /// written back to the same file using the commit() function. An
    /// attempt to do that, will cause an exception to be thrown. When
    /// opening in read-only mode, it is an error if the specified
    /// file does not already exist in the file system.
    ///
    /// Alternatively, the file can be opened in read/write mode
    /// (mode_ReadWrite). This allows use of the commit() function,
    /// but, of course, it also requires that the caller has
    /// permission to write to the specified file. When opening in
    /// read-write mode, an attempt to create the specified file will
    /// be made, if it does not already exist in the file system.
    ///
    /// In any case, if the file already exists, it must contain a
    /// valid TightDB database. In many cases invalidity will be
    /// detected and cause the InvalidDatabase exception to be thrown,
    /// but you should not rely on it.
    ///
    /// Note that changes made to the database via a Group instance
    /// are not automatically committed to the specified file. You
    /// may, however, at any time, explicitly commit your changes by
    /// calling the commit() method, provided that the specified
    /// open-mode is not mode_ReadOnly. Alternatively, you may call
    /// write() to write the entire database to a new file. Writing
    /// the database to a new file does not end, or in any other way
    /// change the association between the Group instance and the file
    /// that was specified in the call to open().
    ///
    /// A file that is passed to Group::open(), may not be modified by
    /// a third party until after the Group object is
    /// destroyed. Behavior is undefined if a file is modified by a
    /// third party while any Group object is associated with it.
    ///
    /// Calling open() on a Group instance that is already in the
    /// attached state has undefined behavior.
    ///
    /// Accessing a TightDB database file through manual construction
    /// of a Group object does not offer any level of thread safety or
    /// transaction safety. When any of those kinds of safety are a
    /// concern, consider using a SharedGroup instead. When accessing
    /// a database file in read/write mode through a manually
    /// constructed Group object, it is entirely the responsibility of
    /// the application that the file is not accessed in any way by a
    /// third party during the life-time of that group object. It is,
    /// on the other hand, safe to concurrently access a database file
    /// by multiple manually created Group objects, as long as all of
    /// them are opened in read-only mode, and there is no other party
    /// that modifies the file concurrently.
    ///
    /// Do not call this function on a group instance that is managed
    /// by a shared group. Doing so will result in undefined behavior.
    ///
    /// Even if this function throws, it may have the side-effect of
    /// creating the specified file, and the file may get left behind
    /// in an invalid state. Of course, this can only happen if
    /// read/write mode (mode_ReadWrite) was requested, and the file
    /// did not already exist.
    ///
    /// \param file File system path to a TightDB database file.
    ///
    /// \param mode Specifying a mode that is not mode_ReadOnly
    /// requires that the specified file can be opened in read/write
    /// mode. In general there is no reason to open a group in
    /// read/write mode unless you want to be able to call
    /// Group::commit().
    ///
    /// \throw util::File::AccessError If the file could not be
    /// opened. If the reason corresponds to one of the exception
    /// types that are derived from util::File::AccessError, the
    /// derived exception type is thrown. Note that InvalidDatabase is
    /// among these derived exception types.
    void open(const std::string& file, OpenMode mode = mode_ReadOnly);

    /// Attach this Group instance to the specified memory buffer.
    ///
    /// This is similar to constructing a group from a file except
    /// that in this case the database is assumed to be stored in the
    /// specified memory buffer.
    ///
    /// If \a take_ownership is `true`, you pass the ownership of the
    /// specified buffer to the group. In this case the buffer will
    /// eventually be freed using std::free(), so the buffer you pass,
    /// must have been allocated using std::malloc().
    ///
    /// On the other hand, if \a take_ownership is set to `false`, it
    /// is your responsibility to keep the memory buffer alive during
    /// the lifetime of the group, and in case the buffer needs to be
    /// deallocated afterwards, that is your responsibility too.
    ///
    /// If this function throws, the ownership of the memory buffer
    /// will remain with the caller, regardless of whether \a
    /// take_ownership is set to `true` or `false`.
    ///
    /// Calling open() on a Group instance that is already in the
    /// attached state has undefined behavior.
    ///
    /// Do not call this function on a group instance that is managed
    /// by a shared group. Doing so will result in undefined behavior.
    ///
    /// \throw InvalidDatabase If the specified buffer does not appear
    /// to contain a valid database.
    void open(BinaryData, bool take_ownership = true);

    /// A group may be created in the unattached state, and then later
    /// attached to a file with a call to open(). Calling any method
    /// other than open(), and is_attached() on an unattached instance
    /// results in undefined behavior.
    bool is_attached() const TIGHTDB_NOEXCEPT;

    /// Returns true if, and only if the number of tables in this
    /// group is zero.
    bool is_empty() const TIGHTDB_NOEXCEPT;

    /// Returns the number of tables in this group.
    std::size_t size() const;

    StringData get_table_name(std::size_t table_ndx) const;

    /// Check whether this group has a table with the specified name.
    bool has_table(StringData name) const;

    /// Check whether this group has a table with the specified name
    /// and a dynamic type that matches the specified static type.
    ///
    /// \tparam T An instance of the BasicTable<> class template.
    template<class T> bool has_table(StringData name) const;

    //@{
    /// Get the table with the specified name from this group.
    ///
    /// The non-const versions of this function will create a table
    /// with the specified name if one does not already exist. The
    /// const versions will not.
    ///
    /// It is an error to call one of the const-qualified versions for
    /// a table that does not already exist. Doing so will result in
    /// undefined behavior.
    ///
    /// The non-template versions will return dynamically typed table
    /// accessors, while the template versions will return statically
    /// typed accessors.
    ///
    /// It is an error to call one of the templated versions for a
    /// table whose dynamic type does not match the specified static
    /// type. Doing so will result in undefined behavior.
    ///
    /// New tables created by the non-const non-template version will
    /// have no columns initially. New tables created by the non-const
    /// template version will have a dynamic type (set of columns)
    /// that matches the specifed static type.
    ///
    /// \tparam T An instance of the BasicTable<> class template.
    TableRef      get_table(StringData name);
    TableRef      get_table(StringData name, bool& was_created);
    ConstTableRef get_table(StringData name) const;
    template<class T> typename T::Ref      get_table(StringData name);
    template<class T> typename T::ConstRef get_table(StringData name) const;
    //@}


    // Serialization

    /// Write this database to the specified output stream.
    void write(std::ostream&) const;

    /// Write this database to a new file. It is an error to specify a
    /// file that already exists. This is to protect against
    /// overwriting a database file that is currently open, which
    /// would cause undefined behaviour.
    ///
    /// \param file A filesystem path.
    ///
    /// \throw util::File::AccessError If the file could not be
    /// opened. If the reason corresponds to one of the exception
    /// types that are derived from util::File::AccessError, the
    /// derived exception type is thrown. In particular,
    /// util::File::Exists will be thrown if the file exists already.
    void write(const std::string& file) const;

    /// Write this database to a memory buffer.
    ///
    /// Ownership of the returned buffer is transferred to the
    /// caller. The memory will have been allocated using
    /// std::malloc().
    BinaryData write_to_mem() const;

    /// Commit changes to the attached file. This requires that the
    /// attached file is opened in read/write mode.
    ///
    /// Calling this function on an unattached group, a free-standing
    /// group, a group whose attached file is opened in read-only
    /// mode, a group that is attached to a memory buffer, or a group
    /// that is managed by a shared group, is an error and will result
    /// in undefined behavior.
    ///
    /// Table accesors will remain valid across the commit. Note that
    /// this is not the case when working with proper transactions.
    void commit();

    // Conversion
    template<class S> void to_json(S& out) const;
    void to_string(std::ostream& out) const;

    /// Compare two groups for equality. Two groups are equal if, and
    /// only if, they contain the same tables in the same order, that
    /// is, for each table T at index I in one of the groups, there is
    /// a table at index I in the other group that is equal to T.
    bool operator==(const Group&) const;

    /// Compare two groups for inequality. See operator==().
    bool operator!=(const Group& g) const { return !(*this == g); }

#ifdef TIGHTDB_DEBUG
    void Verify() const; // Uncapitalized 'verify' cannot be used due to conflict with macro in Obj-C
    void print() const;
    void print_free() const;
    MemStats stats();
    void enable_mem_diagnostics(bool enable = true) { m_alloc.enable_debug(enable); }
    void to_dot(std::ostream&) const;
    void to_dot() const; // To std::cerr (for GDB)
    void to_dot(const char* file_path) const;
    void zero_free_space(std::size_t file_size, std::size_t readlock_version);
#else
    void Verify() const {}
#endif

private:
    SlabAlloc m_alloc;
    Array m_top;
    Array m_tables;            // Second slot in m_top
    ArrayString m_table_names; // First slot in m_top
    Array m_free_positions;    // Fourth slot in m_top
    Array m_free_lengths;      // Fifth slot in m_top
    Array m_free_versions;     // Sixth slot in m_top
    typedef std::vector<Table*> table_accessors;
    mutable table_accessors m_table_accessors;
    const bool m_is_shared;
    std::size_t m_readlock_version;

    struct shared_tag {};
    Group(shared_tag) TIGHTDB_NOEXCEPT;

    // FIXME: Implement a proper copy constructor (fairly trivial).
    Group(const Group&); // Disable copying

    void init_array_parents() TIGHTDB_NOEXCEPT;
    void detach() TIGHTDB_NOEXCEPT;
    void init_shared();

    /// Recursively update refs stored in all cached array
    /// accessors. This includes cached array accessors in any
    /// currently attached table accessors. This ensures that the
    /// group instance itself, as well as any attached table accessor
    /// that exists across Group::commit() will remain valid. This
    /// function is not appropriate for use in conjunction with
    /// commits via shared group.
    void update_refs(ref_type top_ref, std::size_t old_baseline) TIGHTDB_NOEXCEPT;

    void update_from_shared(ref_type new_top_ref, std::size_t new_file_size);

    // Overriding method in ArrayParent
    void update_child_ref(std::size_t, ref_type) TIGHTDB_OVERRIDE;

    // Overriding method in ArrayParent
    ref_type get_child_ref(std::size_t) const TIGHTDB_NOEXCEPT TIGHTDB_OVERRIDE;

    // Overriding method in Table::Parent
    StringData get_child_name(std::size_t) const TIGHTDB_NOEXCEPT TIGHTDB_OVERRIDE;

    // Overriding method in Table::Parent
    void child_accessor_destroyed(std::size_t) TIGHTDB_NOEXCEPT TIGHTDB_OVERRIDE;

    void write(_impl::OutputStream&) const;

    /// Create a new underlying node structure and attach this
    /// accessor instance to it
    void create(bool add_free_versions);

    /// Attach this accessor instance to a preexisting underlying node
    /// structure.
    void init_from_ref(ref_type top_ref) TIGHTDB_NOEXCEPT;

    typedef void (*SpecSetter)(Table&);
    Table* get_table_ptr(StringData name, SpecSetter, bool& was_created);

    Table* get_table_ptr(StringData name);
    const Table* get_table_ptr(StringData name) const;
    template<class T> T* get_table_ptr(StringData name);
    template<class T> const T* get_table_ptr(StringData name) const;

    Table* get_table_by_ndx(std::size_t ndx);
    const Table* get_table_by_ndx(std::size_t ndx) const;
    ref_type create_new_table(StringData name);
    Table* create_new_table_and_accessor(StringData name, SpecSetter);

    void detach_table_accessors() TIGHTDB_NOEXCEPT;

#ifdef TIGHTDB_DEBUG
    std::pair<ref_type, std::size_t>
    get_to_dot_parent(std::size_t ndx_in_parent) const TIGHTDB_OVERRIDE;
#endif

#ifdef TIGHTDB_ENABLE_REPLICATION
    friend class Replication;
    Replication* get_replication() const TIGHTDB_NOEXCEPT { return m_alloc.get_replication(); }
    void set_replication(Replication* r) TIGHTDB_NOEXCEPT { m_alloc.set_replication(r); }
#endif

    friend class GroupWriter;
    friend class SharedGroup;
    friend class LangBindHelper;
};





// Implementation

inline Group::Group():
    m_alloc(), // Throws
    m_top(m_alloc), m_tables(m_alloc), m_table_names(m_alloc), m_free_positions(m_alloc),
    m_free_lengths(m_alloc), m_free_versions(m_alloc), m_is_shared(false)
{
    init_array_parents();
    m_alloc.attach_empty(); // Throws
    bool add_free_versions = false;
    create(add_free_versions); // Throws
}

inline Group::Group(const std::string& file, OpenMode mode):
    m_alloc(), // Throws
    m_top(m_alloc), m_tables(m_alloc), m_table_names(m_alloc), m_free_positions(m_alloc),
    m_free_lengths(m_alloc), m_free_versions(m_alloc), m_is_shared(false)
{
    init_array_parents();
    open(file, mode); // Throws
}

inline Group::Group(BinaryData buffer, bool take_ownership):
    m_alloc(), // Throws
    m_top(m_alloc), m_tables(m_alloc), m_table_names(m_alloc), m_free_positions(m_alloc),
    m_free_lengths(m_alloc), m_free_versions(m_alloc), m_is_shared(false)
{
    init_array_parents();
    open(buffer, take_ownership); // Throws
}

inline Group::Group(unattached_tag) TIGHTDB_NOEXCEPT:
    m_alloc(), // Throws
    m_top(m_alloc), m_tables(m_alloc), m_table_names(m_alloc), m_free_positions(m_alloc),
    m_free_lengths(m_alloc), m_free_versions(m_alloc), m_is_shared(false)
{
    init_array_parents();
}

inline Group::Group(shared_tag) TIGHTDB_NOEXCEPT:
    m_alloc(), // Throws
    m_top(m_alloc), m_tables(m_alloc), m_table_names(m_alloc), m_free_positions(m_alloc),
    m_free_lengths(m_alloc), m_free_versions(m_alloc), m_is_shared(true)
{
    init_array_parents();
}

inline void Group::init_array_parents() TIGHTDB_NOEXCEPT
{
    m_table_names.set_parent(&m_top, 0);
    m_tables.set_parent(&m_top, 1);
    // Third slot is "logical file size"
    m_free_positions.set_parent(&m_top, 3);
    m_free_lengths.set_parent(&m_top, 4);
    m_free_versions.set_parent(&m_top, 5);
    // Seventh slot is "database version" (a.k.a. transaction number)
}

inline bool Group::is_attached() const TIGHTDB_NOEXCEPT
{
    return m_top.is_attached();
}

inline bool Group::is_empty() const TIGHTDB_NOEXCEPT
{
    if (!is_attached())
        return true;
    return m_table_names.is_empty();
}

inline std::size_t Group::size() const
{
    if (!is_attached())
        return 0;
    return m_table_names.size();
}

inline StringData Group::get_table_name(std::size_t table_ndx) const
{
    TIGHTDB_ASSERT(is_attached());
    TIGHTDB_ASSERT(table_ndx < m_table_names.size());
    return m_table_names.get(table_ndx);
}

inline bool Group::has_table(StringData name) const
{
    if (!is_attached())
        return false;
    std::size_t i = m_table_names.find_first(name);
    return i != not_found;
}

template<class T> inline bool Group::has_table(StringData name) const
{
    if (!is_attached())
        return false;
    std::size_t ndx = m_table_names.find_first(name);
    if (ndx == not_found)
        return false;
    const Table* table = get_table_by_ndx(ndx);
    return T::matches_dynamic_spec(_impl::TableFriend::get_spec(*table));
}

inline Table* Group::get_table_ptr(StringData name, SpecSetter spec_setter, bool& was_created)
{
    TIGHTDB_ASSERT(is_attached());
    std::size_t ndx = m_table_names.find_first(name);

    if (ndx != not_found) {
        Table* table = get_table_by_ndx(ndx); // Throws
        was_created = false;
        return table;
    }

    Table* table = create_new_table_and_accessor(name, spec_setter); // Throws
    was_created = true;
    return table;
}

inline Table* Group::get_table_ptr(StringData name)
{
    SpecSetter spec_setter = 0; // Do not add any columns
    bool was_created; // Dummy
    return get_table_ptr(name, spec_setter, was_created);
}

inline const Table* Group::get_table_ptr(StringData name) const
{
    TIGHTDB_ASSERT(is_attached());
    std::size_t ndx = m_table_names.find_first(name);
    if (ndx == not_found)
        return 0;
    return get_table_by_ndx(ndx); // Throws
}

template<class T> inline T* Group::get_table_ptr(StringData name)
{
    TIGHTDB_STATIC_ASSERT(IsBasicTable<T>::value, "Invalid table type");
    SpecSetter spec_setter = &T::set_dynamic_spec;
    bool was_created; // Dummy
    Table* table = get_table_ptr(name, spec_setter, was_created);
    TIGHTDB_ASSERT(T::matches_dynamic_spec(_impl::TableFriend::get_spec(*table)));
    return static_cast<T*>(table);
}

template<class T> inline const T* Group::get_table_ptr(StringData name) const
{
    TIGHTDB_STATIC_ASSERT(IsBasicTable<T>::value, "Invalid table type");
    const Table* table = get_table_ptr(name); // Throws
    TIGHTDB_ASSERT(!table || T::matches_dynamic_spec(_impl::TableFriend::get_spec(*table)));
    return static_cast<const T*>(table);
}

inline TableRef Group::get_table(StringData name)
{
    return get_table_ptr(name)->get_table_ref();
}

inline TableRef Group::get_table(StringData name, bool& was_created)
{
    SpecSetter spec_setter = 0;
    return get_table_ptr(name, spec_setter, was_created)->get_table_ref();
}

inline ConstTableRef Group::get_table(StringData name) const
{
    TIGHTDB_ASSERT(has_table(name));
    return get_table_ptr(name)->get_table_ref();
}

template<class T> inline typename T::Ref Group::get_table(StringData name)
{
    return get_table_ptr<T>(name)->get_table_ref();
}

template<class T> inline typename T::ConstRef Group::get_table(StringData name) const
{
    TIGHTDB_ASSERT(has_table<T>(name));
    return get_table_ptr<T>(name)->get_table_ref();
}

inline const Table* Group::get_table_by_ndx(std::size_t ndx) const
{
    return const_cast<Group*>(this)->get_table_by_ndx(ndx);
}

<<<<<<< HEAD
inline void Group::update_child_ref(std::size_t child_ndx, ref_type new_ref)
{
    m_tables.set(child_ndx, new_ref);
}

inline ref_type Group::get_child_ref(std::size_t child_ndx) const TIGHTDB_NOEXCEPT
{
    return m_tables.get_as_ref(child_ndx);
}

inline StringData Group::get_child_name(std::size_t child_ndx) const TIGHTDB_NOEXCEPT
{
    return m_table_names.get(child_ndx);
}

inline void Group::child_accessor_destroyed(std::size_t) TIGHTDB_NOEXCEPT
{
    // Ignore
}

template<class S> std::size_t Group::write_to_stream(S& out) const
{
    // Write the file header
    const char* data = reinterpret_cast<const char*>(&SlabAlloc::streaming_header);
    out.write(data, sizeof SlabAlloc::streaming_header);

    // Because we need to include the total logical file size in the
    // top-array, we have to start by writing everything except the
    // top-array, and then finally compute and write a correct version
    // of the top-array. The free-space information of the group will
    // not be included, as it is not needed in the streamed format.
    std::size_t names_pos  = m_table_names.write(out); // Throws
    std::size_t tables_pos = m_tables.write(out); // Throws
    std::size_t top_pos = out.get_pos();

    // Produce a preliminary version of the top array whose
    // representation is guaranteed to be able to hold the final file
    // size
    int top_size = 3;
    std::size_t max_top_byte_size = Array::get_max_byte_size(top_size);
    uint64_t max_final_file_size = top_pos + max_top_byte_size;
    Array top(Array::type_HasRefs); // Throws
    // FIXME: Dangerous cast: unsigned -> signed
    top.ensure_minimum_width(1 + 2*max_final_file_size); // Throws
    // FIXME: We really need an alternative to Array::truncate() that is able to expand.
    // FIXME: Dangerous cast: unsigned -> signed
    top.add(names_pos); // Throws
    top.add(tables_pos); // Throws
    top.add(0); // Throws

    // Finalize the top array by adding the projected final file size
    // to it
    std::size_t top_byte_size = top.get_byte_size();
    std::size_t final_file_size = top_pos + top_byte_size;
    // FIXME: Dangerous cast: unsigned -> signed
    top.set(2, 1 + 2*final_file_size);

    // Write the top array
    bool recurse = false;
    top.write(out, recurse); // Throws
    TIGHTDB_ASSERT(out.get_pos() == final_file_size);

    top.truncate(0); // Avoid recursive destruction
    top.destroy();

    // Write streaming footer
    SlabAlloc::StreamingFooter footer;
    footer.m_top_ref = top_pos;
    footer.m_magic_cookie = SlabAlloc::footer_magic_cookie;
    out.write(reinterpret_cast<const char*>(&footer), sizeof footer);

    return final_file_size + sizeof footer;
}

=======
>>>>>>> 81a044a8
template<class S> void Group::to_json(S& out) const
{
    if (!is_attached()) {
        out << "{}";
        return;
    }

    out << "{";

    for (std::size_t i = 0; i < m_tables.size(); ++i) {
        StringData name = m_table_names.get(i);
        const Table* table = get_table_by_ndx(i);

        if (i) out << ",";
        out << "\"" << name << "\"";
        out << ":";
        table->to_json(out);
    }

    out << "}";
}


} // namespace tightdb

#endif // TIGHTDB_GROUP_HPP<|MERGE_RESOLUTION|>--- conflicted
+++ resolved
@@ -586,7 +586,6 @@
     return const_cast<Group*>(this)->get_table_by_ndx(ndx);
 }
 
-<<<<<<< HEAD
 inline void Group::update_child_ref(std::size_t child_ndx, ref_type new_ref)
 {
     m_tables.set(child_ndx, new_ref);
@@ -607,62 +606,6 @@
     // Ignore
 }
 
-template<class S> std::size_t Group::write_to_stream(S& out) const
-{
-    // Write the file header
-    const char* data = reinterpret_cast<const char*>(&SlabAlloc::streaming_header);
-    out.write(data, sizeof SlabAlloc::streaming_header);
-
-    // Because we need to include the total logical file size in the
-    // top-array, we have to start by writing everything except the
-    // top-array, and then finally compute and write a correct version
-    // of the top-array. The free-space information of the group will
-    // not be included, as it is not needed in the streamed format.
-    std::size_t names_pos  = m_table_names.write(out); // Throws
-    std::size_t tables_pos = m_tables.write(out); // Throws
-    std::size_t top_pos = out.get_pos();
-
-    // Produce a preliminary version of the top array whose
-    // representation is guaranteed to be able to hold the final file
-    // size
-    int top_size = 3;
-    std::size_t max_top_byte_size = Array::get_max_byte_size(top_size);
-    uint64_t max_final_file_size = top_pos + max_top_byte_size;
-    Array top(Array::type_HasRefs); // Throws
-    // FIXME: Dangerous cast: unsigned -> signed
-    top.ensure_minimum_width(1 + 2*max_final_file_size); // Throws
-    // FIXME: We really need an alternative to Array::truncate() that is able to expand.
-    // FIXME: Dangerous cast: unsigned -> signed
-    top.add(names_pos); // Throws
-    top.add(tables_pos); // Throws
-    top.add(0); // Throws
-
-    // Finalize the top array by adding the projected final file size
-    // to it
-    std::size_t top_byte_size = top.get_byte_size();
-    std::size_t final_file_size = top_pos + top_byte_size;
-    // FIXME: Dangerous cast: unsigned -> signed
-    top.set(2, 1 + 2*final_file_size);
-
-    // Write the top array
-    bool recurse = false;
-    top.write(out, recurse); // Throws
-    TIGHTDB_ASSERT(out.get_pos() == final_file_size);
-
-    top.truncate(0); // Avoid recursive destruction
-    top.destroy();
-
-    // Write streaming footer
-    SlabAlloc::StreamingFooter footer;
-    footer.m_top_ref = top_pos;
-    footer.m_magic_cookie = SlabAlloc::footer_magic_cookie;
-    out.write(reinterpret_cast<const char*>(&footer), sizeof footer);
-
-    return final_file_size + sizeof footer;
-}
-
-=======
->>>>>>> 81a044a8
 template<class S> void Group::to_json(S& out) const
 {
     if (!is_attached()) {
