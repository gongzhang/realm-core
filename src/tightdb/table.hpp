--- conflicted
+++ resolved
@@ -381,25 +381,6 @@
     void clear_subtable(std::size_t column_ndx, std::size_t row_ndx);
 
     //@{
-<<<<<<< HEAD
-    /// If this accessor is attached to a subtable, then that subtable
-    /// has a parent table, and the subtable either resides in a
-    /// column of type `table` or of type `mixed` in that parent. In
-    /// that case get_parent_table() returns a reference to the
-    /// accessor assocaited with the parent, and get_index_in_parent()
-    /// returns the index of the row in which the subtable
-    /// resides. Otherwise, if this table is a group-level table,
-    /// get_parent_table() returns null and get_index_in_parent()
-    /// returns the index of this table within the group. Otherwise
-    /// this table is a free-standing table, get_parent_table()
-    /// returns null, and get_index_in_parent() returns tightdb::npos.
-    ///
-    /// If this accessor is attached to a subtable, and \a
-    /// column_ndx_out is specified, then `*column_ndx_out` is set to
-    /// the index of the column of the parent table in which the
-    /// subtable resides. If this accessor is not attached to a
-    /// subtable, then `*column_ndx_out` will retain its original
-=======
     /// If this accessor is attached to a subtable, then that subtable has a
     /// parent table, and the subtable either resides in a column of type
     /// `table` or of type `mixed` in that parent. In that case
@@ -415,7 +396,6 @@
     /// specified, then `*column_ndx_out` is set to the index of the column of
     /// the parent table in which the subtable resides. If this accessor is not
     /// attached to a subtable, then `*column_ndx_out` will retain its original
->>>>>>> cf9b6b48
     /// value upon return.
     TableRef get_parent_table(std::size_t* column_ndx_out = 0) TIGHTDB_NOEXCEPT;
     ConstTableRef get_parent_table(std::size_t* column_ndx_out = 0) const TIGHTDB_NOEXCEPT;
