--- conflicted
+++ resolved
@@ -37,6 +37,7 @@
 #include <realm/db.hpp>
 #include <realm/history.hpp>
 #include <realm/string_data.hpp>
+#include <util/fifo.hpp>
 
 #include <algorithm>
 #include <unordered_map>
@@ -317,6 +318,8 @@
         options.durability = m_config.in_memory
                            ? DBOptions::Durability::MemOnly
                            : DBOptions::Durability::Full;
+
+        options.temp_dir = util::normalize_dir(m_config.fifo_files_fallback_path);
         options.encryption_key = m_config.encryption_key.data();
         options.allow_file_format_upgrade = !m_config.disable_format_upgrade
                                          && m_config.schema_mode != SchemaMode::ResetFile;
@@ -355,7 +358,7 @@
             translate_file_exception(config.path, config.immutable()); // Throws
 
         // Move the Realm file into the recovery directory.
-        std::string recovery_directory = SyncManager::shared().recovery_directory_path();
+        std::string recovery_directory = SyncManager::shared().recovery_directory_path(config.sync_config ? config.sync_config->recovery_directory : none);
         std::string new_realm_path = util::reserve_unique_file_name(recovery_directory, "synced-realm-XXXXXXX");
         util::File::move(config.path, new_realm_path);
 
@@ -985,17 +988,10 @@
             realm.m_binding_context->did_send_notifications();
         return;
     }
-    if (realm.is_closed())
-        return;
 
     bool in_read = realm.is_in_read_transaction();
-<<<<<<< HEAD
     auto& sg = Realm::Internal::get_transaction(realm);
     auto version = sg.get_version_of_current_transaction();
-=======
-    auto& sg = Realm::Internal::get_shared_group(realm);
-    auto version = sg->get_version_of_current_transaction();
->>>>>>> 33e57c43
     auto package = [&](auto& notifier) {
         return !(notifier->has_run() && (!in_read || notifier->version() == version) && notifier->package_for_delivery());
     };
@@ -1010,7 +1006,7 @@
 
     if (realm.m_binding_context) {
         realm.m_binding_context->will_send_notifications();
-        if (!sg) // i.e. the Realm was closed in the callback above
+        if (realm.is_closed()) // i.e. the Realm was closed in the callback above
             return;
     }
 
