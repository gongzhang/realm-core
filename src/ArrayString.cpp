#include <cstdlib>
#include <cassert>
#include <cstring>
#include <cstdio> // debug

#include "Column.h"
#include "ArrayString.h"

ArrayString::ArrayString(Array* parent, size_t pndx, Allocator& alloc) : Array(COLUMN_NORMAL, parent, pndx, alloc) {
}

ArrayString::ArrayString(size_t ref, const Array* parent, size_t pndx, Allocator& alloc) : Array(ref, parent, pndx, alloc) {
}

// Creates new array (but invalid, call UpdateRef to init)
ArrayString::ArrayString(Allocator& alloc) : Array(alloc) {
}


ArrayString::~ArrayString() {
}

const char* ArrayString::Get(size_t ndx) const {
	assert(ndx < m_len);

	if (m_width == 0) return "";
	else return (const char*)(m_data + (ndx * m_width));
}

bool ArrayString::Set(size_t ndx, const char* value) {
	assert(ndx < m_len);
	assert(value);

	return Set(ndx, value, strlen(value));
}

bool ArrayString::Set(size_t ndx, const char* value, size_t len) {
	assert(ndx < m_len);
	assert(value);
	assert(len < 64); // otherwise we have to use another column type

	// Check if we need to copy before modifying
	if (!CopyOnWrite()) return false;

	// Calc min column width (incl trailing zero-byte)
	size_t width = 0;
	if (len == 0) width = 0;
	else if (len < 4) width = 4;
	else if (len < 8) width = 8;
	else if (len < 16) width = 16;
	else if (len < 32) width = 32;
	else if (len < 64) width = 64;
	else assert(false);

	// Make room for the new value
	if (width > m_width) {
		const size_t oldwidth = m_width;
		m_width = width;
		if (!Alloc(m_len, m_width)) return false;

		// Expand the old values
		int k = (int)m_len;
		while (--k >= 0) {
			const char* v = (const char*)m_data + (k * oldwidth);

			// Move the value
			char* data = (char*)m_data + (k * m_width);
			char* const end = data + m_width;
			memmove(data, v, oldwidth);
			for (data += oldwidth; data < end; ++data) {
				*data = '\0'; // pad with zeroes
			}
		}
	}

	// Set the value
	char* data = (char*)m_data + (ndx * m_width);
	char* const end = data + m_width;
	memmove(data, value, len);
	for (data += len; data < end; ++data) {
		*data = '\0'; // pad with zeroes
	}

	return true;
}

bool ArrayString::Add() {
	return Insert(m_len, "", 0);
}

bool ArrayString::Add(const char* value) {
	return Insert(m_len, value, strlen(value));
}

bool ArrayString::Insert(size_t ndx, const char* value) {
	return Insert(ndx, value, strlen(value));
}

bool ArrayString::Insert(size_t ndx, const char* value, size_t len) {
	assert(ndx <= m_len);
	assert(value);
	assert(len < 64); // otherwise we have to use another column type

	// Check if we need to copy before modifying
	if (!CopyOnWrite()) return false;

	// Calc min column width (incl trailing zero-byte)
	size_t width = 0;
	if (len == 0) width = 0;
	else if (len < 4) width = 4;
	else if (len < 8) width = 8;
	else if (len < 16) width = 16;
	else if (len < 32) width = 32;
	else if (len < 64) width = 64;
	else assert(false);
	
	const bool doExpand = width > m_width;

	// Make room for the new value
	const size_t oldwidth = m_width;
	if (doExpand) m_width = width;
	if (!Alloc(m_len+1, m_width)) return false;

	// Move values below insertion (may expand)
	if (doExpand) {
		// Expand the old values
		int k = (int)m_len;
		while (--k >= (int)ndx) {
			const char* v = (const char*)m_data + (k * oldwidth);

			// Move the value
			char* data = (char*)m_data + ((k+1) * m_width);
			char* const end = data + m_width;
			memmove(data, v, oldwidth);
			for (data += oldwidth; data < end; ++data) {
				*data = '\0'; // pad with zeroes
			}
		}
	}
	else if (ndx != m_len) {
		// when no expansion, use memmove
		unsigned char* src = m_data + (ndx * m_width);
		unsigned char* dst = src + m_width;
		const size_t count = (m_len - ndx) * m_width;
		memmove(dst, src, count);
	}

	// Set the value
	char* data = (char*)m_data + (ndx * m_width);
	char* const end = data + m_width;
	memmove(data, value, len);
	for (data += len; data < end; ++data) {
		*data = '\0'; // pad with zeroes
	}

	// Expand values above insertion
	if (doExpand) {
		int k = (int)ndx;
		while (--k >= 0) {
			const char* v = (const char*)m_data + (k * oldwidth);

			// Move the value
			char* data = (char*)m_data + (k * m_width);
			char* const end = data + m_width;
			memmove(data, v, oldwidth);
			for (data += oldwidth; data < end; ++data) {
				*data = '\0'; // pad with zeroes
			}
		}
	}

	++m_len;
	return true;
}

void ArrayString::Delete(size_t ndx) {
	assert(ndx < m_len);

	// Check if we need to copy before modifying
	CopyOnWrite();

	--m_len;

	// move data under deletion up
	if (ndx < m_len) {
		char* src = (char*)m_data + ((ndx+1) * m_width);
		char* dst = (char*)m_data + (ndx * m_width);
		const size_t len = (m_len - ndx) * m_width;
		memmove(dst, src, len);
	}
}

size_t ArrayString::CalcByteLen(size_t count, size_t width) const {
	return 8 + (count * width);
}

<<<<<<< HEAD
size_t ArrayString::Find(const char* value, size_t, size_t) const {
	assert(value);
	const size_t len = strlen(value);
=======
void ArrayString::FindAll(Column& result, const char* value) {
	assert(value);
	FindAll(result, value, strlen(value));
}

void ArrayString::FindAll(Column& result, const char* value, size_t len) {
	assert(value);
	size_t first = -1;
	do {
		first = FindFirst(value, len, first + 1, m_len);
		if(first != -1)
		result.Add(first);
	} while (first != -1);

}

size_t ArrayString::Find(const char* value) const {
	assert(value);
	return Find(value, strlen(value));
}

size_t ArrayString::Find(const char* value, size_t len) const {
	assert(value);
	return FindFirst(value, len, 0, m_len);
}
>>>>>>> 59821ecb

size_t ArrayString::FindFirst(const char* value, size_t len, size_t start, size_t end) const {
	assert(value);
	if (end == -1) end = m_len;
	if (start == end) return (size_t)-1;
	assert(start < m_len && end <= m_len && start < end);
	if (m_len == 0) return (size_t)-1; // empty list
	if (len >= m_width) return (size_t)-1; // A string can never be wider than the column width

	if (m_width == 0) {
		return 0; 
	}
	else if (m_width == 4) {
		int32_t v = 0;
		memcpy(&v, value, len);

		const int32_t* const t = (int32_t*)m_data;
		for (size_t i = start; i < end; ++i) {
			if (v == t[i]) return i;
		}
	}
	else if (m_width == 8) {
		int64_t v = 0;
		memcpy(&v, value, len);

		const int64_t* const t = (int64_t*)m_data;
		for (size_t i = start; i < end; ++i) {
			if (v == t[i]) return i;
		}
	}
	else if (m_width == 16) {
		int64_t v[2] = {0,0};
		memcpy(&v, value, len);

		const int64_t* const t = (int64_t*)m_data;
		const size_t end2 = end * 2;
		for (size_t i = start; i < end2; i += 2) {
			if (v[0] == t[i] && v[1] == t[i+1]) return i/2;
		}
	}
	else if (m_width == 32) {
		int64_t v[4] = {0,0,0,0};
		memcpy(&v, value, len);

		const int64_t* const t = (int64_t*)m_data;
		const size_t end2 = end * 4;
		for (size_t i = start; i < end2; i += 4) {
			if (v[0] == t[i] && v[1] == t[i+1] && v[2] == t[i+2] && v[3] == t[i+3]) return i/4;
		}
	}
	else if (m_width == 64) {
		int64_t v[8] = {0,0,0,0,0,0,0,0};
		memcpy(&v, value, len);

		const int64_t* const t = (int64_t*)m_data;
		const size_t end2 = end * 8;
		for (size_t i = start; i < end2; i += 8) {
			if (v[0] == t[i] && v[1] == t[i+1] && v[2] == t[i+2] && v[3] == t[i+3] &&
			    v[4] == t[i+4] && v[5] == t[i+5] && v[6] == t[i+6] && v[7] == t[i+7]) return i/8;
		}
	}
	else assert(false);
		
	return (size_t)-1;
}

size_t ArrayString::Write(std::ostream& out) const {
	// Calculate how many bytes the array takes up
	const size_t len = 8 + (m_len * m_width);

	// Write header first
	// TODO: replace capacity with checksum
	out.write((const char*)m_data-8, 8);

	// Write array
	const size_t arrayByteLen = len - 8;
	if (arrayByteLen) out.write((const char*)m_data, arrayByteLen);

	// Pad so next block will be 64bit aligned
	const char pad[8] = {0,0,0,0,0,0,0,0};
	const size_t rest = (~len & 0x7)+1;

	if (rest < 8) {
		out.write(pad, rest);
		return len + rest;
	}
	else return len; // Return number of bytes written
}

#ifdef _DEBUG
#include "stdio.h"

bool ArrayString::Compare(const ArrayString& c) const {
	if (c.Size() != Size()) return false;

	for (size_t i = 0; i < Size(); ++i) {
		if (strcmp(Get(i), c.Get(i)) != 0) return false;
	}

	return true;
}

void ArrayString::Stats() const {
	size_t total = 0;
	size_t longest = 0;

	for (size_t i = 0; i < m_len; ++i) {
		const char* str = Get(i);
		const size_t len = strlen(str)+1;

		total += len;
		if (len > longest) longest = len;
	}

	const size_t size = m_len * m_width;
	const size_t zeroes = size - total;
	const size_t zavg = zeroes / m_len;

	printf("Count: %zu\n", m_len);
	printf("Width: %zu\n", m_width);
	printf("Total: %zu\n", size);
	printf("Capacity: %zu\n\n", m_capacity);
	printf("Bytes string: %zu\n", total);
	printf("     longest: %zu\n", longest);
	printf("Bytes zeroes: %zu\n", zeroes);
	printf("         avg: %zu\n", zavg);
}

void ArrayString::ToDot(FILE* f) const {
	const size_t ref = GetRef();

	fprintf(f, "n%zx [label=\"", ref);

	for (size_t i = 0; i < m_len; ++i) {
		if (i > 0) fprintf(f, " | ");

		fprintf(f, "%s", Get(i));
	}
	
	fprintf(f, "\"];\n");
}

#endif //_DEBUG<|MERGE_RESOLUTION|>--- conflicted
+++ resolved
@@ -194,11 +194,11 @@
 	return 8 + (count * width);
 }
 
-<<<<<<< HEAD
-size_t ArrayString::Find(const char* value, size_t, size_t) const {
-	assert(value);
-	const size_t len = strlen(value);
-=======
+size_t ArrayString::Find(const char* value, size_t start, size_t end) const {
+	assert(value);
+	return FindWithLen(value, strlen(value), start, end);
+}
+
 void ArrayString::FindAll(Column& result, const char* value) {
 	assert(value);
 	FindAll(result, value, strlen(value));
@@ -208,26 +208,16 @@
 	assert(value);
 	size_t first = -1;
 	do {
-		first = FindFirst(value, len, first + 1, m_len);
+		first = FindWithLen(value, len, first + 1, m_len);
 		if(first != -1)
 		result.Add(first);
 	} while (first != -1);
 
 }
 
-size_t ArrayString::Find(const char* value) const {
-	assert(value);
-	return Find(value, strlen(value));
-}
-
-size_t ArrayString::Find(const char* value, size_t len) const {
-	assert(value);
-	return FindFirst(value, len, 0, m_len);
-}
->>>>>>> 59821ecb
-
-size_t ArrayString::FindFirst(const char* value, size_t len, size_t start, size_t end) const {
-	assert(value);
+size_t ArrayString::FindWithLen(const char* value, size_t len, size_t start, size_t end) const {
+	assert(value);
+
 	if (end == -1) end = m_len;
 	if (start == end) return (size_t)-1;
 	assert(start < m_len && end <= m_len && start < end);
