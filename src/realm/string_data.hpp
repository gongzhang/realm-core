--- conflicted
+++ resolved
@@ -24,11 +24,8 @@
 #include <string>
 #include <ostream>
 #include <cstring>
-<<<<<<< HEAD
 #include <array>
-=======
 #include <vector>
->>>>>>> 139cf8f4
 
 #include <cfloat>
 #include <cmath>
@@ -143,14 +140,11 @@
     bool begins_with(StringData) const noexcept;
     bool ends_with(StringData) const noexcept;
     bool contains(StringData) const noexcept;
-<<<<<<< HEAD
     bool contains(StringData d, const std::array<uint8_t, 256> &charmap) const noexcept;
-=======
     
     // Wildcard matching ('?' for single char, '*' for zero or more chars)
     // case insensitive version in unicode.hpp
     bool like(StringData) const noexcept;
->>>>>>> 139cf8f4
 
     //@{
     /// Undefined behavior if \a n, \a i, or <tt>i+n</tt> is greater than
@@ -300,7 +294,6 @@
     return d.m_size == 0 || std::search(m_data, m_data + m_size, d.m_data, d.m_data + d.m_size) != m_data + m_size;
 }
 
-<<<<<<< HEAD
 /// This method takes an array that maps chars to distance that can be moved (and zero for chars not in needle),
 /// allowing the method to apply Boyer-Moore for quick substring search
 /// The map is calculated in the StringNode<Contains> class (so it can be reused across searches)
@@ -338,7 +331,6 @@
     return false;
 }
     
-=======
 inline bool StringData::matchlike(const StringData& text, const StringData& pattern) noexcept
 {
     std::vector<size_t> textpos;
@@ -416,7 +408,6 @@
     return matchlike(*this, d);
 }
 
->>>>>>> 139cf8f4
 inline StringData StringData::prefix(size_t n) const noexcept
 {
     return substr(0, n);
