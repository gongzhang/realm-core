--- conflicted
+++ resolved
@@ -2401,15 +2401,6 @@
 }
 
 
-<<<<<<< HEAD
-template<int width> inline pair<int64_t, int64_t> get_two(const char* data, size_t ndx) REALM_NOEXCEPT
-{
-    return make_pair(to_size_t(get_direct<width>(data, ndx + 0)),
-                     to_size_t(get_direct<width>(data, ndx + 1)));
-}
-
-inline pair<int64_t, int64_t> get_two(const char* data, size_t width, size_t ndx) REALM_NOEXCEPT
-=======
 template<int width> inline std::pair<int64_t, int64_t> get_two(const char* data, size_t ndx) REALM_NOEXCEPT
 {
     return std::make_pair(to_size_t(get_direct<width>(data, ndx + 0)),
@@ -2417,7 +2408,6 @@
 }
 
 inline std::pair<int64_t, int64_t> get_two(const char* data, size_t width, size_t ndx) REALM_NOEXCEPT
->>>>>>> 72d7e253
 {
     REALM_TEMPEX(return get_two, width, (data, ndx));
 }
@@ -3553,21 +3543,12 @@
 }
 
 
-<<<<<<< HEAD
-pair<int64_t, int64_t> Array::get_two(const char* header, size_t ndx) REALM_NOEXCEPT
-{
-    const char* data = get_data_from_header(header);
-    int width = get_width_from_header(header);
-    pair<int64_t, int64_t> p = ::get_two(data, width, ndx);
-    return make_pair(p.first, p.second);
-=======
 std::pair<int64_t, int64_t> Array::get_two(const char* header, size_t ndx) REALM_NOEXCEPT
 {
     const char* data = get_data_from_header(header);
     int width = get_width_from_header(header);
     std::pair<int64_t, int64_t> p = ::get_two(data, width, ndx);
     return std::make_pair(p.first, p.second);
->>>>>>> 72d7e253
 }
 
 
