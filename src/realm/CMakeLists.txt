set(REALM_SOURCES
    # slowest to compile first
    query.cpp
    array.cpp

    alloc.cpp
    alloc_slab.cpp
    array_backlink.cpp
    array_binary.cpp
    array_blob.cpp
    array_blobs_small.cpp
    array_blobs_big.cpp
    array_decimal128.cpp
    array_integer.cpp
    array_key.cpp
    array_mixed.cpp
    array_object_id.cpp
    array_unsigned.cpp
    array_string.cpp
    array_string_short.cpp
    array_timestamp.cpp
    bplustree.cpp
    chunked_binary.cpp
    cluster.cpp
    collection.cpp
<<<<<<< HEAD
=======
    cluster_tree.cpp
    table_cluster_tree.cpp
>>>>>>> 3a611575
    column_binary.cpp
    decimal128.cpp
    dictionary.cpp
    disable_sync_to_disk.cpp
    exceptions.cpp
    group.cpp
    db.cpp
    group_writer.cpp
    history.cpp
    impl/output_stream.cpp
    impl/simulated_failure.cpp
    impl/transact_log.cpp
    index_string.cpp
    list.cpp
    node.cpp
    mixed.cpp
    obj.cpp
    global_key.cpp
    query_engine.cpp
    query_expression.cpp
    replication.cpp
    set.cpp
    spec.cpp
    string_data.cpp
    table.cpp
    table_ref.cpp
    obj_list.cpp
    object_id.cpp
    table_view.cpp
    sort_descriptor.cpp
    unicode.cpp
    utilities.cpp
    version.cpp
) # REALM_SOURCES

set(UTIL_SOURCES
    util/allocator.cpp
    util/backtrace.cpp
    util/base64.cpp
    util/basic_system_errors.cpp
    util/encrypted_file_mapping.cpp
    util/fifo_helper.cpp
    util/file.cpp
    util/file_mapper.cpp
    util/interprocess_condvar.cpp
    util/logger.cpp
    util/memory_stream.cpp
    util/platform_info.cpp
    util/misc_errors.cpp
    util/serializer.cpp
    util/sha_crypto.cpp
    util/terminate.cpp
    util/time.cpp
    util/timestamp_formatter.cpp
    util/timestamp_logger.cpp
    util/thread.cpp
    util/to_string.cpp
    util/allocation_metrics.cpp
    util/copy_dir_recursive.cpp
    util/demangle.cpp
    util/duplicating_logger.cpp
    util/enum.cpp
    util/file_is_regular.cpp
    util/http.cpp
    util/json_parser.cpp
    util/load_file.cpp
    util/misc_ext_errors.cpp
    util/parent_dir.cpp
    util/random.cpp
    util/resource_limits.cpp
    util/substitute.cpp
    util/uri.cpp
    util/websocket.cpp
)

set(REALM_INSTALL_GENERAL_HEADERS
    alloc.hpp
    alloc_slab.hpp
    array.hpp
    array_backlink.hpp
    array_basic.hpp
    array_basic_tpl.hpp
    array_binary.hpp
    array_blob.hpp
    array_blobs_big.hpp
    array_blobs_small.hpp
    array_bool.hpp
    array_decimal128.hpp
    array_direct.hpp
    array_integer.hpp
    array_mixed.hpp
    array_key.hpp
    array_list.hpp
    array_object_id.hpp
    array_ref.hpp
    array_string.hpp
    array_string_short.hpp
    array_timestamp.hpp
    array_unsigned.hpp
    binary_data.hpp
    bplustree.hpp
    chunked_binary.hpp
    cluster.hpp
    cluster_tree.hpp
<<<<<<< HEAD
=======
    table_cluster_tree.hpp
>>>>>>> 3a611575
    collection.hpp
    column_binary.hpp
    column_integer.hpp
    column_fwd.hpp
    column_type.hpp
    column_type_traits.hpp
    data_type.hpp
    decimal128.hpp
    dictionary.hpp
    disable_sync_to_disk.hpp
    exceptions.hpp
    group.hpp
    db.hpp
    db_options.hpp
    group_writer.hpp
    handover_defs.hpp
    history.hpp
    index_string.hpp
    keys.hpp
    mixed.hpp
    null.hpp
    list.hpp
    node.hpp
    node_header.hpp
    obj.hpp
    global_key.hpp
    owned_data.hpp
    query.hpp
    query_conditions.hpp
    query_engine.hpp
    query_expression.hpp
    realm_nmmintrin.h
    replication.hpp
    set.hpp
    spec.hpp
    string_data.hpp
    table.hpp
    table_ref.hpp
    sort_descriptor.hpp
    obj_list.hpp
    object_id.hpp
    table_view.hpp
    timestamp.hpp
    unicode.hpp
    utilities.hpp
    version.hpp
    version_id.hpp
) # REALM_INSTALL_GENERAL_HEADERS

set(REALM_INSTALL_IMPL_HEADERS
    impl/array_writer.hpp
    impl/cont_transact_hist.hpp
    impl/destroy_guard.hpp
    impl/input_stream.hpp
    impl/output_stream.hpp
    impl/simulated_failure.hpp
    impl/transact_log.hpp
)

set(REALM_INSTALL_UTIL_HEADERS
    util/allocator.hpp
    util/any.hpp
    util/assert.hpp
    util/backtrace.hpp
    util/base64.hpp
    util/basic_system_errors.hpp
    util/bind_ptr.hpp
    util/buffer.hpp
    util/buffer_stream.hpp
    util/call_with_tuple.hpp
    util/fixed_size_buffer.hpp
    util/cf_ptr.hpp
    util/encrypted_file_mapping.hpp
    util/features.h
    util/fifo_helper.hpp
    util/file.hpp
    util/file_mapper.hpp
    util/function_ref.hpp
    util/hex_dump.hpp
    util/inspect.hpp
    util/interprocess_condvar.hpp
    util/interprocess_mutex.hpp
    util/logger.hpp
    util/memory_stream.hpp
    util/misc_errors.hpp
    util/miscellaneous.hpp
    util/optional.hpp
    util/overload.hpp
    util/priority_queue.hpp
    util/safe_int_ops.hpp
    util/serializer.hpp
    util/scope_exit.hpp
    util/shared_ptr.hpp
    util/string_buffer.hpp
    util/terminate.hpp
    util/thread.hpp
    util/to_string.hpp
    util/type_list.hpp
    util/type_traits.hpp
    util/utf8.hpp
) # REALM_INSTALL_UTIL_HEADERS

set(REALM_METRICS_HEADERS
    metrics/metrics.hpp
    metrics/metric_timer.hpp
    metrics/query_info.hpp
    metrics/transaction_info.hpp
) # REALM_METRICS_HEADERS

set(REALM_OTHER_UTIL_HEADERS
    util/sha_crypto.hpp
    util/aes_cryptor.hpp
    util/errno.hpp
) # REALM_OTHER_UTIL_HEADERS

set(REALM_INSTALL_ALL_HEADERS
    ${REALM_INSTALL_GENERAL_HEADERS}
    ${REALM_INSTALL_UTIL_HEADERS}
    ${REALM_INSTALL_IMPL_HEADERS}
    ${REALM_OTHER_UTIL_HEADERS}
    ${REALM_METRICS_HEADERS}
)

list(APPEND REALM_SOURCES
    metrics/metrics.cpp
    metrics/metric_timer.cpp
    metrics/query_info.cpp
    metrics/transaction_info.cpp)

if(NOT MSVC)
    list(APPEND REALM_SOURCES util/interprocess_mutex.cpp)
endif()

# We add the headers to the library only so they show up in dev
# environments. It won't actually affect compilation process.
add_library(CoreObjects OBJECT ${REALM_SOURCES} ${UTIL_SOURCES} ${REALM_INSTALL_ALL_HEADERS})
set_target_properties(CoreObjects PROPERTIES
    POSITION_INDEPENDENT_CODE ON
)
target_compile_definitions(CoreObjects PRIVATE
  "$<$<CXX_COMPILER_ID:MSVC>:_CRT_SECURE_NO_WARNINGS>"
  "$<$<CXX_COMPILER_ID:MSVC>:_SCL_SECURE_NO_WARNINGS>"
)
target_compile_definitions(CoreObjects PRIVATE
  $<$<CONFIG:Debug>:REALM_DEBUG=1>
  $<$<CONFIG:MinSizeDebug>:REALM_DEBUG=1>
)
target_compile_options(CoreObjects PRIVATE ${REALM_SANITIZER_FLAGS})

set(REALM_OBJECT_FILES $<TARGET_OBJECTS:CoreObjects>)
list(APPEND REALM_OBJECT_FILES $<TARGET_OBJECTS:Bid>)

if(COMMAND set_target_xcode_attributes)
    set_target_xcode_attributes(CoreObjects)
endif()

if(CMAKE_SYSTEM_NAME MATCHES "^Windows")
    add_dependencies(CoreObjects sha_win32 getopt_win32)
    list(APPEND REALM_OBJECT_FILES $<TARGET_OBJECTS:sha_win32>)
    if(CMAKE_SYSTEM_NAME STREQUAL "Windows")
        list(APPEND REALM_EXTRA_LIBS Version.lib psapi.lib)
    endif()
elseif(ANDROID)
    list(APPEND REALM_EXTRA_LIBS atomic)
endif()

set(REALM_XCODE_DEPENDENCY "")
if(CMAKE_GENERATOR STREQUAL Xcode)
    # The placeholder file is needed in order to make builds work on Xcode
    # The issue is described in the last sentence here:
    # https://cmake.org/cmake/help/v3.7/command/add_library.html#object-libraries
    # Another problem is that Xcode does not see changes in the CoreObjects
    # target, to solve this we trigger rebuiliding the library by making
    # placeholder.cpp depend on all the sources rather than CoreObjects.
    set(REALM_XCODE_DEPENDENCY "placeholder.cpp")
    add_custom_command(
        OUTPUT ${REALM_XCODE_DEPENDENCY}
        DEPENDS ${REALM_SOURCES} ${REALM_INSTALL_ALL_HEADERS}
        COMMAND echo \"extern int xcode_unused\; //This file is generated by CMake for Xcode builds\" > ${REALM_XCODE_DEPENDENCY}
    )
endif()


add_library(Storage STATIC ${REALM_OBJECT_FILES} ${REALM_XCODE_DEPENDENCY})
set_target_properties(Storage PROPERTIES OUTPUT_NAME "realm")
add_library(realm ALIAS Storage)

target_compile_definitions(Storage PUBLIC
  $<$<CXX_COMPILER_ID:MSVC>:_CRT_SECURE_NO_WARNINGS>
  $<$<CXX_COMPILER_ID:MSVC>:_SCL_SECURE_NO_WARNINGS>
)

target_compile_definitions(Storage PUBLIC
  $<$<CONFIG:Debug>:REALM_DEBUG=1>
  $<$<CONFIG:MinSizeDebug>:REALM_DEBUG=1>
)

if(NOT MSVC)
    target_compile_options(Storage PUBLIC ${REALM_SANITIZER_FLAGS})
    target_link_options(Storage PUBLIC ${REALM_SANITIZER_FLAGS})
endif()

# GCC<5.1 does not adhere to the C++11 ABI for std::string but some systems
# still produce non-compliant C++11 ABI even with newer version of GCC (Centos 6 for example).
# This performs a linking test and communicates to dependencies built with newer compilers
# that the old ABI should be used.
if(UNIX AND NOT APPLE AND CMAKE_CXX_COMPILER_ID STREQUAL "GNU")
    try_compile(USES_OLD_ABI ${RealmCore_BINARY_DIR}/abitest ${RealmCore_SOURCE_DIR}/tools/cmake/abitest abitest)
    if(USES_OLD_ABI)
        message(WARNING "You are compiling on a system that uses a non-compliant C++11 ABI. Downstream components depending on RealmCore::Storage will be built with _GLIBCXX_USE_CXX11_ABI=0.")
        target_compile_definitions(Storage INTERFACE "_GLIBCXX_USE_CXX11_ABI=0")
    endif()
endif()

target_include_directories(Storage
    INTERFACE
        $<BUILD_INTERFACE:${RealmCore_SOURCE_DIR}/src>
        $<BUILD_INTERFACE:${RealmCore_BINARY_DIR}/src>
        $<INSTALL_INTERFACE:${CMAKE_INSTALL_INCLUDEDIR}>)

target_link_libraries(Storage INTERFACE ${REALM_EXTRA_LIBS} ${CMAKE_THREAD_LIBS_INIT})

if(ANDROID OR CMAKE_SYSTEM_NAME MATCHES "^Windows")
    set(REALM_SKIP_SHARED_LIB ON)
endif()

if(NOT REALM_SKIP_SHARED_LIB)
    add_library(StorageShared SHARED ${REALM_OBJECT_FILES} ${REALM_XCODE_DEPENDENCY})
    add_library(realm-shared ALIAS StorageShared)

    target_include_directories(StorageShared
        INTERFACE
            $<BUILD_INTERFACE:${RealmCore_SOURCE_DIR}/src>
            $<BUILD_INTERFACE:${RealmCore_BINARY_DIR}/src>
            $<INSTALL_INTERFACE:${CMAKE_INSTALL_INCLUDEDIR}>)

    set_target_properties(
        StorageShared PROPERTIES
            OUTPUT_NAME "realm"
    )

    target_link_libraries(StorageShared PRIVATE ${REALM_EXTRA_LIBS} ${CMAKE_THREAD_LIBS_INIT}
    )
endif()

if(UNIX AND NOT APPLE)
    if(REALM_USE_SYSTEM_OPENSSL)
        # Use system OpenSSL
        find_package(OpenSSL REQUIRED)
    else()
        # Use our OpenSSL
        if(NOT OpenSSL_DIR)
            if(NOT EXISTS ${CMAKE_CURRENT_BINARY_DIR}/openssl/lib/cmake/OpenSSL/OpenSSLConfig.cmake)
                if(ANDROID)
                    set(OPENSSL_URL "http://static.realm.io/downloads/openssl/${OPENSSL_VERSION}/Android/${CMAKE_ANDROID_ARCH_ABI}/openssl.tgz")
                else()
                    set(OPENSSL_URL "http://static.realm.io/downloads/openssl/${OPENSSL_VERSION}/Linux/x86_64/openssl.tgz")
                endif()

                message(STATUS "Getting ${OPENSSL_URL}...")
                file(DOWNLOAD "${OPENSSL_URL}" "${CMAKE_CURRENT_BINARY_DIR}/openssl/openssl.tgz" STATUS download_status)

                list(GET download_status 0 status_code)
                if (NOT "${status_code}" STREQUAL "0")
                    message(FATAL_ERROR "Downloading ${url}... Failed. Status: ${download_status}")
                endif()

                message(STATUS "Uncompressing OpenSSL...")
                execute_process(
                    COMMAND ${CMAKE_COMMAND} -E tar xfz "openssl.tgz"
                    WORKING_DIRECTORY "${CMAKE_CURRENT_BINARY_DIR}/openssl"
                )
            endif()

            set(OpenSSL_DIR "${CMAKE_CURRENT_BINARY_DIR}/openssl/lib/cmake/OpenSSL")
        endif()
        find_package(OpenSSL REQUIRED CONFIG)
    endif()

    get_target_property(OPENSSL_INCLUDE_DIR OpenSSL::Crypto INTERFACE_INCLUDE_DIRECTORIES)

    target_include_directories(CoreObjects SYSTEM PUBLIC ${OPENSSL_INCLUDE_DIR})
    target_link_libraries(Storage PUBLIC OpenSSL::Crypto)
    if (REALM_ENABLE_SYNC)
	    target_link_libraries(Storage PUBLIC OpenSSL::SSL)
    endif()

    if(NOT REALM_SKIP_SHARED_LIB)
        target_link_libraries(StorageShared PUBLIC OpenSSL::Crypto)
    endif()
endif()

if(APPLE)
    target_link_libraries(Storage PUBLIC ${Foundation})
    if(NOT REALM_SKIP_SHARED_LIB)
        target_link_libraries(StorageShared PUBLIC ${Foundation})
    endif()
endif(APPLE)

install(TARGETS Storage EXPORT realm
        ARCHIVE DESTINATION ${CMAKE_INSTALL_LIBDIR} COMPONENT devel)

# include .pdb files with debug symbols on Windows
if(CMAKE_GENERATOR MATCHES "^Visual Studio")
    install(FILES ${CMAKE_CURRENT_BINARY_DIR}/CoreObjects.dir/$<CONFIG>/CoreObjects.pdb
            DESTINATION ${CMAKE_INSTALL_LIBDIR}
            COMPONENT devel
            OPTIONAL)
endif()

install(FILES ${REALM_INSTALL_GENERAL_HEADERS}
        DESTINATION ${CMAKE_INSTALL_INCLUDEDIR}/realm
        COMPONENT devel)
install(FILES ${REALM_INSTALL_IMPL_HEADERS}
        DESTINATION ${CMAKE_INSTALL_INCLUDEDIR}/realm/impl
        COMPONENT devel)
install(FILES ${REALM_INSTALL_UTIL_HEADERS}
        DESTINATION ${CMAKE_INSTALL_INCLUDEDIR}/realm/util
        COMPONENT devel)
install(FILES ${REALM_OTHER_UTIL_HEADERS}
        DESTINATION ${CMAKE_INSTALL_INCLUDEDIR}/realm/util
        COMPONENT devel)
install(FILES ${REALM_METRICS_HEADERS}
        DESTINATION ${CMAKE_INSTALL_INCLUDEDIR}/realm/metrics
        COMPONENT devel)
install(FILES ${PROJECT_BINARY_DIR}/src/realm/version_numbers.hpp
        DESTINATION ${CMAKE_INSTALL_INCLUDEDIR}/realm
        COMPONENT devel)
install(FILES ${PROJECT_BINARY_DIR}/src/realm/util/config.h
        DESTINATION ${CMAKE_INSTALL_INCLUDEDIR}/realm/util
        COMPONENT devel)

if(NOT REALM_SKIP_SHARED_LIB)
    install(TARGETS StorageShared
            LIBRARY DESTINATION ${CMAKE_INSTALL_LIBDIR} COMPONENT runtime
            RUNTIME DESTINATION ${CMAKE_INSTALL_LIBDIR} COMPONENT runtime)
endif()

if(ANDROID)
    install(FILES ${CRYPTO_LIB} ${SSL_LIB}
            DESTINATION ${CMAKE_INSTALL_LIBDIR}
            COMPONENT devel)
    install(DIRECTORY ${OPENSSL_INCLUDE_DIR}/openssl
            DESTINATION ${CMAKE_INSTALL_INCLUDEDIR}
            COMPONENT devel)
endif()

add_subdirectory(parser)
add_subdirectory(exec)
add_subdirectory(object-store)
if (REALM_ENABLE_SYNC)
    add_subdirectory(sync)
endif()<|MERGE_RESOLUTION|>--- conflicted
+++ resolved
@@ -23,11 +23,8 @@
     chunked_binary.cpp
     cluster.cpp
     collection.cpp
-<<<<<<< HEAD
-=======
     cluster_tree.cpp
     table_cluster_tree.cpp
->>>>>>> 3a611575
     column_binary.cpp
     decimal128.cpp
     dictionary.cpp
@@ -132,10 +129,7 @@
     chunked_binary.hpp
     cluster.hpp
     cluster_tree.hpp
-<<<<<<< HEAD
-=======
     table_cluster_tree.hpp
->>>>>>> 3a611575
     collection.hpp
     column_binary.hpp
     column_integer.hpp
