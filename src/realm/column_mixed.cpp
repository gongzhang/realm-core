/*************************************************************************
 *
 * Copyright 2016 Realm Inc.
 *
 * Licensed under the Apache License, Version 2.0 (the "License");
 * you may not use this file except in compliance with the License.
 * You may obtain a copy of the License at
 *
 * http://www.apache.org/licenses/LICENSE-2.0
 *
 * Unless required by applicable law or agreed to in writing, software
 * distributed under the License is distributed on an "AS IS" BASIS,
 * WITHOUT WARRANTIES OR CONDITIONS OF ANY KIND, either express or implied.
 * See the License for the specific language governing permissions and
 * limitations under the License.
 *
 **************************************************************************/

#include <iomanip>
#include <ostream>

#include <memory>
#include <realm/column_mixed.hpp>

using namespace realm;
using namespace realm::util;

MixedColumn::RefsColumn::RefsColumn(Allocator& alloc, ref_type ref, Table* table, size_t column_ndx)
    : SubtableColumnBase(alloc, ref, table, column_ndx)
{
}

MixedColumn::RefsColumn::~RefsColumn() noexcept
{
}

MixedColumn::~MixedColumn() noexcept
{
}


void MixedColumn::update_from_parent(size_t old_baseline) noexcept
{
    if (!get_root_array()->update_from_parent(old_baseline))
        return;

    m_types->update_from_parent(old_baseline);
    m_data->update_from_parent(old_baseline);
    if (m_binary_data)
        m_binary_data->update_from_parent(old_baseline);
    if (m_timestamp_data)
        m_timestamp_data->update_from_parent(old_baseline);
}

void MixedColumn::create(Allocator& alloc, ref_type ref, Table* table, size_t column_ndx)
{
    std::unique_ptr<Array> top;
    std::unique_ptr<IntegerColumn> types;
    std::unique_ptr<RefsColumn> data;
    std::unique_ptr<BinaryColumn> binary_data;
    std::unique_ptr<TimestampColumn> timestamp_data;
    top.reset(new Array(alloc)); // Throws
    top->init_from_ref(ref);
    REALM_ASSERT(top->size() == 2 || top->size() == 3 || top->size() == 4);
    ref_type types_ref = top->get_as_ref(0);
    ref_type data_ref = top->get_as_ref(1);
    types.reset(new IntegerColumn(alloc, types_ref)); // Throws
    types->set_parent(top.get(), 0);
    data.reset(new RefsColumn(alloc, data_ref, table, column_ndx)); // Throws
    data->set_parent(top.get(), 1);
    REALM_ASSERT_3(types->size(), ==, data->size());

    // Binary data column with values that does not fit in data column is only
    // there if needed
    if (top->size() >= 3) {
        ref_type binary_data_ref = top->get_as_ref(2);
        binary_data.reset(new BinaryColumn(alloc, binary_data_ref)); // Throws
        binary_data->set_parent(top.get(), 2);
    }

    // TimestampColumn is only there if needed
    if (top->size() >= 4) {
        ref_type timestamp_ref = top->get_as_ref(3);
        timestamp_data.reset(new TimestampColumn(true /*FIXME*/, alloc, timestamp_ref)); // Throws
        timestamp_data->set_parent(top.get(), 3);
    }

    m_array = std::move(top);
    m_types = std::move(types);
    m_data = std::move(data);
    m_binary_data = std::move(binary_data);
    m_timestamp_data = std::move(timestamp_data);
}


void MixedColumn::ensure_binary_data_column()
{
    if (m_binary_data)
        return;

    ref_type ref = BinaryColumn::create(m_array->get_alloc(), 0, true); // Throws
    m_binary_data.reset(new BinaryColumn(m_array->get_alloc(), ref));   // Throws
    REALM_ASSERT_3(m_array->size(), ==, 2);
    m_array->add(ref); // Throws
    m_binary_data->set_parent(m_array.get(), 2);
}


void MixedColumn::ensure_timestamp_column()
{
    // binary data is expected at index 2
    ensure_binary_data_column();

    if (m_timestamp_data)
        return;

    constexpr bool nullable = true;
    ref_type ref = TimestampColumn::create(m_array->get_alloc(), 0, nullable); // Throws
<<<<<<< HEAD
    m_timestamp_data.reset(new TimestampColumn(true /*FIXME*/, m_array->get_alloc(), ref)); // Throws
=======
    m_timestamp_data.reset(new TimestampColumn(m_array->get_alloc(), ref));    // Throws
>>>>>>> 86d8913f
    REALM_ASSERT_3(m_array->size(), ==, 3);
    m_array->add(ref); // Throws
    m_timestamp_data->set_parent(m_array.get(), 3);
}


MixedColumn::MixedColType MixedColumn::clear_value(size_t row_ndx, MixedColType new_type)
{
    REALM_ASSERT_3(row_ndx, <, m_types->size());

    MixedColType old_type = MixedColType(m_types->get(row_ndx));
    switch (old_type) {
        case mixcol_Int:
        case mixcol_IntNeg:
        case mixcol_Bool:
        case mixcol_OldDateTime:
        case mixcol_Float:
        case mixcol_Double:
        case mixcol_DoubleNeg:
            goto carry_on;
        case mixcol_String:
        case mixcol_Binary: {
            // If item is in middle of the column, we just clear it to avoid
            // having to adjust refs to following items
            //
            // FIXME: this is a leak. We should adjust (not important, Mixed is not officially supported)
            size_t data_ndx = size_t(uint64_t(m_data->get(row_ndx)) >> 1);
            const bool is_last = data_ndx == m_binary_data->size() - 1;
            if (is_last) {
                m_binary_data->erase(data_ndx, is_last);
            }
            else {
                // FIXME: But this will lead to unbounded in-file leaking in
                // for(;;) { insert_binary(i, ...); erase(i); }  (not important, Mixed is not officially supported)
                m_binary_data->set(data_ndx, BinaryData());
            }
            goto carry_on;
        }
        case mixcol_Timestamp: {
            size_t data_row_ndx = size_t(m_data->get(row_ndx) >> 1);
            const bool is_last = data_row_ndx == m_timestamp_data->size() - 1;
            if (is_last) {
                m_timestamp_data->erase(data_row_ndx, is_last);
            }
            else {
                // FIXME: But this will lead to unbounded in-file leaking in
                // for(;;) { insert_binary(i, ...); erase(i); }
                // (not important because Mixed is not officially supported)
                m_timestamp_data->set(data_row_ndx, Timestamp{});
            }
            goto carry_on;
        }

        case mixcol_Table: {
            // Delete entire table
            ref_type ref = m_data->get_as_ref(row_ndx);
            Array::destroy_deep(ref, m_data->get_alloc());
            goto carry_on;
        }
        case mixcol_Mixed:
            break;
    }
    REALM_ASSERT(false);

carry_on:
    if (old_type != new_type)
        m_types->set(row_ndx, new_type);
    m_data->set(row_ndx, 0);

    return old_type;
}


void MixedColumn::do_erase(size_t row_ndx, size_t num_rows_to_erase, size_t prior_num_rows)
{
    REALM_ASSERT_DEBUG(prior_num_rows == size());
    REALM_ASSERT(num_rows_to_erase <= prior_num_rows);
    REALM_ASSERT(row_ndx <= prior_num_rows - num_rows_to_erase);

    bool is_last = (row_ndx + num_rows_to_erase == prior_num_rows);
    for (size_t i = num_rows_to_erase; i > 0; --i) {
        size_t row_ndx_2 = row_ndx + i - 1;
        // Remove refs or binary data
        clear_value(row_ndx_2, mixcol_Int); // Throws
        m_types->erase(row_ndx, is_last);   // Throws
    }

    bool broken_reciprocal_backlinks = false;                                                    // Ignored
    m_data->erase_rows(row_ndx, num_rows_to_erase, prior_num_rows, broken_reciprocal_backlinks); // Throws
}


void MixedColumn::do_move_last_over(size_t row_ndx, size_t prior_num_rows)
{
    REALM_ASSERT_DEBUG(prior_num_rows == size());
    REALM_ASSERT(row_ndx < prior_num_rows);

    // Remove refs or binary data
    clear_value(row_ndx, mixcol_Int); // Throws

    size_t last_row_ndx = prior_num_rows - 1;
    m_types->move_last_over(row_ndx, last_row_ndx); // Throws

    bool broken_reciprocal_backlinks = false;                                         // Ignored
    m_data->move_last_row_over(row_ndx, prior_num_rows, broken_reciprocal_backlinks); // Throws
}

void MixedColumn::do_swap_rows(size_t row_ndx_1, size_t row_ndx_2)
{
    REALM_ASSERT_3(row_ndx_1, <=, size());
    REALM_ASSERT_3(row_ndx_2, <=, size());

    m_types->swap_rows(row_ndx_1, row_ndx_2);
    m_data->swap_rows(row_ndx_1, row_ndx_2);
}


void MixedColumn::do_clear(size_t num_rows)
{
    discard_child_accessors();
    bool broken_reciprocal_backlinks = false;              // Value is immaterial for these column types
    m_types->clear(num_rows, broken_reciprocal_backlinks); // Throws
    m_data->clear(num_rows, broken_reciprocal_backlinks);  // Throws
    if (m_binary_data) {
        m_binary_data->clear(); // Throws
    }
}


DataType MixedColumn::get_type(size_t ndx) const noexcept
{
    REALM_ASSERT_3(ndx, <, m_types->size());
    MixedColType coltype = MixedColType(m_types->get(ndx));
    switch (coltype) {
        case mixcol_IntNeg:
            return type_Int;
        case mixcol_DoubleNeg:
            return type_Double;
        default:
            return DataType(coltype); // all others must be in sync with ColumnType
    }
}


void MixedColumn::set_string(size_t ndx, StringData value)
{
    REALM_ASSERT_3(ndx, <, m_types->size());
    ensure_binary_data_column();

    MixedColType type = MixedColType(m_types->get(ndx));

    // See if we can reuse data position
    if (type == mixcol_String) {
        size_t data_ndx = size_t(uint64_t(m_data->get(ndx)) >> 1);
        m_binary_data->set_string(data_ndx, value);
    }
    else if (type == mixcol_Binary) {
        size_t data_ndx = size_t(uint64_t(m_data->get(ndx)) >> 1);
        m_binary_data->set_string(data_ndx, value);
        m_types->set(ndx, mixcol_String);
    }
    else {
        // Remove refs or binary data
        clear_value_and_discard_subtab_acc(ndx, mixcol_String); // Throws

        // Add value to data column
        size_t data_ndx = m_binary_data->size();
        m_binary_data->add_string(value);

        // Shift value one bit and set lowest bit to indicate that this is not a ref
        int64_t v = int64_t((uint64_t(data_ndx) << 1) + 1);

        m_types->set(ndx, mixcol_String);
        m_data->set(ndx, v);
    }
}

void MixedColumn::set_binary(size_t ndx, BinaryData value)
{
    REALM_ASSERT_3(ndx, <, m_types->size());
    ensure_binary_data_column();

    MixedColType type = MixedColType(m_types->get(ndx));

    // See if we can reuse data position
    if (type == mixcol_String) {
        size_t data_ndx = size_t(uint64_t(m_data->get(ndx)) >> 1);
        m_binary_data->set(data_ndx, value);
        m_types->set(ndx, mixcol_Binary);
    }
    else if (type == mixcol_Binary) {
        size_t data_ndx = size_t(uint64_t(m_data->get(ndx)) >> 1);
        m_binary_data->set(data_ndx, value);
    }
    else {
        // Remove refs or binary data
        clear_value_and_discard_subtab_acc(ndx, mixcol_Binary); // Throws

        // Add value to data column
        size_t data_ndx = m_binary_data->size();
        m_binary_data->add(value);

        // Shift value one bit and set lowest bit to indicate that this is not a ref
        int64_t v = int64_t((uint64_t(data_ndx) << 1) + 1);

        m_types->set(ndx, mixcol_Binary);
        m_data->set(ndx, v);
    }
}

void MixedColumn::set_timestamp(size_t ndx, Timestamp value)
{
    REALM_ASSERT_3(ndx, <, m_types->size());
    ensure_timestamp_column();

    MixedColType type = MixedColType(m_types->get(ndx));

    // See if we can reuse data position
    if (type == mixcol_Timestamp) {
        size_t data_ndx = size_t(uint64_t(m_data->get(ndx)) >> 1);
        m_timestamp_data->set(data_ndx, value);
    }
    else {
        // Remove refs or string / binary data
        clear_value_and_discard_subtab_acc(ndx, type); // Throws

        // Add value to data column
        size_t data_ndx = m_timestamp_data->size();
        m_timestamp_data->add(value);

        // Shift value one bit and set lowest bit to indicate that this is not a ref
        int64_t v = int64_t((uint64_t(data_ndx) << 1) + 1);

        m_types->set(ndx, mixcol_Timestamp);
        m_data->set(ndx, v);
    }
}

bool MixedColumn::compare_mixed(const MixedColumn& c) const
{
    const size_t n = size();
    if (c.size() != n)
        return false;

    for (size_t i = 0; i < n; ++i) {
        DataType type = get_type(i);
        if (c.get_type(i) != type)
            return false;
        switch (type) {
            case type_Int:
                if (get_int(i) != c.get_int(i))
                    return false;
                break;
            case type_Bool:
                if (get_bool(i) != c.get_bool(i))
                    return false;
                break;
            case type_OldDateTime:
                if (get_olddatetime(i) != c.get_olddatetime(i))
                    return false;
                break;
            case type_Timestamp:
                if (get_timestamp(i) != c.get_timestamp(i))
                    return false;
                break;
            case type_Float:
                if (get_float(i) != c.get_float(i))
                    return false;
                break;
            case type_Double:
                if (get_double(i) != c.get_double(i))
                    return false;
                break;
            case type_String:
                if (get_string(i) != c.get_string(i))
                    return false;
                break;
            case type_Binary:
                if (get_binary(i) != c.get_binary(i))
                    return false;
                break;
            case type_Table: {
                ConstTableRef t1 = get_subtable_ptr(i)->get_table_ref();
                ConstTableRef t2 = c.get_subtable_ptr(i)->get_table_ref();
                if (*t1 != *t2)
                    return false;
                break;
            }
            case type_Mixed:
            case type_Link:
            case type_LinkList:
                REALM_ASSERT(false);
                break;
        }
    }
    return true;
}


int MixedColumn::compare_values(size_t, size_t) const noexcept
{
    REALM_ASSERT(false); // querying Mixed is not supported
    return 0;
}


void MixedColumn::do_discard_child_accessors() noexcept
{
    discard_child_accessors();
}


ref_type MixedColumn::create(Allocator& alloc, size_t size)
{
    Array top(alloc);
    top.create(Array::type_HasRefs); // Throws

    {
        int_fast64_t v = mixcol_Int;
        ref_type ref = IntegerColumn::create(alloc, Array::type_Normal, size, v); // Throws
        v = from_ref(ref);
        top.add(v); // Throws
    }
    {
        int_fast64_t v = 1;                                                        // 1 + 2*value where value is 0
        ref_type ref = IntegerColumn::create(alloc, Array::type_HasRefs, size, v); // Throws
        v = from_ref(ref);
        top.add(v); // Throws
    }

    return top.get_ref();
}


ref_type MixedColumn::write(size_t slice_offset, size_t slice_size, size_t table_size, _impl::OutputStream& out) const
{
    // FIXME:There is no reasonably efficient way to implement this. The
    // problem is that we have no guarantees about how the order of entries in
    // m_binary_data relate to the order of entries in the column.
    //
    // It seems that we would have to change m_binary_data to always contain one
    // entry for each entry in the column, and at the corresponding index.
    //
    // An even better solution will probably be to change a mixed column into an
    // ordinary column of mixed leafs. BinaryColumn can serve as a model of how
    // to place multiple subarrays into a single leaf.
    //
    // There are other options such as storing a ref to a ArrayBlob in m_data if
    // the type is 'string'.
    //
    // Unfortunately this will break the file format compatibility.
    //
    // The fact that the current design has other flaws (se FIXMEs in
    // MixedColumn::clear_value()) makes it even more urgent to change the
    // representation and implementation of MixedColumn. Note however, that
    // Mixed is not currently publicly supported.
    //
    // In fact, there is yet another problem with the current design, it relies
    // on the ability of a column to know its own size. While this is not an
    // urgent problem, it is in conflict with the desire to drop the `N_t` field
    // from the B+-tree inner node (a.k.a. `total_elems_in_subtree`).

    ref_type types_ref = m_types->write(slice_offset, slice_size, table_size, out); // Throws
    ref_type data_ref = m_data->write(slice_offset, slice_size, table_size, out);   // Throws

    // FIXME: This is far from good enough. See comments above.
    ref_type binary_data_ref = 0;
    if (m_binary_data) {
        bool deep = true;                                                                      // Deep
        bool only_if_modified = false;                                                         // Always
        binary_data_ref = m_binary_data->get_root_array()->write(out, deep, only_if_modified); // Throws
    }

    // build new top array
    Array top(Allocator::get_default());
    _impl::ShallowArrayDestroyGuard dg(&top);
    top.create(Array::type_HasRefs); // Throws
    {
        int_fast64_t v(from_ref(types_ref));
        top.add(v); // Throws
    }
    {
        int_fast64_t v(from_ref(data_ref));
        top.add(v); // Throws
    }
    if (binary_data_ref != 0) {
        int_fast64_t v(from_ref(binary_data_ref));
        top.add(v); // Throws
    }

    // Write new top array
    bool deep = false;                             // Shallow
    bool only_if_modified = false;                 // Always
    return top.write(out, deep, only_if_modified); // Throws
}

// LCOV_EXCL_START ignore debug functions

void MixedColumn::verify() const
{
#ifdef REALM_DEBUG
    do_verify(0, 0);
#endif
}

void MixedColumn::verify(const Table& table, size_t col_ndx) const
{
#ifdef REALM_DEBUG
    do_verify(&table, col_ndx);

    // Verify each sub-table
    size_t n = size();
    for (size_t i = 0; i < n; ++i) {
        int64_t v = m_data->get(i);
        if (v == 0 || v & 0x1)
            continue;
        ConstTableRef subtable = m_data->get_subtable_ptr(i)->get_table_ref();
        REALM_ASSERT_3(subtable->get_parent_row_index(), ==, i);
        subtable->verify();
    }
#else
    static_cast<void>(table);
    static_cast<void>(col_ndx);
#endif
}

void MixedColumn::do_dump_node_structure(std::ostream& out, int level) const
{
#ifdef REALM_DEBUG
    m_types->do_dump_node_structure(out, level); // FIXME: How to do this?
#else
    static_cast<void>(out);
    static_cast<void>(level);
#endif
}

void MixedColumn::leaf_to_dot(MemRef, ArrayParent*, size_t, std::ostream&) const
{
}

void MixedColumn::to_dot(std::ostream& out, StringData title) const
{
#ifdef REALM_DEBUG
    ref_type ref = get_ref();
    out << "subgraph cluster_mixed_column" << ref << " {" << std::endl;
    out << " label = \"Mixed column";
    if (title.size() != 0)
        out << "\\n'" << title << "'";
    out << "\";" << std::endl;

    m_array->to_dot(out, "mixed_top");
    m_types->to_dot(out, "types");
    m_data->to_dot(out, "refs");
    if (m_array->size() > 2)
        m_binary_data->to_dot(out, "data");

    // Write sub-tables
    size_t n = size();
    for (size_t i = 0; i != n; ++i) {
        MixedColType type = MixedColType(m_types->get(i));
        if (type != mixcol_Table)
            continue;
        ConstTableRef subtable = m_data->get_subtable_ptr(i)->get_table_ref();
        subtable->to_dot(out);
    }

    out << "}" << std::endl;
#else
    static_cast<void>(out);
    static_cast<void>(title);
#endif
}

#ifdef REALM_DEBUG

void MixedColumn::do_verify(const Table* table, size_t col_ndx) const
{
    m_array->verify();
    m_types->verify();
    if (table) {
        m_data->verify(*table, col_ndx);
    }
    else {
        m_data->verify();
    }
    if (m_binary_data)
        m_binary_data->verify();

    // types and refs should be in sync
    size_t types_len = m_types->size();
    size_t refs_len = m_data->size();
    REALM_ASSERT_3(types_len, ==, refs_len);
}

#endif // LCOV_EXCL_STOP ignore debug functions<|MERGE_RESOLUTION|>--- conflicted
+++ resolved
@@ -116,11 +116,7 @@
 
     constexpr bool nullable = true;
     ref_type ref = TimestampColumn::create(m_array->get_alloc(), 0, nullable); // Throws
-<<<<<<< HEAD
     m_timestamp_data.reset(new TimestampColumn(true /*FIXME*/, m_array->get_alloc(), ref)); // Throws
-=======
-    m_timestamp_data.reset(new TimestampColumn(m_array->get_alloc(), ref));    // Throws
->>>>>>> 86d8913f
     REALM_ASSERT_3(m_array->size(), ==, 3);
     m_array->add(ref); // Throws
     m_timestamp_data->set_parent(m_array.get(), 3);
