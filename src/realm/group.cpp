--- conflicted
+++ resolved
@@ -1317,68 +1317,6 @@
         return true; // No-op
     }
 
-<<<<<<< HEAD
-    bool set_link_type(ColKey) noexcept
-    {
-        return true; // No-op
-    }
-
-    bool select_collection(ColKey, ObjKey) noexcept
-    {
-        return true; // No-op
-    }
-
-    bool list_move(size_t, size_t) noexcept
-    {
-        return true; // No-op
-    }
-
-    bool list_erase(size_t) noexcept
-    {
-        return true; // No-op
-    }
-
-    bool list_clear(size_t) noexcept
-    {
-        return true; // No-op
-    }
-
-    bool dictionary_insert(size_t, Mixed)
-    {
-        return true; // No-op
-    }
-    bool dictionary_set(size_t, Mixed)
-    {
-        return true; // No-op
-    }
-    bool dictionary_erase(size_t, Mixed)
-    {
-        return true; // No-op
-    }
-    bool dictionary_clear(size_t)
-    {
-        return true; // No-op
-    }
-
-    bool set_insert(size_t)
-    {
-        return true; // No-op
-    }
-    bool set_erase(size_t)
-    {
-        return true; // No-op
-    }
-    bool set_clear(size_t)
-    {
-        return true; // No-op
-    }
-    bool typed_link_change(ColKey, TableKey)
-    {
-        return true; // No-op
-    }
-
-=======
->>>>>>> f0045b71
 private:
     bool& m_schema_changed;
 };
