/*************************************************************************
 *
 * REALM CONFIDENTIAL
 * __________________
 *
 *  [2011] - [2013] Realm Inc
 *  All Rights Reserved.
 *
 * NOTICE:  All information contained herein is, and remains
 * the property of Realm Incorporated and its suppliers,
 * if any.  The intellectual and technical concepts contained
 * herein are proprietary to Realm Incorporated
 * and its suppliers and may be covered by U.S. and Foreign Patents,
 * patents in process, and are protected by trade secret or copyright law.
 * Dissemination of this information or reproduction of this material
 * is strictly forbidden unless prior written permission is obtained
 * from Realm Incorporated.
 *
 **************************************************************************/
#ifndef REALM_VERSION_HPP
#define REALM_VERSION_HPP

#include <string>
#include <sstream>

#define REALM_VER_MAJOR 0
#define REALM_VER_MINOR 91
<<<<<<< HEAD
#define REALM_VER_PATCH 0
=======
#define REALM_VER_PATCH 1
>>>>>>> 7d663be2
#define REALM_PRODUCT_NAME "realm-core"

#define REALM_QUOTE2(X) #X
#define REALM_QUOTE(X) REALM_QUOTE2(X)

#define REALM_VER_STRING REALM_QUOTE(REALM_VER_MAJOR) "." REALM_QUOTE(REALM_VER_MINOR) "." REALM_QUOTE(REALM_VER_PATCH)
#define REALM_VER_CHUNK "[" REALM_PRODUCT_NAME "-" REALM_VER_STRING "]"

namespace realm {

enum Feature {
    feature_Debug,
    feature_Replication
};

class Version {
public:
    static int get_major() { return REALM_VER_MAJOR; }
    static int get_minor() { return REALM_VER_MINOR; }
    static int get_patch() { return REALM_VER_PATCH; }
    static std::string get_version();
    static bool is_at_least(int major, int minor, int patch);
    static bool has_feature(Feature feature);
};


} // namespace realm

#endif // REALM_VERSION_HPP<|MERGE_RESOLUTION|>--- conflicted
+++ resolved
@@ -25,11 +25,7 @@
 
 #define REALM_VER_MAJOR 0
 #define REALM_VER_MINOR 91
-<<<<<<< HEAD
-#define REALM_VER_PATCH 0
-=======
 #define REALM_VER_PATCH 1
->>>>>>> 7d663be2
 #define REALM_PRODUCT_NAME "realm-core"
 
 #define REALM_QUOTE2(X) #X
