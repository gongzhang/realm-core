/*************************************************************************
 *
 * Copyright 2016 Realm Inc.
 *
 * Licensed under the Apache License, Version 2.0 (the "License");
 * you may not use this file except in compliance with the License.
 * You may obtain a copy of the License at
 *
 * http://www.apache.org/licenses/LICENSE-2.0
 *
 * Unless required by applicable law or agreed to in writing, software
 * distributed under the License is distributed on an "AS IS" BASIS,
 * WITHOUT WARRANTIES OR CONDITIONS OF ANY KIND, either express or implied.
 * See the License for the specific language governing permissions and
 * limitations under the License.
 *
 **************************************************************************/

#ifndef REALM_GROUP_HPP
#define REALM_GROUP_HPP

#include <functional>
#include <string>
#include <vector>
#include <map>
#include <stdexcept>

#include <realm/util/features.h>
#include <realm/exceptions.hpp>
#include <realm/impl/input_stream.hpp>
#include <realm/impl/output_stream.hpp>
#include <realm/impl/cont_transact_hist.hpp>
#include <realm/metrics/metrics.hpp>
#include <realm/table.hpp>
#include <realm/alloc_slab.hpp>

namespace realm {

class DB;
class TableKeys;

namespace _impl {
class GroupFriend;
class TransactLogConvenientEncoder;
class TransactLogParser;
}


/// A group is a collection of named tables.
///
class Group : public ArrayParent {
public:
    /// Construct a free-standing group. This group instance will be
    /// in the attached state, but neither associated with a file, nor
    /// with an external memory buffer.
    Group();

    enum OpenMode {
        /// Open in read-only mode. Fail if the file does not already exist.
        mode_ReadOnly,
        /// Open in read/write mode. Create the file if it doesn't exist.
        mode_ReadWrite,
        /// Open in read/write mode. Fail if the file does not already exist.
        mode_ReadWriteNoCreate
    };

    /// Equivalent to calling open(const std::string&, const char*, OpenMode)
    /// on an unattached group accessor.
    explicit Group(const std::string& file, const char* encryption_key = nullptr, OpenMode = mode_ReadOnly);

    /// Equivalent to calling open(BinaryData, bool) on an unattached
    /// group accessor. Note that if this constructor throws, the
    /// ownership of the memory buffer will remain with the caller,
    /// regardless of whether \a take_ownership is set to `true` or
    /// `false`.
    explicit Group(BinaryData, bool take_ownership = true);

    struct unattached_tag {
    };

    /// Create a Group instance in its unattached state. It may then
    /// be attached to a database file later by calling one of the
    /// open() methods. You may test whether this instance is
    /// currently in its attached state by calling
    /// is_attached(). Calling any other method (except the
    /// destructor) while in the unattached state has undefined
    /// behavior.
    Group(unattached_tag) noexcept;

    // FIXME: Implement a proper copy constructor (fairly trivial).
    Group(const Group&) = delete;
    Group& operator=(const Group&) = delete;

    ~Group() noexcept override;

    /// Attach this Group instance to the specified database file.
    ///
    /// By default, the specified file is opened in read-only mode
    /// (mode_ReadOnly). This allows opening a file even when the
    /// caller lacks permission to write to that file. The opened
    /// group may still be modified freely, but the changes cannot be
    /// written back to the same file using the commit() function. An
    /// attempt to do that, will cause an exception to be thrown. When
    /// opening in read-only mode, it is an error if the specified
    /// file does not already exist in the file system.
    ///
    /// Alternatively, the file can be opened in read/write mode
    /// (mode_ReadWrite). This allows use of the commit() function,
    /// but, of course, it also requires that the caller has
    /// permission to write to the specified file. When opening in
    /// read-write mode, an attempt to create the specified file will
    /// be made, if it does not already exist in the file system.
    ///
    /// In any case, if the file already exists, it must contain a
    /// valid Realm database. In many cases invalidity will be
    /// detected and cause the InvalidDatabase exception to be thrown,
    /// but you should not rely on it.
    ///
    /// Note that changes made to the database via a Group instance
    /// are not automatically committed to the specified file. You
    /// may, however, at any time, explicitly commit your changes by
    /// calling the commit() method, provided that the specified
    /// open-mode is not mode_ReadOnly. Alternatively, you may call
    /// write() to write the entire database to a new file. Writing
    /// the database to a new file does not end, or in any other way
    /// change the association between the Group instance and the file
    /// that was specified in the call to open().
    ///
    /// A Realm file that contains a history (see Replication::HistoryType) may
    /// be opened via Group::open(), as long as the application can ensure that
    /// there is no concurrent access to the file (see below for more on
    /// concurrency), but if the file is modified via Group::commit() the
    /// history will be discarded. To retain the history, the application must
    /// instead access the file in shared mode, i.e., via SharedGroup, and
    /// supply the right kind of replication plugin (see
    /// Replication::get_history_type()).
    ///
    /// A file that is passed to Group::open(), may not be modified by
    /// a third party until after the Group object is
    /// destroyed. Behavior is undefined if a file is modified by a
    /// third party while any Group object is associated with it.
    ///
    /// Calling open() on a Group instance that is already in the
    /// attached state has undefined behavior.
    ///
    /// Accessing a Realm database file through manual construction
    /// of a Group object does not offer any level of thread safety or
    /// transaction safety. When any of those kinds of safety are a
    /// concern, consider using a SharedGroup instead. When accessing
    /// a database file in read/write mode through a manually
    /// constructed Group object, it is entirely the responsibility of
    /// the application that the file is not accessed in any way by a
    /// third party during the life-time of that group object. It is,
    /// on the other hand, safe to concurrently access a database file
    /// by multiple manually created Group objects, as long as all of
    /// them are opened in read-only mode, and there is no other party
    /// that modifies the file concurrently.
    ///
    /// Do not call this function on a group instance that is managed
    /// by a shared group. Doing so will result in undefined behavior.
    ///
    /// Even if this function throws, it may have the side-effect of
    /// creating the specified file, and the file may get left behind
    /// in an invalid state. Of course, this can only happen if
    /// read/write mode (mode_ReadWrite) was requested, and the file
    /// did not already exist.
    ///
    /// \param file File system path to a Realm database file.
    ///
    /// \param encryption_key 32-byte key used to encrypt and decrypt
    /// the database file, or nullptr to disable encryption.
    ///
    /// \param mode Specifying a mode that is not mode_ReadOnly
    /// requires that the specified file can be opened in read/write
    /// mode. In general there is no reason to open a group in
    /// read/write mode unless you want to be able to call
    /// Group::commit().
    ///
    /// \throw util::File::AccessError If the file could not be
    /// opened. If the reason corresponds to one of the exception
    /// types that are derived from util::File::AccessError, the
    /// derived exception type is thrown. Note that InvalidDatabase is
    /// among these derived exception types.
    void open(const std::string& file, const char* encryption_key = nullptr, OpenMode mode = mode_ReadOnly);

    /// Attach this Group instance to the specified memory buffer.
    ///
    /// This is similar to constructing a group from a file except
    /// that in this case the database is assumed to be stored in the
    /// specified memory buffer.
    ///
    /// If \a take_ownership is `true`, you pass the ownership of the
    /// specified buffer to the group. In this case the buffer will
    /// eventually be freed using std::free(), so the buffer you pass,
    /// must have been allocated using std::malloc().
    ///
    /// On the other hand, if \a take_ownership is set to `false`, it
    /// is your responsibility to keep the memory buffer alive during
    /// the lifetime of the group, and in case the buffer needs to be
    /// deallocated afterwards, that is your responsibility too.
    ///
    /// If this function throws, the ownership of the memory buffer
    /// will remain with the caller, regardless of whether \a
    /// take_ownership is set to `true` or `false`.
    ///
    /// Calling open() on a Group instance that is already in the
    /// attached state has undefined behavior.
    ///
    /// Do not call this function on a group instance that is managed
    /// by a shared group. Doing so will result in undefined behavior.
    ///
    /// \throw InvalidDatabase If the specified buffer does not appear
    /// to contain a valid database.
    void open(BinaryData, bool take_ownership = true);

    /// A group may be created in the unattached state, and then later
    /// attached to a file with a call to open(). Calling any method
    /// other than open(), and is_attached() on an unattached instance
    /// results in undefined behavior.
    bool is_attached() const noexcept;

    /// Returns true if, and only if the number of tables in this
    /// group is zero.
    bool is_empty() const noexcept;

    size_t size() const noexcept;

    int get_history_schema_version() noexcept;

    /// Returns the keys for all tables in this group.
    TableKeys get_table_keys() const;

    /// \defgroup group_table_access Table Accessors
    ///
    /// has_table() returns true if, and only if this group contains a table
    /// with the specified name.
    ///
    /// find_table() returns the key of the first table in this group with the
    /// specified name, or `realm::not_found` if this group does not contain a
    /// table with the specified name.
    ///
    /// get_table_name() returns the name of table with the specified key.
    ///
    /// The versions of get_table(), that accepts a \a name argument, return a
    /// table with the specified name, or null if no such table exists.
    ///
    /// add_table() adds a table with the specified name to this group. It
    /// throws TableNameInUse if \a require_unique_name is true and \a name
    /// clashes with the name of an existing table. If \a require_unique_name is
    /// false, it is possible to add more than one table with the same
    /// name. Whenever a table is added the key assigned to it is returned.
    ///
    /// get_or_add_table() checks if a table exists in this group with the specified
    /// name. If it doesn't exist, a table is created.
    ///
    /// remove_table() removes the specified table from this group. A table can
    /// be removed only when it is not the target of a link column of a
    /// different table.
    ///
    /// rename_table() changes the name of a preexisting table. If \a
    /// require_unique_name is false, it becomes possible to have more than one
    /// table with a given name in a single group.
    ///
    /// The template functions work exactly like their non-template namesakes
    /// except as follows: The template versions of get_table() and
    /// get_or_add_table() throw DescriptorMismatch if the dynamic type of the
    /// specified table does not match the statically specified custom table
    /// type. The template versions of add_table() and get_or_add_table() set
    /// the dynamic type (descriptor) to match the statically specified custom
    /// table type.
    ///
    /// \param key Key of table in this group.
    ///
    /// \param name Name of table. All strings are valid table names as long as
    /// they are valid UTF-8 encodings and the number of bytes does not exceed
    /// `max_table_name_length`. A call to add_table() or get_or_add_table()
    /// with a name that is longer than `max_table_name_length` will cause an
    /// exception to be thrown.
    ///
    /// \param new_name New name for preexisting table.
    ///
    /// \param require_unique_name When set to true (the default), it becomes
    /// impossible to add a table with a name that is already in use, or to
    /// rename a table to a name that is already in use.
    ///
    /// \param was_added When specified, the boolean variable is set to true if
    /// the table was added, and to false otherwise. If the function throws, the
    /// boolean variable retains its original value.
    ///
    /// \return get_table(), add_table(), and get_or_add_table() return a table
    /// accessor attached to the requested (or added) table. get_table() may
    /// return null.
    ///
    /// \throw DescriptorMismatch Thrown by get_table() and get_or_add_table()
    /// tf the dynamic table type does not match the statically specified custom
    /// table type (\a T).
    ///
    /// \throw NoSuchTable Thrown by remove_table() and rename_table() if there
    /// is no table with the specified \a name.
    ///
    /// \throw TableNameInUse Thrown by add_table() if \a require_unique_name is
    /// true and \a name clashes with the name of a preexisting table. Thrown by
    /// rename_table() if \a require_unique_name is true and \a new_name clashes
    /// with the name of a preexisting table.
    ///
    /// \throw CrossTableLinkTarget Thrown by remove_table() if the specified
    /// table is the target of a link column of a different table.
    ///
    //@{

    static const size_t max_table_name_length = 63;

    bool has_table(StringData name) const noexcept;
    TableKey find_table(StringData name) const noexcept;
    StringData get_table_name(TableKey key) const;

    TableRef get_table(TableKey key);
    ConstTableRef get_table(TableKey key) const;

    // Catch some implicit conversions
    TableRef get_table(int) = delete;
    ConstTableRef get_table(int) const = delete;

    TableRef get_table(StringData name);
    ConstTableRef get_table(StringData name) const;

    TableRef add_table(StringData name, bool require_unique_name = true);
    TableRef get_or_add_table(StringData name, bool* was_added = nullptr);

    void remove_table(TableKey key);
    void remove_table(StringData name);

    void rename_table(TableKey key, StringData new_name, bool require_unique_name = true);
    void rename_table(StringData name, StringData new_name, bool require_unique_name = true);

    //@}

    // Serialization

    /// Write this database to the specified output stream.
    ///
    /// \param out The destination output stream to write to.
    ///
    /// \param pad If true, the file is padded to ensure the footer is aligned
    /// to the end of a page
    void write(std::ostream& out, bool pad = false) const;

    /// Write this database to a new file. It is an error to specify a
    /// file that already exists. This is to protect against
    /// overwriting a database file that is currently open, which
    /// would cause undefined behaviour.
    ///
    /// \param file A filesystem path.
    ///
    /// \param encryption_key 32-byte key used to encrypt the database file,
    /// or nullptr to disable encryption.
    ///
    /// \param version If different from 0, the new file will be a full fledged
    /// realm file with free list and history info. The version of the commit
    /// will be set to the value given here.
    ///
    /// \throw util::File::AccessError If the file could not be
    /// opened. If the reason corresponds to one of the exception
    /// types that are derived from util::File::AccessError, the
    /// derived exception type is thrown. In particular,
    /// util::File::Exists will be thrown if the file exists already.
    void write(const std::string& file, const char* encryption_key = nullptr, uint64_t version = 0) const;

    /// Write this database to a memory buffer.
    ///
    /// Ownership of the returned buffer is transferred to the
    /// caller. The memory will have been allocated using
    /// std::malloc().
    BinaryData write_to_mem() const;

    /// Commit changes to the attached file. This requires that the
    /// attached file is opened in read/write mode.
    ///
    /// Calling this function on an unattached group, a free-standing
    /// group, a group whose attached file is opened in read-only
    /// mode, a group that is attached to a memory buffer, or a group
    /// that is managed by a shared group, is an error and will result
    /// in undefined behavior.
    ///
    /// Table accesors will remain valid across the commit. Note that
    /// this is not the case when working with proper transactions.
    void commit();

    //@{
    /// Some operations on Tables in a Group can cause indirect changes to other
    /// fields, including in other Tables in the same Group. Specifically,
    /// removing a row will set any links to that row to null, and if it had the
    /// last strong links to other rows, will remove those rows. When this
    /// happens, The cascade notification handler will be called with a
    /// CascadeNotification containing information about what indirect changes
    /// will occur, before any changes are made.
    ///
    /// has_cascade_notification_handler() returns true if and only if there is
    /// currently a non-null notification handler registered.
    ///
    /// set_cascade_notification_handler() replaces the current handler (if any)
    /// with the passed in handler. Pass in nullptr to remove the current handler
    /// without registering a new one.
    ///
    /// CascadeNotification contains a vector of rows which will be removed and
    /// a vector of links which will be set to null (or removed, for entries in
    /// LinkLists).
    struct CascadeNotification {
        struct row {
            /// Key identifying a group-level table.
            TableKey table_key;

            /// Key identifying object to be removed.
            ObjKey key;

            row() = default;

            row(TableKey tk, ObjKey k)
                : table_key(tk)
                , key(k)
            {
            }
            bool operator==(const row& r) const noexcept
            {
                return table_key == r.table_key && key == r.key;
            }
            bool operator!=(const row& r) const noexcept
            {
                return !(*this == r);
            }
            /// Trivial lexicographic order
            bool operator<(const row& r) const noexcept
            {
                return table_key < r.table_key || (table_key == r.table_key && key < r.key);
            }
        };

        struct link {
            link() = default;
            link(TableKey tk, ColKey ck, ObjKey k, ObjKey otk)
                : origin_table(tk)
                , origin_col_key(ck)
                , origin_key(k)
                , old_target_key(otk)
            {
            }
            TableKey origin_table;     ///< A group-level table.
            ColKey origin_col_key;     ///< Link column being nullified.
            ObjKey origin_key;         ///< Row in column being nullified.
            /// The target row index which is being removed. Mostly relevant for
            /// LinkList (to know which entries are being removed), but also
            /// valid for Link.
            ObjKey old_target_key;
        };

        /// A sorted list of rows which will be removed by the current operation.
        std::vector<row> rows;

        /// An unordered list of links which will be nullified by the current
        /// operation.
        std::vector<link> links;
    };

    bool has_cascade_notification_handler() const noexcept;
    void set_cascade_notification_handler(std::function<void(const CascadeNotification&)> new_handler) noexcept;

    //@}

    //@{
    /// During sync operation, schema changes may happen at runtime as connected
    /// clients update their schema as part of an app update. Since this is a
    /// relatively rare event, no attempt is made at limiting the amount of work
    /// the handler is required to do to update its information about table and
    /// column indices (i.e., all table and column indices must be recalculated).
    ///
    /// At the time of writing, only additive schema changes may occur in that
    /// scenario.
    ///
    /// has_schema_change_notification_handler() returns true iff there is currently
    /// a non-null notification handler registered.
    ///
    /// set_schema_change_notification_handler() replaces the current handler (if any)
    /// with the passed in handler. Pass in nullptr to remove the current handler
    /// without registering a new one.

    bool has_schema_change_notification_handler() const noexcept;
    void set_schema_change_notification_handler(std::function<void()> new_handler) noexcept;

    //@}

    /// Compare two groups for equality. Two groups are equal if, and
    /// only if, they contain the same tables in the same order, that
    /// is, for each table T at index I in one of the groups, there is
    /// a table at index I in the other group that is equal to T.
    /// Tables are equal if they have the same content and the same table name.
    bool operator==(const Group&) const;

    /// Compare two groups for inequality. See operator==().
    bool operator!=(const Group& g) const
    {
        return !(*this == g);
    }

    /// Control of what to include when computing memory usage
    enum SizeAggregateControl {
        size_of_state = 1,     ///< size of tables, indexes, toplevel array
        size_of_history = 2,   ///< size of the in-file history compartment
        size_of_freelists = 4, ///< size of the freelists
        size_of_all = 7
    };
    /// Compute the sum of the sizes in number of bytes of all the array nodes
    /// that currently make up this group. When this group represents a snapshot
    /// in a Realm file (such as during a read transaction via a SharedGroup
    /// instance), this function computes the footprint of that snapshot within
    /// the Realm file.
    ///
    /// If this group accessor is the detached state, this function returns
    /// zero.
    size_t compute_aggregated_byte_size(SizeAggregateControl ctrl = SizeAggregateControl::size_of_all) const noexcept;
    /// Return the size taken up by the current snapshot. This is in contrast to
    /// the number returned by SharedGroup::get_stats() which will return the
    /// size of the last snapshot done in that SharedGroup. If the snapshots are
    /// identical, the numbers will of course be equal.
    size_t get_used_space() const noexcept;

    void verify() const;
#ifdef REALM_DEBUG
    void print() const;
    void print_free() const;
    MemStats get_stats();
    void enable_mem_diagnostics(bool enable = true)
    {
        m_alloc.enable_debug(enable);
    }
    void to_dot(std::ostream&) const;
    void to_dot() const; // To std::cerr (for GDB)
    void to_dot(const char* file_path) const;
#endif

private:
    // nullptr, if we're sharing an allocator provided during initialization
    std::unique_ptr<SlabAlloc> m_local_alloc;
    // in-use allocator. If local, then equal to m_local_alloc.
    SlabAlloc& m_alloc;


    int m_file_format_version;
    /// `m_top` is the root node (or top array) of the Realm, and has the
    /// following layout:
    ///
    /// <pre>
    ///
    ///                                                     Introduced in file
    ///   Slot  Value                                       format version
    ///   ---------------------------------------------------------------------
    ///    1st   m_table_names
    ///    2nd   m_tables
    ///    3rd   Logical file size
    ///    4th   GroupWriter::m_free_positions (optional)
    ///    5th   GroupWriter::m_free_lengths   (optional)
    ///    6th   GroupWriter::m_free_versions  (optional)
    ///    7th   Transaction number / version  (optional)
    ///    8th   History type         (optional)             4
    ///    9th   History ref          (optional)             4
    ///   10th   History version      (optional)             7
    ///
    /// </pre>
    ///
    /// The 'History type' slot stores a value of type
    /// Replication::HistoryType. The 'History version' slot stores a history
    /// schema version as returned by Replication::get_history_schema_version().
    ///
    /// The first three entries are mandatory. In files created by
    /// Group::write(), none of the optional entries are present and the size of
    /// `m_top` is 3. In files updated by Group::commit(), the 4th and 5th entry
    /// are present, and the size of `m_top` is 5. In files updated by way of a
    /// transaction (SharedGroup::commit()), the 4th, 5th, 6th, and 7th entry
    /// are present, and the size of `m_top` is 7. In files that contain a
    /// changeset history, the 8th, 9th, and 10th entry are present, except that
    /// if the file was opened in nonshared mode (via Group::open()), and the
    /// file format remains at 6 (not previously upgraded to 7 or later), then
    /// the 10th entry will be absent.
    ///
    /// When a group accessor is attached to a newly created file or an empty
    /// memory buffer where there is no top array yet, `m_top`, `m_tables`, and
    /// `m_table_names` will be left in the detached state until the initiation
    /// of the first write transaction. In particular, they will remain in the
    /// detached state during read transactions that precede the first write
    /// transaction.
    Array m_top;
    Array m_tables;
    ArrayStringShort m_table_names;
    uint64_t m_last_seen_mapping_version = 0;

    typedef std::vector<Table*> table_accessors;
    mutable table_accessors m_table_accessors;
    mutable std::mutex m_accessor_mutex;
    mutable int m_num_tables = 0;
    bool m_attached = false;
    bool m_is_writable = true;
    const bool m_is_shared;

    std::function<void(const CascadeNotification&)> m_notify_handler;
    std::function<void()> m_schema_change_handler;
    std::shared_ptr<metrics::Metrics> m_metrics;
    size_t m_total_rows;

    class TableRecycler : public std::vector<Table*> {
    public:
        ~TableRecycler()
        {
            for (auto t : *this) {
                delete t;
            }
        }
    };

    // We use the classic approach to construct a FIFO from two LIFO's,
    // insertion is done into recycler_1, removal is done from recycler_2,
    // and when recycler_2 is empty, recycler_1 is reversed into recycler_2.
    // this i O(1) for each entry.
    static TableRecycler g_table_recycler_1;
    static TableRecycler g_table_recycler_2;
    // number of tables held back before being recycled. We hold back recycling
    // the latest to increase the probability of detecting race conditions
    // without crashing.
    const static int g_table_recycling_delay = 100;
    static std::mutex g_table_recycler_mutex;

    struct shared_tag {
    };
    Group(shared_tag) noexcept;

    Group(SlabAlloc* alloc) noexcept;
    void init_array_parents() noexcept;

    void open(ref_type top_ref, const std::string& file_path);

    // If the underlying memory mappings have been extended, this method is used
    // to update all the tables' allocator wrappers. The allocator wrappers are
    // configure to either allow or deny changes.
    void update_allocator_wrappers(bool writable);

    /// If `top_ref` is not zero, attach this group accessor to the specified
    /// underlying node structure. If `top_ref` is zero and \a
    /// create_group_when_missing is true, create a new node structure that
    /// represents an empty group, and attach this group accessor to it.
    void attach(ref_type top_ref, bool writable, bool create_group_when_missing);

    /// Detach this group accessor from the underlying node structure. If this
    /// group accessors is already in the detached state, this function does
    /// nothing (idempotency).
    void detach() noexcept;

    /// \param writable Must be set to true when, and only when attaching for a
    /// write transaction.
    void attach_shared(ref_type new_top_ref, size_t new_file_size, bool writable);

    void create_empty_group();
    void remove_table(size_t table_ndx, TableKey key);

    void reset_free_space_tracking();

    void remap(size_t new_file_size);
    void remap_and_update_refs(ref_type new_top_ref, size_t new_file_size, bool writable);

    /// Recursively update refs stored in all cached array
    /// accessors. This includes cached array accessors in any
    /// currently attached table accessors. This ensures that the
    /// group instance itself, as well as any attached table accessor
    /// that exists across Group::commit() will remain valid. This
    /// function is not appropriate for use in conjunction with
    /// commits via shared group.
    void update_refs(ref_type top_ref, size_t old_baseline) noexcept;

    // Overriding method in ArrayParent
    void update_child_ref(size_t, ref_type) override;

    // Overriding method in ArrayParent
    ref_type get_child_ref(size_t) const noexcept override;

    class TableWriter;
    class DefaultTableWriter;

    static void write(std::ostream&, int file_format_version, TableWriter&, bool no_top_array,
                      bool pad_for_encryption, uint_fast64_t version_number);

    typedef void (*DescSetter)(Table&);
    typedef bool (*DescMatcher)(const Spec&);

    Table* do_get_table(size_t ndx, DescMatcher desc_matcher);
    const Table* do_get_table(size_t ndx, DescMatcher desc_matcher) const;
    Table* do_get_table(StringData name, DescMatcher desc_matcher);
    const Table* do_get_table(StringData name, DescMatcher desc_matcher) const;
    Table* do_add_table(StringData name, DescSetter desc_setter, bool require_unique_name);

    Table* do_get_or_add_table(StringData name, DescMatcher desc_matcher, DescSetter setter, bool* was_added);

    void create_and_insert_table(TableKey key, StringData name);
    Table* create_table_accessor(size_t table_ndx);
    void recycle_table_accessor(Table*);

    void detach_table_accessors() noexcept; // Idempotent

    void mark_all_table_accessors() noexcept;

    void write(util::File& file, const char* encryption_key, uint_fast64_t version_number) const;
    void write(std::ostream&, bool pad, uint_fast64_t version_numer) const;

    std::shared_ptr<metrics::Metrics> get_metrics() const noexcept;
    void set_metrics(std::shared_ptr<metrics::Metrics> other) noexcept;
    void update_num_objects();
    class TransactAdvancer;
    void advance_transact(ref_type new_top_ref, size_t new_file_size, _impl::NoCopyInputStream&, bool writable);
    void refresh_dirty_accessors();
    void flush_accessors_for_commit();

    /// \brief The version of the format of the node structure (in file or in
    /// memory) in use by Realm objects associated with this group.
    ///
    /// Every group contains a file format version field, which is returned
    /// by this function. The file format version field is set to the file format
    /// version specified by the attached file (or attached memory buffer) at the
    /// time of attachment and the value is used to determine if a file format
    /// upgrade is required.
    ///
    /// A value of zero means that the file format is not yet decided. This is
    /// only possible for empty Realms where top-ref is zero. (When group is created
    /// with the unattached_tag). The version number will then be determined in the
    /// subsequent call to Group::open.
    ///
    /// In shared mode (when a Realm file is opened via a SharedGroup instance)
    /// it can happen that the file format is upgraded asyncronously (via
    /// another SharedGroup instance), and in that case the file format version
    /// field can get out of date, but only for a short while. It is always
    /// guaranteed to be, and remain up to date after the opening process completes
    /// (when SharedGroup::do_open() returns).
    ///
    /// An empty Realm file (one whose top-ref is zero) may specify a file
    /// format version of zero to indicate that the format is not yet
    /// decided. In that case the file format version must be changed to a proper
    /// before the opening process completes (Group::open() or SharedGroup::open()).
    ///
    /// File format versions:
    ///
    ///   1 Initial file format version
    ///
    ///   2 Various changes.
    ///
    ///   3 Supporting null on string columns broke the file format in following
    ///     way: Index appends an 'X' character to all strings except the null
    ///     string, to be able to distinguish between null and empty
    ///     string. Bumped to 3 because of null support of String columns and
    ///     because of new format of index.
    ///
    ///   4 Introduction of optional in-Realm history of changes (additional
    ///     entries in Group::m_top). Since this change is not forward
    ///     compatible, the file format version had to be bumped. This change is
    ///     implemented in a way that achieves backwards compatibility with
    ///     version 3 (and in turn with version 2).
    ///
    ///   5 Introduced the new Timestamp column type that replaces DateTime.
    ///     When opening an older database file, all DateTime columns will be
    ///     automatically upgraded Timestamp columns.
    ///
    ///   6 Introduced a new structure for the StringIndex. Moved the commit
    ///     logs into the Realm file. Changes to the transaction log format
    ///     including reshuffling instructions. This is the format used in
    ///     milestone 2.0.0.
    ///
    ///   7 Introduced "history schema version" as 10th entry in top array.
    ///
    ///   8 Subtables can now have search index.
    ///
    ///   9 Replication instruction values shuffled, instr_MoveRow added.
    ///
    ///  10 Memory mapping changes which require special treatment of large files
    ///     of preceeding versions.
    ///
    /// IMPORTANT: When introducing a new file format version, be sure to review
    /// the file validity checks in Group::open() and SharedGroup::do_open, the file
    /// format selection logic in
    /// Group::get_target_file_format_version_for_session(), and the file format
    /// upgrade logic in Group::upgrade_file_format().

    int get_file_format_version() const noexcept;
    void set_file_format_version(int) noexcept;
    int get_committed_file_format_version() const noexcept;

    /// The specified history type must be a value of Replication::HistoryType.
    static int get_target_file_format_version_for_session(int current_file_format_version, int history_type) noexcept;

    std::pair<ref_type, size_t> get_to_dot_parent(size_t ndx_in_parent) const override;

    void send_cascade_notification(const CascadeNotification& notification) const;
    void send_schema_change_notification() const;

    static void get_version_and_history_info(const Array& top, _impl::History::version_type& version,
                                             int& history_type, int& history_schema_version) noexcept;
    static ref_type get_history_ref(const Array& top) noexcept;
    void set_history_schema_version(int version);
<<<<<<< HEAD
    template <class Accessor>
    void set_history_parent(Accessor& history_root) noexcept;
    void prepare_top_for_history(int history_type, int history_schema_version);
    template <class Accessor>
    void prepare_history_parent(Accessor& history_root, int history_type, int history_schema_version);

    size_t find_table_index(StringData name) const noexcept;
    TableKey ndx2key(size_t ndx) const;
    size_t key2ndx(TableKey key) const;
    size_t key2ndx_checked(TableKey key) const;
    void set_size() const noexcept;
=======
    void set_history_parent(Array& history_root) noexcept;
    void prepare_history_parent(Array& history_root, int history_type, int history_schema_version);
    static void validate_top_array(const Array& arr, const SlabAlloc& alloc);
>>>>>>> 7be4f486

    friend class Table;
    friend class GroupWriter;
    friend class DB;
    friend class _impl::GroupFriend;
    friend class _impl::TransactLogConvenientEncoder;
    friend class _impl::TransactLogParser;
    friend class Replication;
    friend class TrivialReplication;
    friend class metrics::QueryInfo;
    friend class metrics::Metrics;
    friend class Transaction;
    friend class TableKeyIterator;
    friend class CascadeState;
};

class TableKeyIterator {
public:
    bool operator!=(const TableKeyIterator& other)
    {
        return m_pos != other.m_pos;
    }
    TableKeyIterator& operator++();
    TableKey operator*();

private:
    friend class TableKeys;
    const Group* m_group;
    size_t m_pos;
    size_t m_index_in_group = 0;
    TableKey m_table_key;

    TableKeyIterator(const Group* g, size_t p)
        : m_group(g)
        , m_pos(p)
    {
    }
    void load_key();
};

class TableKeys {
public:
    TableKeys(const Group* g)
        : m_iter(g, 0)
    {
    }
    size_t size() const
    {
        return m_iter.m_group->size();
    }
    bool empty() const
    {
        return size() == 0;
    }
    TableKey operator[](size_t p) const;
    TableKeyIterator begin() const
    {
        return TableKeyIterator(m_iter.m_group, 0);
    }
    TableKeyIterator end() const
    {
        return TableKeyIterator(m_iter.m_group, size());
    }

private:
    mutable TableKeyIterator m_iter;
};

// Implementation

inline TableKeys Group::get_table_keys() const
{
    return TableKeys(this);
}

inline bool Group::is_attached() const noexcept
{
    return m_attached;
}

inline bool Group::is_empty() const noexcept
{
    if (!is_attached())
        return false;
    return size() == 0;
}

inline StringData Group::get_table_name(TableKey key) const
{
    size_t table_ndx = key2ndx_checked(key);
    return m_table_names.get(table_ndx);
}

inline bool Group::has_table(StringData name) const noexcept
{
    size_t ndx = find_table_index(name);
    return ndx != not_found;
}

inline size_t Group::find_table_index(StringData name) const noexcept
{
    if (m_table_names.is_attached())
        return m_table_names.find_first(name);
    return not_found;
}

inline TableKey Group::find_table(StringData name) const noexcept
{
    if (!is_attached())
        return TableKey();
    size_t ndx = find_table_index(name);
    return (ndx != npos) ? ndx2key(ndx) : TableKey{};
}

inline TableRef Group::get_table(TableKey key)
{
    if (!is_attached())
        throw LogicError(LogicError::detached_accessor);
    DescMatcher desc_matcher = nullptr;                   // Do not check descriptor
    std::lock_guard<std::mutex> lock(m_accessor_mutex);
    auto ndx = key2ndx_checked(key);
    Table* table = do_get_table(ndx, desc_matcher); // Throws
    return TableRef(table);
}

inline ConstTableRef Group::get_table(TableKey key) const
{
    if (!is_attached())
        throw LogicError(LogicError::detached_accessor);
    DescMatcher desc_matcher = nullptr;                         // Do not check descriptor
    std::lock_guard<std::mutex> lock(m_accessor_mutex);
    auto ndx = key2ndx_checked(key);
    const Table* table = do_get_table(ndx, desc_matcher); // Throws
    return ConstTableRef(table);
}

inline TableRef Group::get_table(StringData name)
{
    if (!is_attached())
        throw LogicError(LogicError::detached_accessor);
    DescMatcher desc_matcher = nullptr;              // Do not check descriptor
    std::lock_guard<std::mutex> lock(m_accessor_mutex);
    Table* table = do_get_table(name, desc_matcher); // Throws
    return TableRef(table);
}

inline ConstTableRef Group::get_table(StringData name) const
{
    if (!is_attached())
        throw LogicError(LogicError::detached_accessor);
    DescMatcher desc_matcher = nullptr;                    // Do not check descriptor
    std::lock_guard<std::mutex> lock(m_accessor_mutex);
    const Table* table = do_get_table(name, desc_matcher); // Throws
    return ConstTableRef(table);
}

inline TableRef Group::add_table(StringData name, bool require_unique_name)
{
    if (!is_attached())
        throw LogicError(LogicError::detached_accessor);
    DescSetter desc_setter = nullptr;                                    // Do not add any columns
    Table* table = do_add_table(name, desc_setter, require_unique_name); // Throws
    return TableRef(table);
}

inline TableRef Group::get_or_add_table(StringData name, bool* was_added)
{
    if (!is_attached())
        throw LogicError(LogicError::detached_accessor);
    DescMatcher desc_matcher = nullptr;                                             // Do not check descriptor
    DescSetter desc_setter = nullptr;                                               // Do not add any columns
    Table* table = do_get_or_add_table(name, desc_matcher, desc_setter, was_added); // Throws
    return TableRef(table);
}

inline void Group::init_array_parents() noexcept
{
    m_table_names.set_parent(&m_top, 0);
    m_tables.set_parent(&m_top, 1);
}

inline void Group::update_child_ref(size_t child_ndx, ref_type new_ref)
{
    m_tables.set(child_ndx, new_ref);
}

inline ref_type Group::get_child_ref(size_t child_ndx) const noexcept
{
    return m_tables.get_as_ref(child_ndx);
}

inline bool Group::has_cascade_notification_handler() const noexcept
{
    return !!m_notify_handler;
}

inline void
Group::set_cascade_notification_handler(std::function<void(const CascadeNotification&)> new_handler) noexcept
{
    m_notify_handler = std::move(new_handler);
}

inline void Group::send_cascade_notification(const CascadeNotification& notification) const
{
    REALM_ASSERT_DEBUG(m_notify_handler);
    m_notify_handler(notification);
}

inline bool Group::has_schema_change_notification_handler() const noexcept
{
    return !!m_schema_change_handler;
}

inline void Group::set_schema_change_notification_handler(std::function<void()> new_handler) noexcept
{
    m_schema_change_handler = std::move(new_handler);
}

inline void Group::send_schema_change_notification() const
{
    if (m_schema_change_handler)
        m_schema_change_handler();
}

inline void Group::get_version_and_history_info(const Array& top, _impl::History::version_type& version,
                                                int& history_type, int& history_schema_version) noexcept
{
    using version_type = _impl::History::version_type;
    version_type version_2 = 0;
    int history_type_2 = 0;
    int history_schema_version_2 = 0;
    if (top.is_attached()) {
        if (top.size() >= 6) {
            REALM_ASSERT(top.size() >= 7);
            version_2 = version_type(top.get_as_ref_or_tagged(6).get_as_int());
        }
        if (top.size() >= 8) {
            REALM_ASSERT(top.size() >= 9);
            history_type_2           = int(top.get_as_ref_or_tagged(7).get_as_int());
        }
        if (top.size() >= 10) {
            history_schema_version_2 = int(top.get_as_ref_or_tagged(9).get_as_int());
        }
    }
    // Version 0 is not a legal initial version, so it has to be set to 1
    // instead.
    if (version_2 == 0)
        version_2 = 1;
    version = version_2;
    history_type = history_type_2;
    history_schema_version = history_schema_version_2;
}

inline ref_type Group::get_history_ref(const Array& top) noexcept
{
    bool has_history = (top.is_attached() && top.size() >= 8);
    if (has_history) {
        // This function is only used is shared mode (from SharedGroup)
        REALM_ASSERT(top.size() >= 10);
        return top.get_as_ref(8);
    }
    return 0;
}

inline int Group::get_history_schema_version() noexcept
{
    bool has_history = (m_top.is_attached() && m_top.size() >= 8);
    if (has_history) {
        // This function is only used is shared mode (from SharedGroup)
        REALM_ASSERT(m_top.size() >= 10);
        return int(m_top.get_as_ref_or_tagged(9).get_as_int());
    }
    return 0;
}

inline void Group::set_history_schema_version(int version)
{
    // This function is only used is shared mode (from SharedGroup)
    REALM_ASSERT(m_top.size() >= 10);
    m_top.set(9, RefOrTagged::make_tagged(unsigned(version))); // Throws
}

template <class Accessor>
inline void Group::set_history_parent(Accessor& history_root) noexcept
{
    history_root.set_parent(&m_top, 8);
}

template <class Accessor>
void Group::prepare_history_parent(Accessor& history_root, int history_type, int history_schema_version)
{
    prepare_top_for_history(history_type, history_schema_version);
    set_history_parent(history_root);
}

class Group::TableWriter {
public:
    struct HistoryInfo {
        ref_type ref = 0;
        int type = 0;
        int version = 0;
    };

    virtual ref_type write_names(_impl::OutputStream&) = 0;
    virtual ref_type write_tables(_impl::OutputStream&) = 0;
    virtual HistoryInfo write_history(_impl::OutputStream&) = 0;
    virtual ~TableWriter() noexcept
    {
    }
};

inline const Table* Group::do_get_table(size_t ndx, DescMatcher desc_matcher) const
{
    return const_cast<Group*>(this)->do_get_table(ndx, desc_matcher); // Throws
}

inline const Table* Group::do_get_table(StringData name, DescMatcher desc_matcher) const
{
    return const_cast<Group*>(this)->do_get_table(name, desc_matcher); // Throws
}

inline void Group::reset_free_space_tracking()
{
    // if used whith a shared allocator, free space should never be reset through
    // Group, but rather through the proper owner of the allocator, which is the DB object.
    REALM_ASSERT(m_local_alloc);
    m_alloc.reset_free_space_tracking(); // Throws
}

inline std::shared_ptr<metrics::Metrics> Group::get_metrics() const noexcept
{
    return m_metrics;
}

inline void Group::set_metrics(std::shared_ptr<metrics::Metrics> shared) noexcept
{
    m_metrics = shared;
}

// The purpose of this class is to give internal access to some, but
// not all of the non-public parts of the Group class.
class _impl::GroupFriend {
public:
    static Allocator& get_alloc(const Group& group) noexcept
    {
        return group.m_alloc;
    }

    static ref_type get_top_ref(const Group& group) noexcept
    {
        return group.m_top.get_ref();
    }

    static ref_type get_history_ref(Allocator& alloc, ref_type top_ref) noexcept
    {
        Array top(alloc);
        if (top_ref != 0)
            top.init_from_ref(top_ref);
        return Group::get_history_ref(top);
    }

    static ref_type get_history_ref(const Group& group) noexcept
    {
        return Group::get_history_ref(group.m_top);
    }

    static int get_file_format_version(const Group& group) noexcept
    {
        return group.get_file_format_version();
    }

    static void get_version_and_history_info(const Allocator& alloc, ref_type top_ref,
                                             _impl::History::version_type& version,
                                             int& history_type,
                                             int& history_schema_version) noexcept
    {
        Array top{const_cast<Allocator&>(alloc)};
        if (top_ref != 0)
            top.init_from_ref(top_ref);
        Group::get_version_and_history_info(top, version, history_type, history_schema_version);
    }

    static void set_history_schema_version(Group& group, int version)
    {
        group.set_history_schema_version(version); // Throws
    }

    template <class Accessor>
    static void set_history_parent(Group& group, Accessor& history_root) noexcept
    {
        group.set_history_parent(history_root);
    }

    template <class Accessor>
    static void prepare_history_parent(Group& group, Accessor& history_root, int history_type,
                                       int history_schema_version)
    {
        group.prepare_history_parent(history_root, history_type, history_schema_version); // Throws
    }
};


class CascadeState {
public:
    enum Mode { all, strong, none };

    CascadeState(Mode mode = Mode::strong) noexcept
        : m_mode(mode)
    {
    }

    /// Indicate which links to take action on. Either all, strong or none.
    Mode m_mode;

    std::vector<std::pair<TableKey, ObjKey>> m_to_be_deleted;
    Group* m_group = nullptr;

    bool notification_handler() const noexcept
    {
        return m_group && m_group->has_cascade_notification_handler();
    }

    void send_notifications(Group::CascadeNotification& notifications) const
    {
        REALM_ASSERT_DEBUG(notification_handler());
        m_group->send_cascade_notification(notifications);
    }
};

} // namespace realm

#endif // REALM_GROUP_HPP<|MERGE_RESOLUTION|>--- conflicted
+++ resolved
@@ -799,23 +799,18 @@
                                              int& history_type, int& history_schema_version) noexcept;
     static ref_type get_history_ref(const Array& top) noexcept;
     void set_history_schema_version(int version);
-<<<<<<< HEAD
     template <class Accessor>
     void set_history_parent(Accessor& history_root) noexcept;
     void prepare_top_for_history(int history_type, int history_schema_version);
     template <class Accessor>
     void prepare_history_parent(Accessor& history_root, int history_type, int history_schema_version);
+    static void validate_top_array(const Array& arr, const SlabAlloc& alloc);
 
     size_t find_table_index(StringData name) const noexcept;
     TableKey ndx2key(size_t ndx) const;
     size_t key2ndx(TableKey key) const;
     size_t key2ndx_checked(TableKey key) const;
     void set_size() const noexcept;
-=======
-    void set_history_parent(Array& history_root) noexcept;
-    void prepare_history_parent(Array& history_root, int history_type, int history_schema_version);
-    static void validate_top_array(const Array& arr, const SlabAlloc& alloc);
->>>>>>> 7be4f486
 
     friend class Table;
     friend class GroupWriter;
