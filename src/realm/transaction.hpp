--- conflicted
+++ resolved
@@ -188,11 +188,8 @@
     void complete_async_commit();
     void acquire_write_lock() REQUIRES(!m_async_mutex);
 
-<<<<<<< HEAD
     void close_read_with_lock() REQUIRES(!m_async_mutex, db->m_mutex);
-=======
     void cow_outliers(std::vector<size_t>& progress, size_t evac_limit, size_t& work_limit);
->>>>>>> f24f476d
 
     DBRef db;
     mutable std::unique_ptr<_impl::History> m_history_read;
