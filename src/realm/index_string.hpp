/*************************************************************************
 *
 * REALM CONFIDENTIAL
 * __________________
 *
 *  [2011] - [2012] Realm Inc
 *  All Rights Reserved.
 *
 * NOTICE:  All information contained herein is, and remains
 * the property of Realm Incorporated and its suppliers,
 * if any.  The intellectual and technical concepts contained
 * herein are proprietary to Realm Incorporated
 * and its suppliers and may be covered by U.S. and Foreign Patents,
 * patents in process, and are protected by trade secret or copyright law.
 * Dissemination of this information or reproduction of this material
 * is strictly forbidden unless prior written permission is obtained
 * from Realm Incorporated.
 *
 **************************************************************************/
#ifndef REALM_INDEX_STRING_HPP
#define REALM_INDEX_STRING_HPP

#include <iostream>
#include <cstring>
#include <memory>
#include <array>

#include <realm/array.hpp>
#include <realm/column_fwd.hpp>

namespace realm {

class Spec;

// to_str() is used by the integer index. The existing StringIndex is re-used for this
// by making IntegerColumn convert its integers to strings by calling to_str().
template <class T> inline StringData to_str(const T& value)
{
    REALM_STATIC_ASSERT((std::is_same<T, int64_t>::value), "");
    const char* c = reinterpret_cast<const char*>(&value);
    return StringData(c, sizeof(T));
}

inline StringData to_str(const StringData& input)
{
    return input;
}

inline StringData to_str(null& input)
{
    return input;
}

// todo, should be removed
inline StringData to_str(const char* value)
{
    return StringData(value);
}

class StringIndex {
public:
    StringIndex(ColumnBase* target_column, Allocator&);
    StringIndex(ref_type, ArrayParent*, std::size_t ndx_in_parent, ColumnBase* target_column,
                bool allow_duplicate_values, Allocator&);
    ~StringIndex() noexcept {}
    void set_target(ColumnBase* target_column) noexcept;

    // Accessor concept:
    Allocator& get_alloc() const noexcept;
    void destroy() noexcept;
    void detach();
    bool is_attached() const noexcept;
    void set_parent(ArrayParent* parent, std::size_t ndx_in_parent) noexcept;
    std::size_t get_ndx_in_parent() const noexcept;
    void set_ndx_in_parent(std::size_t ndx_in_parent) noexcept;
    void update_from_parent(std::size_t old_baseline) noexcept;
    void refresh_accessor_tree(std::size_t, const Spec&);
    ref_type get_ref() const noexcept;

    // StringIndex interface:

    static const size_t string_conversion_buffer_size = 8; // 8 is the biggest element size of any non-string/binary Realm type
    using StringConversionBuffer = std::array<char, string_conversion_buffer_size>;

    bool is_empty() const;

    template <class T> void insert(size_t row_ndx, T value, size_t num_rows, bool is_append);
    template <class T> void set(size_t row_ndx, T new_value);
    template <class T> void erase(size_t row_ndx, bool is_last);

    template <class T> size_t find_first(T value) const
    {
        // Use direct access method
        return m_array->index_string_find_first(to_str(value), m_target_column);
    }

    template <class T> void find_all(IntegerColumn& result, T value) const
    {
        // Use direct access method
        return m_array->index_string_find_all(result, to_str(value), m_target_column);
    }

    template <class T> FindRes find_all(T value, ref_type& ref) const
    {
        // Use direct access method
        return m_array->index_string_find_all_no_copy(to_str(value), ref, m_target_column);
    }

    template <class T> size_t count(T value) const
    {
        // Use direct access method
        return m_array->index_string_count(to_str(value), m_target_column);
    }

    template <class T> void update_ref(T value, size_t old_row_ndx, size_t new_row_ndx)
    {
        do_update_ref(to_str(value), old_row_ndx, new_row_ndx, 0);
    }

    void clear();

    void distinct(IntegerColumn& result) const;
    bool has_duplicate_values() const noexcept;

    /// By default, duplicate values are allowed.
    void set_allow_duplicate_values(bool) noexcept;

#ifdef REALM_DEBUG
    void verify() const;
    void verify_entries(const StringColumn& column) const;
    void do_dump_node_structure(std::ostream&, int) const;
    void to_dot() const { to_dot(std::cerr); }
    void to_dot(std::ostream&, StringData title = StringData()) const;
#endif

    typedef int32_t key_type;

    static key_type create_key(StringData) noexcept;
    static key_type create_key(StringData, size_t) noexcept;

private:
    std::unique_ptr<Array> m_array;
    ColumnBase* m_target_column;
    bool m_deny_duplicate_values;

    struct inner_node_tag {};
    StringIndex(inner_node_tag, Allocator&);

    static Array* create_node(Allocator&, bool is_leaf);

    void insert_with_offset(size_t row_ndx, StringData value, size_t offset);
    void insert_row_list(size_t ref, size_t offset, StringData value);
    key_type get_last_key() const;

    /// Add small signed \a diff to all elements that are greater than, or equal
    /// to \a min_row_ndx.
    void adjust_row_indexes(size_t min_row_ndx, int diff);

    void validate_value(StringData data) const;
    void validate_value(int64_t value) const noexcept;

    struct NodeChange {
        size_t ref1;
        size_t ref2;
        enum ChangeType { none, insert_before, insert_after, split } type;
        NodeChange(ChangeType t, size_t r1=0, size_t r2=0) : ref1(r1), ref2(r2), type(t) {}
        NodeChange() : ref1(0), ref2(0), type(none) {}
    };

    // B-Tree functions
    void TreeInsert(size_t row_ndx, key_type, size_t offset, StringData value);
    NodeChange do_insert(size_t ndx, key_type, size_t offset, StringData value);
    /// Returns true if there is room or it can join existing entries
    bool leaf_insert(size_t row_ndx, key_type, size_t offset, StringData value, bool noextend=false);
    void node_insert_split(size_t ndx, size_t new_ref);
    void node_insert(size_t ndx, size_t ref);
    void do_delete(size_t ndx, StringData, size_t offset);
    void do_update_ref(StringData value, size_t row_ndx, size_t new_row_ndx, size_t offset);

    StringData get(size_t ndx, StringConversionBuffer& buffer) const;

    void node_add_key(ref_type ref);

#ifdef REALM_DEBUG
    static void dump_node_structure(const Array& node, std::ostream&, int level);
    void to_dot_2(std::ostream&, StringData title = StringData()) const;
    static void array_to_dot(std::ostream&, const Array&);
    static void keys_to_dot(std::ostream&, const Array&, StringData title = StringData());
#endif
};




// Implementation:

inline StringIndex::StringIndex(ColumnBase* target_column, Allocator& alloc):
    m_array(create_node(alloc, true)), // Throws
    m_target_column(target_column),
    m_deny_duplicate_values(false)
{
}

inline StringIndex::StringIndex(ref_type ref, ArrayParent* parent, std::size_t ndx_in_parent,
                                ColumnBase* target_column,
                                bool deny_duplicate_values, Allocator& alloc):
    m_array(new Array(alloc)),
    m_target_column(target_column),
    m_deny_duplicate_values(deny_duplicate_values)
{
    REALM_ASSERT(Array::get_context_flag_from_header(alloc.translate(ref)));
    m_array->init_from_ref(ref);
    set_parent(parent, ndx_in_parent);
}

inline StringIndex::StringIndex(inner_node_tag, Allocator& alloc):
    m_array(create_node(alloc, false)), // Throws
    m_target_column(0),
    m_deny_duplicate_values(false)
{
}

inline void StringIndex::set_allow_duplicate_values(bool allow) noexcept
{
    m_deny_duplicate_values = !allow;
}

// Byte order of the key is *reversed*, so that for the integer index, the least significant
// byte comes first, so that it fits little-endian machines. That way we can perform fast
// range-lookups and iterate in order, etc, as future features. This, however, makes the same
// features slower for string indexes. Todo, we should reverse the order conditionally, depending
// on the column type.
inline StringIndex::key_type StringIndex::create_key(StringData str) noexcept
{
    key_type key = 0;

    if (str.size() >= 4) goto four;
    if (str.size() < 2) {
        if (str.size() == 0) goto none;
        goto one;
    }
    if (str.size() == 2) goto two;
    goto three;

    // Create 4 byte index key
    // (encoded like this to allow literal comparisons
    // independently of endianness)
  four:
    key |= (key_type(static_cast<unsigned char>(str[3])) <<  0);
  three:
    key |= (key_type(static_cast<unsigned char>(str[2])) <<  8);
  two:
    key |= (key_type(static_cast<unsigned char>(str[1])) << 16);
  one:
    key |= (key_type(static_cast<unsigned char>(str[0])) << 24);
  none:
    return key;
}

// Index works as follows: All non-NULL values are stored as if they had appended an 'X' character at the end. So
// "foo" is stored as if it was "fooX", and "" (empty string) is stored as "X". And NULLs are stored as empty strings.
inline StringIndex::key_type StringIndex::create_key(StringData str, size_t offset) noexcept
{
#if REALM_NULL_STRINGS == 1
    if (str.is_null())
        return 0;

    if (offset > str.size())
        return 0;

    // for very short strings
    size_t tail = str.size() - offset;
    if (tail <= sizeof(key_type)-1) {
        char buf[sizeof(key_type)];
        memset(buf, 0, sizeof(key_type));
        buf[tail] = 'X';
        memcpy(buf, str.data() + offset, tail);
        return create_key(StringData(buf, tail + 1));
    }
    // else fallback
#endif
    return create_key(str.substr(offset));
}

template <class T> void StringIndex::insert(size_t row_ndx, T value, size_t num_rows, bool is_append)
{
    REALM_ASSERT_3(row_ndx, !=, npos);

    // If the new row is inserted after the last row in the table, we don't need
    // to adjust any row indexes.
    if (!is_append) {
        for (size_t i = 0; i < num_rows; ++i) {
            size_t row_ndx_2 = row_ndx + i;
            adjust_row_indexes(row_ndx_2, 1); // Throws
        }
    }

    for (size_t i = 0; i < num_rows; ++i) {
        size_t row_ndx_2 = row_ndx + i;
        size_t offset = 0; // First key from beginning of string
        insert_with_offset(row_ndx_2, to_str(value), offset); // Throws
    }
}

template <class T> void StringIndex::set(size_t row_ndx, T new_value)
{
<<<<<<< HEAD
    char buffer[16];
=======
    StringConversionBuffer buffer;
>>>>>>> 28a7547f
    StringData old_value = get(row_ndx, buffer);
    StringData new_value2 = to_str(new_value);

    // Note that insert_with_offset() throws UniqueConstraintViolation.

    if (REALM_LIKELY(new_value2 != old_value)) {
        size_t offset = 0; // First key from beginning of string
        insert_with_offset(row_ndx, new_value2, offset); // Throws

        bool is_last = true; // To avoid updating refs
        erase<T>(row_ndx, is_last); // Throws
    }
}

template <class T> void StringIndex::erase(size_t row_ndx, bool is_last)
{
<<<<<<< HEAD
    char buffer[16];
=======
    StringConversionBuffer buffer;
>>>>>>> 28a7547f
    StringData value = get(row_ndx, buffer);

    do_delete(row_ndx, value, 0);

    // Collapse top nodes with single item
    while (m_array->is_inner_bptree_node()) {
        REALM_ASSERT(m_array->size() > 1); // node cannot be empty
        if (m_array->size() > 2)
            break;

        ref_type ref = m_array->get_as_ref(1);
        m_array->set(1, 1); // avoid destruction of the extracted ref
        m_array->destroy_deep();
        m_array->init_from_ref(ref);
        m_array->update_parent();
    }

    // If it is last item in column, we don't have to update refs
    if (!is_last)
        adjust_row_indexes(row_ndx, -1);
}

inline
void StringIndex::destroy() noexcept
{
    return m_array->destroy_deep();
}

inline
bool StringIndex::is_attached() const noexcept
{
    return m_array->is_attached();
}

inline
void StringIndex::refresh_accessor_tree(std::size_t, const Spec&)
{
    m_array->init_from_parent();
}

inline
ref_type StringIndex::get_ref() const noexcept
{
    return m_array->get_ref();
}

inline
void StringIndex::set_parent(ArrayParent* parent, std::size_t ndx_in_parent) noexcept
{
    m_array->set_parent(parent, ndx_in_parent);
}

inline
std::size_t StringIndex::get_ndx_in_parent() const noexcept
{
    return m_array->get_ndx_in_parent();
}

inline
void StringIndex::set_ndx_in_parent(std::size_t ndx_in_parent) noexcept
{
    m_array->set_ndx_in_parent(ndx_in_parent);
}

inline
void StringIndex::update_from_parent(std::size_t old_baseline) noexcept
{
    m_array->update_from_parent(old_baseline);
}

} //namespace realm

#endif // REALM_INDEX_STRING_HPP<|MERGE_RESOLUTION|>--- conflicted
+++ resolved
@@ -304,11 +304,7 @@
 
 template <class T> void StringIndex::set(size_t row_ndx, T new_value)
 {
-<<<<<<< HEAD
-    char buffer[16];
-=======
     StringConversionBuffer buffer;
->>>>>>> 28a7547f
     StringData old_value = get(row_ndx, buffer);
     StringData new_value2 = to_str(new_value);
 
@@ -325,11 +321,7 @@
 
 template <class T> void StringIndex::erase(size_t row_ndx, bool is_last)
 {
-<<<<<<< HEAD
-    char buffer[16];
-=======
     StringConversionBuffer buffer;
->>>>>>> 28a7547f
     StringData value = get(row_ndx, buffer);
 
     do_delete(row_ndx, value, 0);
