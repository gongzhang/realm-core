--- conflicted
+++ resolved
@@ -134,19 +134,7 @@
 {
     auto ret = realm_sync_error_code_t();
 
-<<<<<<< HEAD
-    // HACK: there isn't a good way to get a hold of "our" system category
-    // so we have to make one of "our" error codes to access it
-    const std::error_category* realm_basic_system_category;
-    {
-        using namespace realm::util::error;
-        std::error_code dummy = make_error_code(basic_system_errors::invalid_argument);
-        realm_basic_system_category = &dummy.category();
-    }
-
     auto error_code = status.get_std_error_code();
-=======
->>>>>>> 792fd5bd
     const std::error_category& category = error_code.category();
     if (category == realm::sync::client_error_category()) {
         ret.category = RLM_SYNC_ERROR_CATEGORY_CLIENT;
