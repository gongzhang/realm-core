--- conflicted
+++ resolved
@@ -84,58 +84,6 @@
     return as<T>().erase(value);
 }
 
-<<<<<<< HEAD
-util::Optional<Mixed> Set::max(ColKey col) const
-{
-    if (get_type() == PropertyType::Object)
-        return as_results().max(col);
-    size_t out_ndx = not_found;
-    auto result = set_base().max(&out_ndx);
-    if (!result) {
-        not_supported("max");
-    }
-    return out_ndx == not_found ? none : result;
-}
-
-util::Optional<Mixed> Set::min(ColKey col) const
-{
-    if (get_type() == PropertyType::Object)
-        return as_results().min(col);
-
-    size_t out_ndx = not_found;
-    auto result = set_base().min(&out_ndx);
-    if (!result) {
-        not_supported("min");
-    }
-    return out_ndx == not_found ? none : result;
-}
-
-Mixed Set::sum(ColKey col) const
-{
-    if (get_type() == PropertyType::Object)
-        return *as_results().sum(col);
-
-    auto result = set_base().sum();
-    if (!result) {
-        not_supported("sum");
-    }
-    return *result;
-}
-
-util::Optional<Mixed> Set::average(ColKey col) const
-{
-    if (get_type() == PropertyType::Object)
-        return as_results().average(col);
-    size_t count = 0;
-    auto result = set_base().avg(&count);
-    if (!result) {
-        not_supported("average");
-    }
-    return count == 0 ? none : result;
-}
-
-=======
->>>>>>> 363d06ec
 bool Set::operator==(const Set& rgt) const noexcept
 {
     return set_base().get_table() == rgt.set_base().get_table() &&
