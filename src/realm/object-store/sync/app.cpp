--- conflicted
+++ resolved
@@ -282,26 +282,17 @@
 template <class... Params>
 void App::log_debug(const char* message, Params&&... params)
 {
-<<<<<<< HEAD
-    if (would_log()) {
-        m_logger->debug(message, std::forward<Params>(params)...);
-=======
     if (init_logger()) {
         m_logger_ptr->log(util::Logger::Level::debug, message, std::forward<Params>(params)...);
->>>>>>> 997272a4
     }
 }
 
 template <class... Params>
 void App::log_error(const char* message, Params&&... params)
 {
-<<<<<<< HEAD
-    return m_logger && m_logger->would_log(util::Logger::Level::debug);
-=======
     if (init_logger()) {
         m_logger_ptr->log(util::Logger::Level::error, message, std::forward<Params>(params)...);
     }
->>>>>>> 997272a4
 }
 
 std::string App::make_sync_route(const std::string& http_app_route)
@@ -624,13 +615,8 @@
                [completion = std::move(completion), credentials, linking_user,
                 self = shared_from_this()](const Response& response) mutable {
                    if (auto error = AppUtils::check_for_errors(response)) {
-<<<<<<< HEAD
-                       self->log("App: log_in_with_credentials failed: %1 message: %2", response.http_status_code,
-                                 error->what());
-=======
                        self->log_error("App: log_in_with_credentials failed: %1 message: %2",
-                                       response.http_status_code, error->message);
->>>>>>> 997272a4
+                                       response.http_status_code, error->what());
                        return completion(nullptr, std::move(error));
                    }
 
@@ -1089,13 +1075,8 @@
         [self = shared_from_this(), name = name, service_name = std::move(service_name),
          completion = std::move(completion)](const Response& response) {
             if (auto error = AppUtils::check_for_errors(response)) {
-<<<<<<< HEAD
-                self->log("App: call_function: %1 service_name: %2 -> %3 ERROR: %4", name, service_name,
-                          response.http_status_code, error->what());
-=======
                 self->log_error("App: call_function: %1 service_name: %2 -> %3 ERROR: %4", name, service_name,
-                                response.http_status_code, error->message);
->>>>>>> 997272a4
+                                response.http_status_code, error->what());
                 return completion(nullptr, error);
             }
             completion(&response.body, util::none);
@@ -1131,16 +1112,9 @@
                           }
                       }
                       catch (const std::exception& e) {
-<<<<<<< HEAD
-                          self->log("App: call_function: %1 service_name: %2 - error parsing result: %3", name,
-                                    service_name, e.what());
-                          return completion(util::none, AppError(ErrorCodes::BadBsonParse, e.what()));
-=======
                           self->log_error("App: call_function: %1 service_name: %2 - error parsing result: %3", name,
                                           service_name, e.what());
-                          return completion(util::none,
-                                            AppError(make_error_code(JSONErrorCode::bad_bson_parse), e.what()));
->>>>>>> 997272a4
+                          return completion(util::none, AppError(ErrorCodes::BadBsonParse, e.what()));
                       };
                       completion(std::move(body_as_bson), util::none);
                   });
