--- conflicted
+++ resolved
@@ -1210,11 +1210,7 @@
         auto callback_node = self->m_completion_callbacks.extract(id);
         lock.unlock();
         if (callback_node) {
-<<<<<<< HEAD
-            callback_node.mapped().second(status);
-=======
             callback_node.mapped().second(std::move(status));
->>>>>>> 91f253c1
         }
     });
 }
