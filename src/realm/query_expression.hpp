--- conflicted
+++ resolved
@@ -2346,21 +2346,7 @@
         std::vector<ObjKey> ret;
         std::vector<ObjKey> result;
 
-<<<<<<< HEAD
-        if (value.is_null()) {
-            if (!m_column_key.is_nullable()) {
-                return ret;
-            }
-            StringIndex* index = m_link_map.get_target_table()->get_search_index(m_column_key);
-            index->find_all(result, realm::null{});
-        }
-        else {
-            T val = value.get<T>();
-            StringIndex* index = m_link_map.get_target_table()->get_search_index(m_column_key);
-            index->find_all(result, val);
-        }
-=======
-        if (value.is_null() && !m_column_key.get_attrs().test(col_attr_Nullable)) {
+        if (value.is_null() && !m_column_key.is_nullable()) {
             return ret;
         }
 
@@ -2371,16 +2357,15 @@
         }
         else {
             StringIndex* index = m_link_map.get_target_table()->get_search_index(m_column_key);
-            T val{};
-
-            if (!value.is_null()) {
-                val = value.get<T>();
-            }
-
             REALM_ASSERT(index);
-            index->find_all(result, val);
-        }
->>>>>>> f7f4a12d
+            if (value.is_null()) {
+                index->find_all(result, realm::null{});
+            }
+            else {
+                T val = value.get<T>();
+                index->find_all(result, val);
+            }
+        }
 
         for (ObjKey k : result) {
             auto ndxs = m_link_map.get_origin_ndxs(k);
@@ -3672,19 +3657,6 @@
         std::vector<ObjKey> ret;
         std::vector<ObjKey> result;
 
-<<<<<<< HEAD
-        if (value.is_null()) {
-            if (!m_column_key.is_nullable()) {
-                return ret;
-            }
-            StringIndex* index = m_link_map.get_target_table()->get_search_index(m_column_key);
-            index->find_all(result, realm::null{});
-        }
-        else {
-            T val = value.get<T>();
-            StringIndex* index = m_link_map.get_target_table()->get_search_index(m_column_key);
-            index->find_all(result, val);
-=======
         if (value.is_null() && !m_nullable) {
             return ret;
         }
@@ -3695,23 +3667,16 @@
                 result.push_back(k);
         }
         else {
-            if (m_nullable && std::is_same_v<T, int64_t>) {
-                util::Optional<int64_t> val;
-                if (!value.is_null()) {
-                    val = value.get_int();
-                }
-                StringIndex* index = m_link_map.get_target_table()->get_search_index(m_column_key);
+            StringIndex* index = m_link_map.get_target_table()->get_search_index(m_column_key);
+            REALM_ASSERT(index);
+
+            if (value.is_null()) {
+                index->find_all(result, realm::null{});
+            }
+            else {
+                T val = value.get<T>();
                 index->find_all(result, val);
             }
-            else {
-                T val{};
-                if (!value.is_null()) {
-                    val = value.get<T>();
-                }
-                StringIndex* index = m_link_map.get_target_table()->get_search_index(m_column_key);
-                index->find_all(result, val);
-            }
->>>>>>> f7f4a12d
         }
 
         for (auto k : result) {
