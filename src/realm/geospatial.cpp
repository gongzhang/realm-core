--- conflicted
+++ resolved
@@ -251,8 +251,6 @@
     return util::format("[%1, %2]", point.longitude, point.latitude);
 }
 
-<<<<<<< HEAD
-=======
 static std::string polygon_str(const GeoPolygon& poly)
 {
     std::string points = "";
@@ -269,7 +267,6 @@
     return util::format("GeoPolygon(%1)", points);
 }
 
->>>>>>> c04f5e40
 Status Geospatial::is_valid() const noexcept
 {
     switch (get_type()) {
@@ -296,36 +293,6 @@
 
 std::string Geospatial::to_string() const
 {
-<<<<<<< HEAD
-    return mpark::visit(
-        util::overload{[](const GeoPoint& point) {
-                           return util::format("GeoPoint(%1)", point_str(point));
-                       },
-                       [](const GeoBox& box) {
-                           return util::format("GeoBox(%1, %2)", point_str(box.lo), point_str(box.hi));
-                       },
-                       [](const GeoPolygon& poly) {
-                           std::string points = "";
-                           for (size_t i = 0; i < poly.points.size(); ++i) {
-                               if (i != 0) {
-                                   points += ", ";
-                               }
-                               points += "{";
-                               for (size_t j = 0; j < poly.points[i].size(); ++j) {
-                                   points += util::format("%1%2", j == 0 ? "" : ", ", point_str(poly.points[i][j]));
-                               }
-                               points += "}";
-                           }
-                           return util::format("GeoPolygon(%1)", points);
-                       },
-                       [](const GeoCircle& circle) {
-                           return util::format("GeoCircle(%1, %2)", point_str(circle.center), circle.radius_radians);
-                       },
-                       [](const mpark::monostate&) {
-                           return std::string("NULL");
-                       }},
-        m_value);
-=======
     return mpark::visit(util::overload{[](const GeoPoint& point) {
                                            return util::format("GeoPoint(%1)", point_str(point));
                                        },
@@ -343,7 +310,6 @@
                                            return std::string("NULL");
                                        }},
                         m_value);
->>>>>>> c04f5e40
 }
 
 std::ostream& operator<<(std::ostream& ostr, const Geospatial& geo)
@@ -521,23 +487,6 @@
             m_status_out = Status::OK();
         }
         Status& m_status_out;
-<<<<<<< HEAD
-        std::unique_ptr<S2Region> operator()(const GeoBox& box) const
-        {
-            S2Point s2_lo, s2_hi;
-            m_status_out = coord_to_point(box.lo.longitude, box.lo.latitude, s2_lo);
-            if (!m_status_out.is_ok())
-                return nullptr;
-            m_status_out = coord_to_point(box.hi.longitude, box.hi.latitude, s2_hi);
-            if (!m_status_out.is_ok())
-                return nullptr;
-            auto ret = std::make_unique<S2LatLngRect>(S2LatLng(s2_lo), S2LatLng(s2_hi));
-            if (!ret->is_valid()) {
-                m_status_out = Status(ErrorCodes::InvalidQueryArg, "Invalid rectangle");
-                return nullptr;
-            }
-            return ret;
-=======
 
         std::unique_ptr<S2Region> operator()(const GeoBox& box) const
         {
@@ -545,7 +494,6 @@
             auto poly = std::make_unique<S2Polygon>();
             m_status_out = parse_polygon_coordinates(polygon, poly.get());
             return poly;
->>>>>>> c04f5e40
         }
 
         std::unique_ptr<S2Region> operator()(const GeoPolygon& polygon) const
@@ -591,14 +539,6 @@
 GeoRegion::~GeoRegion() = default;
 
 bool GeoRegion::contains(const std::optional<GeoPoint>& geo_point) const noexcept
-<<<<<<< HEAD
-{
-    if (!m_status.is_ok() || !geo_point) {
-        return false;
-    }
-    auto point = S2LatLng::FromDegrees(geo_point->latitude, geo_point->longitude).ToPoint();
-    return m_region->VirtualContainsPoint(point);
-=======
 {
     if (!m_status.is_ok() || !geo_point) {
         return false;
@@ -613,7 +553,6 @@
 Status GeoRegion::get_conversion_status() const noexcept
 {
     return m_status;
->>>>>>> c04f5e40
 }
 
 Status GeoRegion::get_conversion_status() const noexcept
