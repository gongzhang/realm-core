--- conflicted
+++ resolved
@@ -281,7 +281,6 @@
     return _get<T>(col_key.get_index());
 }
 
-<<<<<<< HEAD
 #if REALM_ENABLE_GEOSPATIAL
 
 template <>
@@ -309,20 +308,6 @@
 
 #endif
 
-=======
-template <>
-StringData Obj::get(ColKey col_key) const
-{
-    m_table->check_column(col_key);
-    ColumnType type = col_key.get_type();
-    if (type == col_type_EnumString) {
-        int64_t id = _get<Int>(col_key.get_index());
-        return m_table->get_enum_string(col_key, id);
-    }
-    return _get<StringData>(col_key.get_index());
-}
-
->>>>>>> 2c40ff24
 template <class T>
 T Obj::_get(ColKey::Idx col_ndx) const
 {
@@ -816,7 +801,7 @@
                 Mixed index = traverser.result();
                 obj.traverse_path(v, ps, path_length + 1);
                 v(obj, next_col_key, index);
-                return IteratorControl::Stop;      // early out
+                return IteratorControl::Stop; // early out
             }
             return IteratorControl::AdvanceToNext; // try next column
         });
@@ -1707,20 +1692,6 @@
 }
 } // namespace
 
-<<<<<<< HEAD
-// helper functions for filtering out calls to set_spec()
-template <class T>
-inline void Obj::set_spec(T&, ColKey)
-{
-}
-template <>
-inline void Obj::set_spec<ArrayString>(ArrayString& values, ColKey col_key)
-{
-    size_t spec_ndx = m_table->colkey2spec_ndx(col_key);
-    Spec* spec = const_cast<Spec*>(&get_spec());
-    values.set_spec(spec, spec_ndx);
-}
-
 #if REALM_ENABLE_GEOSPATIAL
 
 template <>
@@ -1774,8 +1745,6 @@
 
 #endif
 
-=======
->>>>>>> 2c40ff24
 template <class T>
 Obj& Obj::set(ColKey col_key, T value, bool is_default)
 {
@@ -1785,13 +1754,6 @@
     auto attrs = col_key.get_attrs();
     auto col_ndx = col_key.get_index();
 
-<<<<<<< HEAD
-    if (type != ColumnTypeTraits<T>::column_id)
-        throw InvalidArgument(ErrorCodes::TypeMismatch,
-                              util::format("Property not a %1", ColumnTypeTraits<int64_t>::column_id));
-    if (value_is_null(value) && !attrs.test(col_attr_Nullable))
-        throw NotNullable(Group::table_name_to_class_name(m_table->get_name()), m_table->get_column_name(col_key));
-=======
     if (type == col_type_EnumString) {
         bool ok_type = std::is_same<T, StringData>();
         REALM_ASSERT(ok_type);
@@ -1799,10 +1761,11 @@
     else {
         if (type != ColumnTypeTraits<T>::column_id)
             throw LogicError(LogicError::illegal_type);
-        if (value_is_null(value) && !attrs.test(col_attr_Nullable))
-            throw LogicError(LogicError::column_not_nullable);
-    }
->>>>>>> 2c40ff24
+                              util::format("Property not a %1", ColumnTypeTraits<int64_t>::column_id));
+                              if (value_is_null(value) && !attrs.test(col_attr_Nullable))
+            throw NotNullable(Group::table_name_to_class_name(m_table->get_name()),
+                              m_table->get_column_name(col_key));
+    }
 
     check_range(value);
 
