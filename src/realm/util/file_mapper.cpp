/*************************************************************************
 *
 * Copyright 2016 Realm Inc.
 *
 * Licensed under the Apache License, Version 2.0 (the "License");
 * you may not use this file except in compliance with the License.
 * You may obtain a copy of the License at
 *
 * http://www.apache.org/licenses/LICENSE-2.0
 *
 * Unless required by applicable law or agreed to in writing, software
 * distributed under the License is distributed on an "AS IS" BASIS,
 * WITHOUT WARRANTIES OR CONDITIONS OF ANY KIND, either express or implied.
 * See the License for the specific language governing permissions and
 * limitations under the License.
 *
 **************************************************************************/

#include <realm/util/features.h>

#include <realm/util/file_mapper.hpp>

#ifdef _WIN32
#include <windows.h>
#else
#include <cerrno>
#include <sys/mman.h>
#include <unistd.h>
#endif

#include <realm/util/errno.hpp>
#include <realm/util/to_string.hpp>
#include <realm/exceptions.hpp>
#include <system_error>

#if REALM_ENABLE_ENCRYPTION

#include <realm/util/encrypted_file_mapping.hpp>
#include <realm/util/aes_cryptor.hpp>

#include <memory>
#include <csignal>
#include <sys/stat.h>
#include <cstring>
#include <atomic>
#include <iostream>
#include <fstream>
#include <sstream>
#include <regex>
#include <thread>

#include <realm/util/file.hpp>
#include <realm/util/errno.hpp>
#include <realm/util/shared_ptr.hpp>
#include <realm/util/terminate.hpp>
#include <realm/util/thread.hpp>
#include <cstring> // for memset

#if REALM_PLATFORM_APPLE
#include <mach/mach.h>
#include <mach/exc.h>
#endif

#if REALM_ANDROID
#include <linux/unistd.h>
#include <sys/syscall.h>
#endif

#endif // enable encryption

namespace {

inline bool is_mmap_memory_error(int err)
{
    return (err == EAGAIN || err == EMFILE || err == ENOMEM);
}

} // Unnamed namespace

using namespace realm;
using namespace realm::util;

namespace realm {
namespace util {

size_t round_up_to_page_size(size_t size) noexcept
{
    return (size + page_size() - 1) & ~(page_size() - 1);
}


#if REALM_ENABLE_ENCRYPTION

// A list of all of the active encrypted mappings for a single file
struct mappings_for_file {
#ifdef _WIN32
    HANDLE handle;
#else
    dev_t device;
    ino_t inode;
#endif
    SharedPtr<SharedFileInfo> info;
};

// Group the information we need to map a SIGSEGV address to an
// EncryptedFileMapping for the sake of cache-friendliness with 3+ active
// mappings (and no worse with only two
struct mapping_and_addr {
    SharedPtr<EncryptedFileMapping> mapping;
    void* addr;
    size_t size;
};

util::Mutex mapping_mutex;
std::vector<mapping_and_addr>& mappings_by_addr = *new std::vector<mapping_and_addr>;
std::vector<mappings_for_file>& mappings_by_file = *new std::vector<mappings_for_file>;
unsigned int file_reclaim_index = 0;

// helpers

int64_t fetch_value_in_file(const std::string& fname, const char* scan_pattern)
{
    std::ifstream file(fname);
    if (file) {
        std::stringstream buffer;
        buffer << file.rdbuf();

        std::string s = buffer.str();
        std::smatch m;
        std::regex e(scan_pattern);

        if (std::regex_search(s, m, e)) {
            std::string ibuf = m[1];
            return strtol(ibuf.c_str(), nullptr, 10);
        }
    }
    return PageReclaimGovernor::no_match;
}


/* Default reclaim governor
 *
 */

class DefaultGovernor : public PageReclaimGovernor {
public:
    int64_t pick_lowest_valid(int64_t a, int64_t b)
    {
        if (a == no_match)
            return b;
        if (b == no_match)
            return a;
        return std::min(a, b);
    }
    int64_t pick_if_valid(int64_t source, int64_t target)
    {
        if (source == no_match)
            return no_match;
        return target;
    }

    int64_t get_current_target(size_t load) override
    {
        static_cast<void>(load);
        if (m_refresh_count > 0) {
            --m_refresh_count;
            return m_target;
        }
        int64_t target;
        auto local_spec = fetch_value_in_file(m_cfg_file_name, "target ([[:digit:]]+)");
        if (local_spec != no_match) { // overrides everything!
            target = local_spec;
        }
        else {
            // no local spec, try to deduce something reasonable from platform info
            auto from_proc = fetch_value_in_file("/proc/meminfo", "MemTotal:[[:space:]]+([[:digit:]]+) kB") * 1024;
            auto from_cgroup = fetch_value_in_file("/sys/fs/cgroup/memory/memory.limit_in_bytes", "^([[:digit:]]+)");
            auto cache_use = fetch_value_in_file("/sys/fs/cgroup/memory/memory.stat", "cache ([[:digit:]]+)");
            target = pick_if_valid(from_proc, from_proc / 4);
            target = pick_lowest_valid(target, pick_if_valid(from_cgroup, from_cgroup / 4));
            target = pick_lowest_valid(target, pick_if_valid(cache_use, cache_use / 2));
        }
        m_target = target;
        m_refresh_count = 10; // refresh every 10 seconds
        return target;
    }
    DefaultGovernor()
    {
        auto cfg_name = getenv("REALM_PAGE_GOVERNOR_CFG");
        if (cfg_name) {
            m_cfg_file_name = cfg_name;
        }
    }

private:
    std::string m_cfg_file_name;
    int64_t m_target = 0;
    int m_refresh_count = 0;
};

std::unique_ptr<std::thread> reclaimer_thread;
std::atomic<bool> reclaimer_shutdown(false);
DefaultGovernor default_governor;
PageReclaimGovernor* governor = nullptr;

void reclaimer_loop();

void inline ensure_reclaimer_thread_runs() {
    if (reclaimer_thread == nullptr) {
        if (governor == nullptr)
            governor = &default_governor;
        reclaimer_thread.reset(new std::thread(reclaimer_loop));
    }
}

void set_page_reclaim_governor(PageReclaimGovernor* new_governor)
{
    UniqueLock lock(mapping_mutex);
    governor = new_governor;
    ensure_reclaimer_thread_runs();
}

struct ReclaimerThreadStopper {
    ReclaimerThreadStopper()
    {
    }
    ~ReclaimerThreadStopper()
    {
<<<<<<< HEAD
        if (default_governor.get_current_target(0) != PageReclaimGovernor::no_match) {
            // only install if the governor is able to compute a target.
            set_page_reclaim_governor(&default_governor);
        }
=======
    	if (reclaimer_thread) {
    		reclaimer_shutdown = true;
    		reclaimer_thread->join();
    	}
>>>>>>> 585dc17f
    }
};

ReclaimerThreadStopper reclaimer_thread_stopper;

void encryption_note_reader_start(SharedFileInfo& info, void* reader_id)
{
    UniqueLock lock(mapping_mutex);
    ensure_reclaimer_thread_runs();
    auto j = std::find_if(info.readers.begin(), info.readers.end(),
                          [=](auto& reader) { return reader.reader_ID == reader_id; });
    if (j == info.readers.end()) {
        ReaderInfo i = {reader_id, info.current_version};
        info.readers.push_back(i);
    }
    else {
        j->version = info.current_version;
    }
    ++info.current_version;
}

void encryption_note_reader_end(SharedFileInfo& info, void* reader_id)
{
    UniqueLock lock(mapping_mutex);
    for (auto j = info.readers.begin(); j != info.readers.end(); ++j)
        if (j->reader_ID == reader_id) {
            // move last over
            *j = info.readers.back();
            info.readers.pop_back();
            return;
        }
}

size_t collect_total_workload() // must be called under lock
{
    size_t total = 0;
    for (auto i = mappings_by_file.begin(); i != mappings_by_file.end(); ++i) {
        SharedFileInfo& info = *i->info;
        info.num_decrypted_pages = 0;
        for (auto it = info.mappings.begin(); it != info.mappings.end(); ++it) {
            info.num_decrypted_pages += (*it)->collect_decryption_count();
        }
        total += info.num_decrypted_pages;
    }
    return total;
}

/* Compute the amount of work allowed in an attempt to reclaim pages.
 * please refer to EncryptedFileMapping::reclaim_untouched() for more details.
 *
 * The function starts slowly when the load is 0.5 of target, then turns
 * up the volume as the load nears 1.0 - where it sets a work limit of 10%.
 * Since the work is expressed (roughly) in terms of pages released, this means
 * that about 10 runs has to take place to reclaim all pages possible - though
 * if successful the load will rapidly decrease, turning down the work limit.
 */

struct work_limit_desc {
    float base;
    float effort;
};
const std::vector<work_limit_desc> control_table = {{0.5f, 0.001f},  {0.75f, 0.002f}, {0.8f, 0.003f},
                                                    {0.85f, 0.005f}, {0.9f, 0.01f},   {0.95f, 0.03f},
                                                    {1.0f, 0.1f},    {1.5f, 0.2f},    {2.0f, 0.3f}};

size_t get_work_limit(size_t decrypted_pages, size_t target)
{
    float load = 1.0f * decrypted_pages / target;
    float akku = 0.0f;
    for (const auto& e : control_table) {
        if (load <= e.base)
            break;
        akku += (load - e.base) * e.effort;
    }
    size_t work_limit = size_t(target * akku);
    return work_limit;
}

/* Find the oldest version that is still of interest to somebody */
uint64_t get_oldest_version(SharedFileInfo& info) // must be called under lock
{
    auto oldest_version = info.current_version;
    for (const auto& e : info.readers) {
        if (e.version < oldest_version) {
            oldest_version = e.version;
        }
    }
    return oldest_version;
}

// Reclaim pages for ONE file, limited by a given work limit.
void reclaim_pages_for_file(SharedFileInfo& info, size_t& work_limit)
{
    uint64_t oldest_version = get_oldest_version(info);
    if (info.last_scanned_version < oldest_version || info.mappings.empty()) {
        // locate the mapping matching the progress index. No such mapping may
        // exist, and if so, we'll update the index to the next mapping
        for (auto& e : info.mappings) {
            auto start_index = e->get_start_index();
            if (info.progress_index < start_index) {
                info.progress_index = start_index;
            }
            if (info.progress_index <= e->get_end_index()) {
                e->reclaim_untouched(info.progress_index, work_limit);
                if (work_limit == 0)
                    return;
            }
        }
        // if we get here, all mappings have been considered
        info.progress_index = 0;
        info.last_scanned_version = info.current_version;
        ++info.current_version;
    }
}

// Reclaim pages from all files, limited by a work limit that is derived
// from a target for the amount of dirty (decrypted) pages. The target is
// set by the governor function.
void reclaim_pages()
{
    size_t load;
    {
        UniqueLock lock(mapping_mutex);
        if (governor == nullptr)
            return;
        load = collect_total_workload();
    }
    // callback to governor without mutex held
    int64_t target = governor->get_current_target(load * page_size()) / page_size();
    {
        UniqueLock lock(mapping_mutex);
        if (target == PageReclaimGovernor::no_match) // temporarily disabled by governor returning 0
            return;
        if (mappings_by_file.size() == 0)
            return;
        size_t work_limit = get_work_limit(load, size_t(target));
        if (file_reclaim_index >= mappings_by_file.size())
            file_reclaim_index = 0;
        while (work_limit > 0) {
            SharedFileInfo& info = *mappings_by_file[file_reclaim_index].info;
            reclaim_pages_for_file(info, work_limit);
            if (work_limit > 0) { // consider next file:
                ++file_reclaim_index;
                if (file_reclaim_index >= mappings_by_file.size())
                    return;
            }
        }
    }
}


void reclaimer_loop()
{
    while (!reclaimer_shutdown) {
        reclaim_pages();
        millisleep(1000);
    }
}


mapping_and_addr* find_mapping_for_addr(void* addr, size_t size)
{
    for (size_t i = 0; i < mappings_by_addr.size(); ++i) {
        mapping_and_addr& m = mappings_by_addr[i];
        if (m.addr == addr && m.size == size)
            return &m;
        REALM_ASSERT(m.addr != addr);
    }

    return 0;
}

SharedFileInfo* get_file_info_for_file(File& file)
{
    LockGuard lock(mapping_mutex);
#ifndef _WIN32
    File::UniqueID id = file.get_unique_id();
#endif
    std::vector<mappings_for_file>::iterator it;
    for (it = mappings_by_file.begin(); it != mappings_by_file.end(); ++it) {
#ifdef _WIN32
        auto fd = file.get_descriptor();
        if (File::is_same_file_static(it->handle, fd))
            break;
#else
        if (it->inode == id.inode && it->device == id.device)
            break;
#endif
    }
    if (it == mappings_by_file.end())
        return nullptr;
    else
        return it->info.get();
}

EncryptedFileMapping* add_mapping(void* addr, size_t size, FileDesc fd, size_t file_offset, File::AccessMode access,
                                  const char* encryption_key)
{
#ifndef _WIN32
    struct stat st;

    if (fstat(fd, &st)) {
        int err = errno; // Eliminate any risk of clobbering
        throw std::system_error(err, std::system_category(), "fstat() failed");
    }
#endif

    size_t fs = to_size_t(File::get_size_static(fd));
    if (fs > 0 && fs < page_size())
        throw DecryptionFailed();

    LockGuard lock(mapping_mutex);

    std::vector<mappings_for_file>::iterator it;
    for (it = mappings_by_file.begin(); it != mappings_by_file.end(); ++it) {
#ifdef _WIN32
        if (File::is_same_file_static(it->handle, fd))
            break;
#else
        if (it->inode == st.st_ino && it->device == st.st_dev)
            break;
#endif
    }

    // Get the potential memory allocation out of the way so that mappings_by_addr.push_back can't throw
    mappings_by_addr.reserve(mappings_by_addr.size() + 1);

    if (it == mappings_by_file.end()) {
        mappings_by_file.reserve(mappings_by_file.size() + 1);

#ifdef _WIN32
        FileDesc fd2;
        if (!DuplicateHandle(GetCurrentProcess(), fd, GetCurrentProcess(), &fd2, 0, FALSE, DUPLICATE_SAME_ACCESS))
            throw std::system_error(GetLastError(), std::system_category(), "DuplicateHandle() failed");
        fd = fd2;
#else
        fd = dup(fd);

        if (fd == -1) {
            int err = errno; // Eliminate any risk of clobbering
            throw std::system_error(err, std::system_category(), "dup() failed");
        }
#endif
        mappings_for_file f;

#ifdef _WIN32
        f.handle = fd;
#else
        f.device = st.st_dev;
        f.inode = st.st_ino;
#endif

        try {
            f.info = new SharedFileInfo(reinterpret_cast<const uint8_t*>(encryption_key), fd);
        }
        catch (...) {
#ifdef _WIN32
            bool b = CloseHandle(fd);
            REALM_ASSERT_RELEASE(b);
#else
            ::close(fd);
#endif
            throw;
        }

        mappings_by_file.push_back(f); // can't throw due to reserve() above
        it = mappings_by_file.end() - 1;
    }

    try {
        mapping_and_addr m;
        m.addr = addr;
        m.size = size;
        EncryptedFileMapping* m_ptr = new EncryptedFileMapping(*it->info, file_offset, addr, size, access);
        m.mapping = m_ptr;
        mappings_by_addr.push_back(m); // can't throw due to reserve() above
        return m_ptr;
    }
    catch (...) {
        if (it->info->mappings.empty()) {
#ifdef _WIN32
            bool b = CloseHandle(it->info->fd);
            REALM_ASSERT_RELEASE(b);
#else
            ::close(it->info->fd);
#endif
            mappings_by_file.erase(it);
        }
        throw;
    }
}

void remove_mapping(void* addr, size_t size)
{
    size = round_up_to_page_size(size);
    LockGuard lock(mapping_mutex);
    mapping_and_addr* m = find_mapping_for_addr(addr, size);
    if (!m)
        return;

    mappings_by_addr.erase(mappings_by_addr.begin() + (m - &mappings_by_addr[0]));

    for (std::vector<mappings_for_file>::iterator it = mappings_by_file.begin(); it != mappings_by_file.end(); ++it) {
        if (it->info->mappings.empty()) {
#ifdef _WIN32
            if (!CloseHandle(it->info->fd))
                throw std::system_error(GetLastError(), std::system_category(), "CloseHandle() failed");
#else
            if (::close(it->info->fd) != 0) {
                int err = errno;                // Eliminate any risk of clobbering
                if (err == EBADF || err == EIO) // FIXME: how do we handle EINTR?
                    throw std::system_error(err, std::system_category(), "close() failed");
            }
#endif
            mappings_by_file.erase(it);
            break;
        }
    }
}

void* mmap(FileDesc fd, size_t size, File::AccessMode access, size_t offset, const char* encryption_key,
           EncryptedFileMapping*& mapping)
{
    if (encryption_key) {
        size = round_up_to_page_size(size);
        void* addr = mmap_anon(size);
        mapping = add_mapping(addr, size, fd, offset, access, encryption_key);
        return addr;
    }
    else {
        mapping = nullptr;
        return mmap(fd, size, access, offset, nullptr);
    }
}

void* mmap_reserve(FileDesc fd, size_t reservation_size, File::AccessMode access, size_t offset_in_file,
                   const char* enc_key, EncryptedFileMapping*& mapping)
{
    auto addr = mmap_reserve(fd, reservation_size, offset_in_file);
    if (enc_key) {
        REALM_ASSERT(reservation_size == round_up_to_page_size(reservation_size));
        // we create a mapping for the entire reserved area. This causes full initialization of some fairly
        // large std::vectors, which it would be nice to avoid. This is left as a future optimization.
        mapping = add_mapping(addr, reservation_size, fd, offset_in_file, access, enc_key);
    }
    else {
        mapping = nullptr;
    }
    return addr;
}

void* mmap_fixed(FileDesc fd, void* address_request, size_t size, File::AccessMode access, size_t offset,
                 const char* enc_key, EncryptedFileMapping* mapping)
{
    REALM_ASSERT((enc_key == nullptr) ==
                 (mapping == nullptr)); // Mapping must already have been set if encryption is used
    if (mapping) {
// Since the encryption layer must be able to WRITE into the memory area,
// we have to map it read/write regardless of the request.
// FIXME: Make this work for windows!
#ifdef _WIN32
        REALM_ASSERT(false); // not supported on windows
        return nullptr;
#else
        return ::mmap(address_request, size, PROT_READ | PROT_WRITE, MAP_ANON | MAP_PRIVATE | MAP_FIXED, -1, 0);
#endif
    }
    else {
        return mmap_fixed(fd, address_request, size, access, offset, enc_key);
    }
}


#endif

void* mmap_anon(size_t size)
{
#ifdef _WIN32
    HANDLE hMapFile;
    LPCTSTR pBuf;

    ULARGE_INTEGER s;
    s.QuadPart = size;
    
    hMapFile = CreateFileMapping(INVALID_HANDLE_VALUE, NULL, PAGE_READWRITE, s.HighPart, s.LowPart, nullptr);
    if (hMapFile == NULL) {
        throw std::system_error(GetLastError(), std::system_category(), "CreateFileMapping() failed");
    }

    pBuf = (LPTSTR)MapViewOfFile(hMapFile, FILE_MAP_ALL_ACCESS, 0, 0, size);
    if (pBuf == nullptr) {
        throw std::system_error(GetLastError(), std::system_category(), "MapViewOfFile() failed");
    }

    CloseHandle(hMapFile);
    return (void*)pBuf;
#else
    void* addr = ::mmap(nullptr, size, PROT_READ | PROT_WRITE, MAP_ANON | MAP_PRIVATE, -1, 0);
    if (addr == MAP_FAILED) {
        int err = errno; // Eliminate any risk of clobbering
        if (is_mmap_memory_error(err)) {
            throw AddressSpaceExhausted(get_errno_msg("mmap() failed: ", err) + " size: " + util::to_string(size));
        }
        throw std::system_error(err, std::system_category(),
                                std::string("mmap() failed (size: ") + util::to_string(size) + ", offset is 0)");
    }
    return addr;
#endif
}

void* mmap_fixed(FileDesc fd, void* address_request, size_t size, File::AccessMode access, size_t offset,
                 const char* enc_key)
{
    static_cast<void>(enc_key); // FIXME: Consider removing this parameter
#ifdef _WIN32
    REALM_ASSERT(false);
    return nullptr; // silence warning
#else
    auto prot = PROT_READ;
    if (access == File::access_ReadWrite)
        prot |= PROT_WRITE;
    auto addr = ::mmap(address_request, size, prot, MAP_SHARED | MAP_FIXED, fd, offset);
    if (addr != address_request) {
        throw std::runtime_error(get_errno_msg("mmap() failed: ", errno) +
                                 ", when mapping an already reserved memory area");
    }
    return addr;
#endif
}

void* mmap_reserve(FileDesc fd, size_t reservation_size, size_t offset_in_file)
{
    // The other mmap operations take an fd as a parameter, so we do too.
    // We're not using it for anything currently, but this may change.
    // Similarly for offset_in_file.
    static_cast<void>(fd);
    static_cast<void>(offset_in_file);
#ifdef _WIN32
    REALM_ASSERT(false); // unsupported on windows
    return nullptr;
#else
    auto addr = ::mmap(0, reservation_size, PROT_NONE, MAP_PRIVATE | MAP_ANONYMOUS, -1, 0);
    if (addr == MAP_FAILED) {
        throw std::runtime_error(get_errno_msg("mmap() failed: ", errno));
    }
    return addr;
#endif
}


void* mmap(FileDesc fd, size_t size, File::AccessMode access, size_t offset, const char* encryption_key)
{
#if REALM_ENABLE_ENCRYPTION
    if (encryption_key) {
        size = round_up_to_page_size(size);
        void* addr = mmap_anon(size);
        add_mapping(addr, size, fd, offset, access, encryption_key);
        return addr;
    }
    else
#else
    REALM_ASSERT(!encryption_key);
#endif
    {

#ifndef _WIN32
        int prot = PROT_READ;
        switch (access) {
            case File::access_ReadWrite:
                prot |= PROT_WRITE;
                break;
            case File::access_ReadOnly:
                break;
        }

        void* addr = ::mmap(nullptr, size, prot, MAP_SHARED, fd, offset);
        if (addr != MAP_FAILED)
            return addr;

        int err = errno; // Eliminate any risk of clobbering
        if (is_mmap_memory_error(err)) {
            throw AddressSpaceExhausted(get_errno_msg("mmap() failed: ", err) + " size: " + util::to_string(size) +
                                        " offset: " + util::to_string(offset));
        }

        throw std::system_error(err, std::system_category(),
                                std::string("mmap() failed (size: ") + util::to_string(size) +
                                    ", offset: " + util::to_string(offset));

#else
        // FIXME: Is there anything that we must do on Windows to honor map_NoSync?

        DWORD protect = PAGE_READONLY;
        DWORD desired_access = FILE_MAP_READ;
        switch (access) {
            case File::access_ReadOnly:
                break;
            case File::access_ReadWrite:
                protect = PAGE_READWRITE;
                desired_access = FILE_MAP_WRITE;
                break;
        }
        LARGE_INTEGER large_int;
        if (int_cast_with_overflow_detect(offset + size, large_int.QuadPart))
            throw std::runtime_error("Map size is too large");
        HANDLE map_handle = CreateFileMappingFromApp(fd, 0, protect, offset + size, nullptr);
        if (!map_handle)
            throw AddressSpaceExhausted(get_errno_msg("CreateFileMapping() failed: ", GetLastError()) +
                                        " size: " + util::to_string(size) + " offset: " + util::to_string(offset));

        if (int_cast_with_overflow_detect(offset, large_int.QuadPart))
            throw util::overflow_error("Map offset is too large");

        SIZE_T _size = size;
        void* addr = MapViewOfFileFromApp(map_handle, desired_access, offset, _size);
        BOOL r = CloseHandle(map_handle);
        REALM_ASSERT_RELEASE(r);
        if (!addr)
            throw AddressSpaceExhausted(get_errno_msg("MapViewOfFileFromApp() failed: ", GetLastError()) +
                                        " size: " + util::to_string(_size) + " offset: " + util::to_string(offset));

        return addr;
#endif
    }
}

void munmap(void* addr, size_t size)
{
#if REALM_ENABLE_ENCRYPTION
    remove_mapping(addr, size);
#endif

#ifdef _WIN32
    if (!UnmapViewOfFile(addr))
        throw std::system_error(GetLastError(), std::system_category(), "UnmapViewOfFile() failed");

#else
    if (::munmap(addr, size) != 0) {
        int err = errno;
        throw std::system_error(err, std::system_category(), "munmap() failed");
    }
#endif
}

void* mremap(FileDesc fd, size_t file_offset, void* old_addr, size_t old_size, File::AccessMode a, size_t new_size,
             const char* encryption_key)
{
#if REALM_ENABLE_ENCRYPTION
    if (encryption_key) {
        LockGuard lock(mapping_mutex);
        size_t rounded_old_size = round_up_to_page_size(old_size);
        if (mapping_and_addr* m = find_mapping_for_addr(old_addr, rounded_old_size)) {
            size_t rounded_new_size = round_up_to_page_size(new_size);
            if (rounded_old_size == rounded_new_size)
                return old_addr;

            void* new_addr = mmap_anon(rounded_new_size);
            m->mapping->set(new_addr, rounded_new_size, file_offset);
            m->addr = new_addr;
            m->size = rounded_new_size;
#ifdef _WIN32
            if (!UnmapViewOfFile(old_addr))
                throw std::system_error(GetLastError(), std::system_category(), "UnmapViewOfFile() failed");
#else
            if (::munmap(old_addr, rounded_old_size)) {
                int err = errno;
                throw std::system_error(err, std::system_category(), "munmap() failed");
            }
#endif
            return new_addr;
        }
        // If we are using encryption, we must have used mmap and the mapping
        // must have been added to the cache therefore find_mapping_for_addr()
        // will succeed. Otherwise we would continue to mmap it below without
        // the encryption key which is an error.
        REALM_UNREACHABLE();
    }
#else
    static_cast<void>(encryption_key);
#endif

#ifdef _GNU_SOURCE
    {
        void* new_addr = ::mremap(old_addr, old_size, new_size, MREMAP_MAYMOVE);
        if (new_addr != MAP_FAILED)
            return new_addr;
        int err = errno; // Eliminate any risk of clobbering
        // Do not throw here if mremap is declared as "not supported" by the
        // platform Eg. When compiling with GNU libc on OSX, iOS.
        // In this case fall through to no-mremap case below.
        if (err != ENOTSUP && err != ENOSYS) {
            if (is_mmap_memory_error(err)) {
                throw AddressSpaceExhausted(get_errno_msg("mremap() failed: ", err) + " old size: " +
                                            util::to_string(old_size) + " new size: " + util::to_string(new_size));
            }
            throw std::system_error(err, std::system_category(),
                                    std::string("_gnu_src mmap() failed (") + "old_size: " +
                                        util::to_string(old_size) + ", new_size: " + util::to_string(new_size) + ")");
        }
    }
#endif

    void* new_addr = mmap(fd, new_size, a, file_offset, nullptr);

#ifdef _WIN32
    if (!UnmapViewOfFile(old_addr))
        throw std::system_error(GetLastError(), std::system_category(), "UnmapViewOfFile() failed");
#else
    if (::munmap(old_addr, old_size) != 0) {
        int err = errno;
        throw std::system_error(err, std::system_category(), "munmap() failed");
    }
#endif

    return new_addr;
}

void msync(FileDesc fd, void* addr, size_t size)
{
#if REALM_ENABLE_ENCRYPTION
    {
        // first check the encrypted mappings
        LockGuard lock(mapping_mutex);
        if (mapping_and_addr* m = find_mapping_for_addr(addr, round_up_to_page_size(size))) {
            m->mapping->flush();
            m->mapping->sync();
            return;
        }
    }
#endif

    // not an encrypted mapping

    // FIXME: on iOS/OSX fsync may not be enough to ensure crash safety.
    // Consider adding fcntl(F_FULLFSYNC). This most likely also applies to msync.
    //
    // See description of fsync on iOS here:
    // https://developer.apple.com/library/ios/documentation/System/Conceptual/ManPages_iPhoneOS/man2/fsync.2.html
    //
    // See also
    // https://developer.apple.com/library/ios/documentation/Cocoa/Conceptual/CoreData/Articles/cdPersistentStores.html
    // for a discussion of this related to core data.

#ifdef _WIN32
    // FlushViewOfFile() is asynchronous and won't flush metadata (file size, etc)
    if (!FlushViewOfFile(addr, size)) {
        throw std::system_error(GetLastError(), std::system_category(), "FlushViewOfFile() failed");
    }
    // Block until data and metadata is written physically to the media
    if (!FlushFileBuffers(fd)) {
        throw std::system_error(GetLastError(), std::system_category(), "FlushFileBuffers() failed");
    }
    return;
#else
    static_cast<void>(fd);
    if (::msync(addr, size, MS_SYNC) != 0) {
        int err = errno; // Eliminate any risk of clobbering
        throw std::system_error(err, std::system_category(), "msync() failed");
    }
#endif
}
}
}<|MERGE_RESOLUTION|>--- conflicted
+++ resolved
@@ -226,17 +226,10 @@
     }
     ~ReclaimerThreadStopper()
     {
-<<<<<<< HEAD
-        if (default_governor.get_current_target(0) != PageReclaimGovernor::no_match) {
-            // only install if the governor is able to compute a target.
-            set_page_reclaim_governor(&default_governor);
-        }
-=======
     	if (reclaimer_thread) {
     		reclaimer_shutdown = true;
     		reclaimer_thread->join();
     	}
->>>>>>> 585dc17f
     }
 };
 
