--- conflicted
+++ resolved
@@ -535,18 +535,26 @@
 
     void release_read_lock(const ReadLockInfo& read_lock)
     {
-        {
-            std::lock_guard lock(m_local_mutex);
-            REALM_ASSERT(read_lock.m_reader_idx < m_local_readers.size());
-            auto& r = m_local_readers[read_lock.m_reader_idx];
-            auto& f = field_for_type(r, read_lock.m_type);
-            REALM_ASSERT(f > 0);
-            if (--f > 0)
-                return;
-            if (r.count_live == 0 && r.count_full == 0 && r.count_frozen == 0)
-                r.version = 0;
-        }
-
+        // {
+        //     std::lock_guard lock(m_mutex);
+        //     REALM_ASSERT(read_lock.m_reader_idx < m_local_readers.size());
+        //     auto& r = m_local_readers[read_lock.m_reader_idx];
+        //     auto& f = field_for_type(r, read_lock.m_type);
+        //     REALM_ASSERT(f > 0);
+        //     if (--f > 0)
+        //         return;
+        //     if (r.count_live == 0 && r.count_full == 0 && r.count_frozen == 0)
+        //         r.version = 0;
+        // }
+
+        // std::lock_guard lock(m_mutex);
+        // // we should not need to call ensure_full_reader_mapping,
+        // // since releasing a read lock means it has been grabbed
+        // // earlier - and hence must reside in mapped memory:
+        // REALM_ASSERT(read_lock.m_reader_idx < m_local_max_entry);
+        // auto& r = m_info->readers.get(read_lock.m_reader_idx);
+        // REALM_ASSERT(read_lock.m_version == r.version);
+        // --field_for_type(r, read_lock.m_type);
         std::lock_guard lock(m_mutex);
         // we should not need to call ensure_full_reader_mapping,
         // since releasing a read lock means it has been grabbed
@@ -554,22 +562,65 @@
         REALM_ASSERT(read_lock.m_reader_idx < m_local_max_entry);
         auto& r = m_info->readers.get(read_lock.m_reader_idx);
         REALM_ASSERT(read_lock.m_version == r.version);
-        --field_for_type(r, read_lock.m_type);
+        switch (read_lock.m_type) {
+            case ReadLockInfo::Frozen: {
+                --r.count_frozen;
+                break;
+            }
+            case ReadLockInfo::Live: {
+                --r.count_live;
+                break;
+            }
+            case ReadLockInfo::Full: {
+                --r.count_full;
+                break;
+            }
+        }
     }
 
     ReadLockInfo grab_read_lock(ReadLockInfo::Type type, VersionID version_id = {})
     {
+        // ReadLockInfo read_lock;
+        // if (try_grab_local_read_lock(read_lock, type, version_id))
+        //     return read_lock;
+
+        // const bool pick_specific = version_id.version != VersionID().version;
+
+        // std::lock_guard lock(m_mutex);
+        // auto newest = m_info->readers.newest.load();
+        // REALM_ASSERT(newest != VersionList::nil);
+        // read_lock.m_reader_idx = pick_specific ? version_id.index : newest;
+        // ensure_full_reader_mapping();
+        // bool picked_newest = read_lock.m_reader_idx == (unsigned)newest;
+        // auto& r = m_info->readers.get(read_lock.m_reader_idx);
+        // if (pick_specific && version_id.version != r.version)
+        //     throw BadVersion();
+        // if (!picked_newest) {
+        //     if (type == ReadLockInfo::Frozen && r.count_frozen == 0 && r.count_live == 0)
+        //         throw BadVersion();
+        //     if (type != ReadLockInfo::Frozen && r.count_live == 0)
+        //         throw BadVersion();
+        // }
+        // populate_read_lock(read_lock, r, type);
+
+        // std::lock_guard local_lock(m_local_mutex);
+        // grow_local_cache(read_lock.m_reader_idx + 1);
+        // auto& r2 = m_local_readers[read_lock.m_reader_idx];
+        // if (!r2.is_active()) {
+        //     r2 = r;
+        //     r2.count_full = r2.count_live = r2.count_frozen = 0;
+        // }
+        // REALM_ASSERT(field_for_type(r2, type) == 0);
+        // field_for_type(r2, type) = 1;
+
+        // return read_lock;
         ReadLockInfo read_lock;
-        if (try_grab_local_read_lock(read_lock, type, version_id))
-            return read_lock;
-
+        std::lock_guard lock(m_mutex);
+        ensure_full_reader_mapping();
         const bool pick_specific = version_id.version != VersionID().version;
-
-        std::lock_guard lock(m_mutex);
         auto newest = m_info->readers.newest.load();
         REALM_ASSERT(newest != VersionList::nil);
         read_lock.m_reader_idx = pick_specific ? version_id.index : newest;
-        ensure_full_reader_mapping();
         bool picked_newest = read_lock.m_reader_idx == (unsigned)newest;
         auto& r = m_info->readers.get(read_lock.m_reader_idx);
         if (pick_specific && version_id.version != r.version)
@@ -580,18 +631,24 @@
             if (type != ReadLockInfo::Frozen && r.count_live == 0)
                 throw BadVersion();
         }
-        populate_read_lock(read_lock, r, type);
-
-        std::lock_guard local_lock(m_local_mutex);
-        grow_local_cache(read_lock.m_reader_idx + 1);
-        auto& r2 = m_local_readers[read_lock.m_reader_idx];
-        if (!r2.is_active()) {
-            r2 = r;
-            r2.count_full = r2.count_live = r2.count_frozen = 0;
-        }
-        REALM_ASSERT(field_for_type(r2, type) == 0);
-        field_for_type(r2, type) = 1;
-
+        switch (type) {
+            case ReadLockInfo::Frozen: {
+                ++r.count_frozen;
+                break;
+            }
+            case ReadLockInfo::Live: {
+                ++r.count_live;
+                break;
+            }
+            case ReadLockInfo::Full: {
+                ++r.count_full;
+                break;
+            }
+        }
+        read_lock.m_type = type;
+        read_lock.m_version = r.version;
+        read_lock.m_top_ref = static_cast<ref_type>(r.current_top);
+        read_lock.m_file_size = static_cast<size_t>(r.filesize);
         return read_lock;
     }
 
@@ -666,8 +723,6 @@
             m_info = m_reader_map.get_addr();
         }
     }
-<<<<<<< HEAD
-=======
 
     void grow_local_cache(size_t new_size)
     {
@@ -724,7 +779,6 @@
 
     unsigned int m_local_max_entry;
     SharedInfo* m_info;
->>>>>>> de15fce2
     File& m_file;
     File::Map<SharedInfo> m_reader_map;
 };
