--- conflicted
+++ resolved
@@ -1203,162 +1203,6 @@
     open(file, no_create, options); // Throws
 }
 
-<<<<<<< HEAD
-namespace {
-
-using ColInfo = std::vector<std::pair<ColKey, Table*>>;
-
-ColInfo get_col_info(const Table* table)
-{
-    std::vector<std::pair<ColKey, Table*>> cols;
-    if (table) {
-        for (auto col : table->get_column_keys()) {
-            Table* embedded_table = nullptr;
-            if (auto target_table = table->get_opposite_table(col)) {
-                if (target_table->is_embedded())
-                    embedded_table = target_table.unchecked_ptr();
-            }
-            cols.emplace_back(col, embedded_table);
-        }
-    }
-    return cols;
-}
-
-void generate_properties_for_obj(Replication& repl, const Obj& obj, const ColInfo& cols)
-{
-    for (auto elem : cols) {
-        auto col = elem.first;
-        auto embedded_table = elem.second;
-        auto cols_2 = get_col_info(embedded_table);
-        auto update_embedded = [&](Mixed val) {
-            REALM_ASSERT(val.is_type(type_Link, type_TypedLink));
-            Obj embedded_obj = embedded_table->get_object(val.get<ObjKey>());
-            generate_properties_for_obj(repl, embedded_obj, cols_2);
-        };
-
-        if (col.is_list()) {
-            auto list = obj.get_listbase_ptr(col);
-            auto sz = list->size();
-            repl.list_clear(*list);
-            for (size_t n = 0; n < sz; n++) {
-                auto val = list->get_any(n);
-                repl.list_insert(*list, n, val, n);
-                if (embedded_table) {
-                    update_embedded(val);
-                }
-            }
-        }
-        else if (col.is_set()) {
-            auto set = obj.get_setbase_ptr(col);
-            auto sz = set->size();
-            for (size_t n = 0; n < sz; n++) {
-                repl.set_insert(*set, n, set->get_any(n));
-                // Sets cannot have embedded objects
-            }
-        }
-        else if (col.is_dictionary()) {
-            auto dict = obj.get_dictionary(col);
-            size_t n = 0;
-            for (auto [key, value] : dict) {
-                repl.dictionary_insert(dict, n++, key, value);
-                if (embedded_table) {
-                    update_embedded(value);
-                }
-            }
-        }
-        else {
-            auto val = obj.get_any(col);
-            repl.set(obj.get_table().unchecked_ptr(), col, obj.get_key(), val);
-            if (embedded_table) {
-                update_embedded(val);
-            }
-        }
-    }
-}
-
-} // namespace
-
-void Transaction::replicate(Transaction* dest, Replication& repl) const
-{
-    // We should only create entries for public tables
-    std::vector<TableKey> public_table_keys;
-    for (auto tk : get_table_keys()) {
-        if (table_is_public(tk))
-            public_table_keys.push_back(tk);
-    }
-
-    // Create tables
-    for (auto tk : public_table_keys) {
-        auto table = get_table(tk);
-        auto table_name = table->get_name();
-        if (!table->is_embedded()) {
-            auto pk_col = table->get_primary_key_column();
-            if (!pk_col)
-                throw RuntimeError(
-                    ErrorCodes::BrokenInvariant,
-                    util::format("Class '%1' must have a primary key", Group::table_name_to_class_name(table_name)));
-            auto pk_name = table->get_column_name(pk_col);
-            if (pk_name != "_id")
-                throw RuntimeError(ErrorCodes::BrokenInvariant,
-                                   util::format("Primary key of class '%1' must be named '_id'. Current is '%2'",
-                                                Group::table_name_to_class_name(table_name), pk_name));
-            repl.add_class_with_primary_key(tk, table_name, DataType(pk_col.get_type()), pk_name,
-                                            pk_col.is_nullable(), table->get_table_type());
-        }
-        else {
-            repl.add_class(tk, table_name, Table::Type::Embedded);
-        }
-    }
-    // Create columns
-    for (auto tk : public_table_keys) {
-        auto table = get_table(tk);
-        auto pk_col = table->get_primary_key_column();
-        auto cols = table->get_column_keys();
-        for (auto col : cols) {
-            if (col == pk_col)
-                continue;
-            repl.insert_column(table.unchecked_ptr(), col, DataType(col.get_type()), table->get_column_name(col),
-                               table->get_opposite_table(col).unchecked_ptr());
-        }
-    }
-    dest->commit_and_continue_writing();
-    // Now the schema should be in place - create the objects
-#ifdef REALM_DEBUG
-    constexpr int number_of_objects_to_create_before_committing = 100;
-#else
-    constexpr int number_of_objects_to_create_before_committing = 1000;
-#endif
-    auto n = number_of_objects_to_create_before_committing;
-    for (auto tk : public_table_keys) {
-        auto table = get_table(tk);
-        if (table->is_embedded())
-            continue;
-        // std::cout << "Table: " << table->get_name() << std::endl;
-        auto pk_col = table->get_primary_key_column();
-        auto cols = get_col_info(table.unchecked_ptr());
-        for (auto o : *table) {
-            auto obj_key = o.get_key();
-            Mixed pk = o.get_any(pk_col);
-            // std::cout << "    Object: " << pk << std::endl;
-            repl.create_object_with_primary_key(table.unchecked_ptr(), obj_key, pk);
-            generate_properties_for_obj(repl, o, cols);
-            if (--n == 0) {
-                dest->commit_and_continue_writing();
-                n = number_of_objects_to_create_before_committing;
-            }
-        }
-    }
-}
-
-
-void Transaction::copy_to(TransactionRef dest) const
-{
-    _impl::CopyReplication repl(dest);
-    replicate(dest.get(), repl);
-}
-
-=======
->>>>>>> 4a46a176
 void DB::create_new_history(Replication& repl)
 {
     Replication* old_repl = get_replication();
@@ -2283,82 +2127,6 @@
 }
 
 
-<<<<<<< HEAD
-VersionID Transaction::commit_and_continue_as_read(bool commit_to_disk)
-{
-    if (!is_attached())
-        throw StaleAccessor("Stale transaction");
-    if (m_transact_stage != DB::transact_Writing)
-        throw WrongTransactionState("Not in writing mode when committing");
-
-    flush_accessors_for_commit();
-
-    DB::version_type version = db->do_commit(*this, commit_to_disk); // Throws
-
-    // advance read lock but dont update accessors:
-    // As this is done under lock, along with the addition above of the newest commit,
-    // we know for certain that the read lock we will grab WILL refer to our own newly
-    // completed commit.
-
-    DB::ReadLockInfo new_read_lock;
-    VersionID version_id = VersionID(); // Latest available snapshot
-    // Grabbing the new lock before releasing the old one prevents m_transaction_count
-    // from going shortly to zero
-    db->grab_read_lock(new_read_lock, version_id); // Throws
-
-    if (commit_to_disk || m_oldest_version_not_persisted) {
-        // Here we are either committing to disk or we are already
-        // holding on to an older version. In either case there is
-        // no need to hold onto this now historic version.
-        db->release_read_lock(m_read_lock);
-    }
-    else {
-        // We are not commiting to disk and there is no older
-        // version not persisted, so hold onto this one
-        m_oldest_version_not_persisted = m_read_lock;
-    }
-
-    if (commit_to_disk && m_oldest_version_not_persisted) {
-        // We are committing to disk so we can release the
-        // version we are holding on to
-        db->release_read_lock(*m_oldest_version_not_persisted);
-        m_oldest_version_not_persisted.reset();
-    }
-    m_read_lock = new_read_lock;
-    // We can be sure that m_read_lock != m_oldest_version_not_persisted
-    // because m_oldest_version_not_persisted is either equal to former m_read_lock
-    // or older and former m_read_lock is older than current m_read_lock
-    REALM_ASSERT(!m_oldest_version_not_persisted ||
-                 m_read_lock.m_version != m_oldest_version_not_persisted->m_version);
-
-    {
-        util::CheckedLockGuard lock(m_async_mutex);
-        REALM_ASSERT(m_async_stage != AsyncState::Syncing);
-        if (commit_to_disk) {
-            if (m_async_stage == AsyncState::Requesting) {
-                m_async_stage = AsyncState::HasLock;
-            }
-            else {
-                db->end_write_on_correct_thread();
-                m_async_stage = AsyncState::Idle;
-            }
-        }
-        else {
-            m_async_stage = AsyncState::HasCommits;
-        }
-    }
-
-    // Remap file if it has grown, and update refs in underlying node structure
-    remap_and_update_refs(m_read_lock.m_top_ref, m_read_lock.m_file_size, false); // Throws
-
-    m_history = nullptr;
-    set_transact_stage(DB::transact_Reading);
-
-    return VersionID{version, new_read_lock.m_reader_idx};
-}
-
-=======
->>>>>>> 4a46a176
 // Caller must lock m_mutex.
 bool DB::grow_reader_mapping(uint_fast32_t index)
 {
@@ -2635,215 +2403,6 @@
     return tr;
 }
 
-<<<<<<< HEAD
-Transaction::Transaction(DBRef _db, SlabAlloc* alloc, DB::ReadLockInfo& rli, DB::TransactStage stage)
-    : Group(alloc)
-    , db(_db)
-    , m_read_lock(rli)
-{
-    bool writable = stage == DB::transact_Writing;
-    m_transact_stage = DB::transact_Ready;
-    set_metrics(db->m_metrics);
-    set_transact_stage(stage);
-    m_alloc.note_reader_start(this);
-    attach_shared(m_read_lock.m_top_ref, m_read_lock.m_file_size, writable);
-}
-
-void Transaction::close()
-{
-    if (m_transact_stage == DB::transact_Writing) {
-        rollback();
-    }
-    if (m_transact_stage == DB::transact_Reading || m_transact_stage == DB::transact_Frozen) {
-        do_end_read();
-    }
-}
-
-void Transaction::end_read()
-{
-    if (m_transact_stage == DB::transact_Ready)
-        return;
-    if (m_transact_stage == DB::transact_Writing)
-        throw WrongTransactionState("Illegal end_read when in write mode");
-    do_end_read();
-}
-
-void Transaction::do_end_read() noexcept
-{
-    prepare_for_close();
-    detach();
-
-    // We should always be ensuring that async commits finish before we get here,
-    // but if the fsync() failed or we failed to update the top pointer then
-    // there's not much we can do and we have to just accept that we're losing
-    // those commits.
-    if (m_oldest_version_not_persisted) {
-        REALM_ASSERT(m_async_commit_has_failed);
-        // We need to not release our read lock on m_oldest_version_not_persisted
-        // as that's the version the top pointer is referencing and overwriting
-        // that version will corrupt the Realm file.
-        db->leak_read_lock(*m_oldest_version_not_persisted);
-    }
-    db->release_read_lock(m_read_lock);
-
-    m_alloc.note_reader_end(this);
-    set_transact_stage(DB::transact_Ready);
-    // reset the std::shared_ptr to allow the DB object to release resources
-    // as early as possible.
-    db.reset();
-}
-
-TransactionRef Transaction::freeze()
-{
-    if (m_transact_stage != DB::transact_Reading)
-        throw WrongTransactionState("Can only freeze a read transaction");
-    auto version = VersionID(m_read_lock.m_version, m_read_lock.m_reader_idx);
-    return db->start_frozen(version);
-}
-
-TransactionRef Transaction::duplicate()
-{
-    auto version = VersionID(m_read_lock.m_version, m_read_lock.m_reader_idx);
-    if (m_transact_stage == DB::transact_Reading)
-        return db->start_read(version);
-    if (m_transact_stage == DB::transact_Frozen)
-        return db->start_frozen(version);
-
-    throw WrongTransactionState("Can only duplicate a read/frozen transaction");
-    return {};
-}
-
-_impl::History* Transaction::get_history() const
-{
-    if (!m_history) {
-        if (auto repl = db->get_replication()) {
-            switch (m_transact_stage) {
-                case DB::transact_Reading:
-                case DB::transact_Frozen:
-                    if (!m_history_read)
-                        m_history_read = repl->_create_history_read();
-                    m_history = m_history_read.get();
-                    m_history->set_group(const_cast<Transaction*>(this), false);
-                    break;
-                case DB::transact_Writing:
-                    m_history = repl->_get_history_write();
-                    break;
-                case DB::transact_Ready:
-                    break;
-            }
-        }
-    }
-    return m_history;
-}
-
-void Transaction::rollback()
-{
-    // rollback may happen as a consequence of exception handling in cases where
-    // the DB has detached. If so, just back out without trying to change state.
-    // the DB object has already been closed and no further processing is possible.
-    if (!is_attached())
-        return;
-    if (m_transact_stage == DB::transact_Ready)
-        return; // Idempotency
-
-    if (m_transact_stage != DB::transact_Writing)
-        throw WrongTransactionState("Not a write transaction");
-    db->reset_free_space_tracking();
-    if (!holds_write_mutex())
-        db->end_write_on_correct_thread();
-
-    do_end_read();
-}
-
-size_t Transaction::get_commit_size() const
-{
-    size_t sz = 0;
-    if (m_transact_stage == DB::transact_Writing) {
-        sz = m_alloc.get_commit_size();
-    }
-    return sz;
-}
-
-DB::version_type Transaction::commit()
-{
-    check_attached();
-
-    if (m_transact_stage != DB::transact_Writing)
-        throw WrongTransactionState("Not a write transaction");
-
-    REALM_ASSERT(is_attached());
-
-    // before committing, allow any accessors at group level or below to sync
-    flush_accessors_for_commit();
-
-    DB::version_type new_version = db->do_commit(*this); // Throws
-
-    // We need to set m_read_lock in order for wait_for_change to work.
-    // To set it, we grab a readlock on the latest available snapshot
-    // and release it again.
-    VersionID version_id = VersionID(); // Latest available snapshot
-    DB::ReadLockInfo lock_after_commit;
-    db->grab_read_lock(lock_after_commit, version_id);
-    db->release_read_lock(lock_after_commit);
-
-    db->end_write_on_correct_thread();
-
-    do_end_read();
-    m_read_lock = lock_after_commit;
-
-    return new_version;
-}
-
-void Transaction::commit_and_continue_writing()
-{
-    check_attached();
-    if (m_transact_stage != DB::transact_Writing)
-        throw WrongTransactionState("Not a write transaction");
-
-    REALM_ASSERT(is_attached());
-
-    // before committing, allow any accessors at group level or below to sync
-    flush_accessors_for_commit();
-
-    db->do_commit(*this); // Throws
-
-    // We need to set m_read_lock in order for wait_for_change to work.
-    // To set it, we grab a readlock on the latest available snapshot
-    // and release it again.
-    VersionID version_id = VersionID(); // Latest available snapshot
-    DB::ReadLockInfo lock_after_commit;
-    db->grab_read_lock(lock_after_commit, version_id);
-    db->release_read_lock(m_read_lock);
-    m_read_lock = lock_after_commit;
-    if (Replication* repl = db->get_replication()) {
-        bool history_updated = false;
-        repl->initiate_transact(*this, lock_after_commit.m_version, history_updated); // Throws
-    }
-
-    bool writable = true;
-    remap_and_update_refs(m_read_lock.m_top_ref, m_read_lock.m_file_size, writable); // Throws
-}
-
-void Transaction::initialize_replication()
-{
-    if (m_transact_stage == DB::transact_Writing) {
-        if (Replication* repl = get_replication()) {
-            auto current_version = m_read_lock.m_version;
-            bool history_updated = false;
-            repl->initiate_transact(*this, current_version, history_updated); // Throws
-        }
-    }
-}
-
-Transaction::~Transaction()
-{
-    // Note that this does not call close() - calling close() is done
-    // implicitly by the deleter.
-}
-
-
-=======
->>>>>>> 4a46a176
 TransactionRef DB::start_write(bool nonblocking)
 {
     if (m_fake_read_lock_if_immutable) {
