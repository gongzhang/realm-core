--- conflicted
+++ resolved
@@ -391,12 +391,10 @@
     size_t upper_bound_int(int64_t value) const noexcept;
     //@}
 
-<<<<<<< HEAD
     int64_t get_sum(size_t start = 0, size_t end = size_t(-1)) const
     {
         return sum(start, end);
     }
-=======
     /// \brief Search the \c Array for a value greater or equal than \a target,
     /// starting the search at the \a start index.
     ///
@@ -410,14 +408,6 @@
     /// \param start the offset at which to start searching in the array
     /// \return the index of the value if found, or realm::not_found otherwise
     size_t find_gte(const int64_t target, size_t start, size_t end = size_t(-1)) const;
-
-    int64_t sum(size_t start = 0, size_t end = size_t(-1)) const;
-    size_t count(int64_t value) const noexcept;
-
-    bool maximum(int64_t& result, size_t start = 0, size_t end = size_t(-1), size_t* return_ndx = nullptr) const;
-
-    bool minimum(int64_t& result, size_t start = 0, size_t end = size_t(-1), size_t* return_ndx = nullptr) const;
->>>>>>> a6ae4fd2
 
     /// This information is guaranteed to be cached in the array accessor.
     bool is_inner_bptree_node() const noexcept;
